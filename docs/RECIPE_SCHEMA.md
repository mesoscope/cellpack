# Cellpack Recipe Schema 1.0
## Recipe definition properties

### name

_Required string._

Unique recipe name

### version

_Required string._

Version of the recipe


#### example:

```JSON
"recipe": {
    "version": "1.0",
    "name": "NM_Analysis_FigureA"
    },
```
----

## Options properties


### saveResult
_Optional `boolean`_. Default: `false`. 

Save packing result to .apr file.

### resultfile
_Optional `string`_.

Location of publicly hosted packing result 

### EnviroOnly
_Optional `boolean`_. Default: `false`.

Expect no compartments, only a bounding box volume

### cancelDialog
_Optional `boolean`_. Default: `false`. 

### pickWeightedIngr
_Optional `boolean`_. Default: `true`. 

Prioritize ingredient selection by packingWeight.

### pickRandPt
_Optional `boolean`_. Default: `true`.

Pick drop position point randomly. If `false`, recipe packs in order from origin to opposite corner. 

### ingrLookForNeighbours
_Optional `boolean`_. Default: `false`. 

Look for ingredients attractor and partner.

### overwritePlaceMethod
_Optional `boolean`_. Default: `true`. 

If `true`, the Enviro-level placeMethod will overwrite all of the ingredient-level place method in a recipe


### boundingBox 
_Optional `[[number, number, number], [number, number, number]]`_. Default: `[0, 0, 0], [0.1, 0.1, 0.1]`.

An array of two points that define the corners of the bounding box.

### smallestProteinSize
_Optional `number`_. Default: `15`. 

Smallest ingredient packing radius override (low=accurate | high=fast). As with largestProteinSize, if not defined, this value will be calculated by the algorithm based on the spheretree input file (packing radius) or the packingRadius calculated from ingredients that use primitives for their geometries.

### largestProteinSize
_Optional `number`_

As with smallestProteinSize, if not defined, this value will be calculated by the algorithm based on the spheretree input file (packing radius) or the packingRadius calculated from ingredients that use primitives for their geometries.

### computeGridParams
_Optional `boolean`_. Default: `true`.

### windowsSize
_Optional `number`_. Default: `100`.

### runTimeDisplay
_Optional `boolean`_. Default: `false`.

Display packing in realtime (slow)

### placeMethod

_Optional `enum`_. One of `"jitter"`, `"spheresSST"`, `"pandaBullet"`.. Default: `"jitter"`.

Will be use if placeMethod isn't in an ingredient setup

`"jitter"` uses a simple algorithm developed by GJ, M-A-A, MS, and LA to test if a single sphere, sphere-tree, or other primative (box and cylinder) are colliding with masked/unallowed points on the grid... I can't recall all of the allowed types, but check the input parameters that it accepts. I believe there is also an option to perform simple collisions directly between primatives, e.g. sphere-sphere, sphere-box, sphere-cylinder, cylinder-box, and spheretree-others

`"spheresSST"` gets the sphereTrees of the potential colliding neighbors, and does an efficient sphereTree-sphereTree collision detection of the sphereTree for the object being packed against the sphereTrees of each neighbor- returns false if a collision is detected

`"pandaBullet"`  Python wrapper for Bullet Physics Engine (popular in ~2010 and used by C4D, Maya, Blender, etc) that provides a variety of object-object collision detection, including collision min/max overlap distance, etc. Allows relaxation in its own loop, springs, rejection, meshes, primitives, etc.

### use_gradient
_Optional `boolean`_. Default: `false`.

Use gradients if they are defined. 

### gradients 
_Optional `string[]`_

An array that defines the names of directional gradients to use.

### innerGridMethod
_Optional enum_. One of `"bhtree"`, `"raytrace"`, `"sdf"`, `"pyray"`, `"floodfill"`, `"binvox"`, `"trimesh"`, `"scanline"`. Default: `"raytrace"`.


 `"bhtree"` builds the compartment grid ie surface and inside point using bhtree.
 
 `"raytrace"` builds the compartment grid ie surface and inside point using raytrace
        

`"sdf"` builds the compartment grid ie surface and inside point using signed distance fields
        from the UT package.
         
 `"pyray"`
 
 `"floodfill"` builds the compartment grid ie surface and inside point using flood filling algo from kevin. Takes a polyhedron, and builds a grid. In this grid:

        - Projects the polyhedron to the grid.
        - Determines which points are inside/outside the polyhedron
        - Determines point's distance to the polyhedron.
    superFine provides the option doing a super leakproof test when determining
    which points are inside or outside. Instead of raycasting to nearby faces to
    determine inside/outside, setting this setting to true will force the algorithm
    to raycast to the entire polyhedron. This usually not necessary, because the
    built-in algorithm has no known leakage cases, even in extreme edge cases.
    It is simply there as a safeguard.

 
 `"binvox"` 
 
 `"trimesh"` uses trimesh voxelize to find surface points
 
 `"scanline"` builds the compartment grid ie surface and inside point using scanline.

### freePtsUpdateThreshold
_Optional `number`_. Default: `0.0`.

Mask grid while packing (0=always | 1=never)

### use_periodicity
_Optional `boolean`_. Default: `false`. 

Whether to consider periodicity when packing objects. If `true` a packed object at the edge of the bounding will wrap to the other side of the bounding box. 

### _timer
_Optional `boolean`_. Default: `false`.

Evaluate time per function.

### _hackFreepts
_Optional `boolean`_. Default: `false`.

no free point update

#### example `Options`:
```JSON
"options": {
    "cancelDialog": false,
    "\_hackFreepts": false,
    "windowsSize": 10,
    "use_gradient": false,
    "placeMethod": "jitter",
    "saveResult": false,
    "runTimeDisplay": false,
    "overwritePlaceMethod": true,
    "innerGridMethod": "bhtree",
    "boundingBox": [[0, 0, 0],[1000, 1000, 1]],
    "gradients": [],
    "smallestProteinSize": 0,
    "computeGridParams": true,
    "freePtsUpdateThreshold": 0,
    "pickWeightedIngr": true,
    "\_timer": false,
    "ingrLookForNeighbours": false,
    "pickRandPt": false,
    "largestProteinSize": 200,
    "resultfile": "autoPACKserver/results/NM_Analysis_FigureA1.0.apr.json",
    "use_periodicity": false,
    "EnviroOnly": false
},
```
---


## Ingredient Properties

### name
_Required `string`_

Name of the ingredient.

### molarity
_Optional `number`_. Default: `0`.

Concentration of the ingredient. 

### nbMol
_Optional `number`_

Number to pack, additive with molarity.. Default: `0`. 

### encapsulating_radius
_Optional `number`_. Default: `5`.

Smallest radius that completely includes all the geometry. 

### radii
_Optional `number[][]`_

Property of a primitive sphere. 

### positions
_Optional `[number, number, number][]`_

### positions2
_Optional `[number, number, number][]`_

### sphereFile
_Optional `string`_

Location of sphere file 

### packing_priority
_Optional `number`_ Default to `0.0`.

Order to pack, largest negative number gets packed first. 

### pdb
_Optional `string`_

PDB id in the protein database

### color
_[number, number, number]_

### meshFile
_Optional `string`_

Location of mesh file 

### meshName
_Optional `string`_

Name of the mesh file. 

### coordsystem
_Optional `enum.` One of `"left"` `"right"`_. Default: `"left"`.

### principal_vector
_Optional `[number, number, number]`_. Default: `[0.0, 0.0, 0.0]`.

### type
_Optional `enum`. One of `"SingleSphere"`,`"SingleCube"`,`"MultiSphere"`,`"MultiCylinder"`,`"Grow"`,`"Mesh"`_


`"SingleSphere"`

`"SingleCube"`

`"MultiSphere"`

`"MultiCylinder"`

`"Grow"`: A spline ingredient

`"Mesh"`

### offset 
_Optional  `[number, number, number]`_. Default: `[0.0, 0.0, 0.0]`.

<<<<<<< HEAD
### jitter_max
=======
### max_jitter
>>>>>>> 9ee93d96
_Optional `[number, number, number]`_. Default: `[1, 1, 1]`.

### jitter_attempts
_Required `number`_ . Default: `5`.

How many times it will attempts to pack before rejecting the ingredient.

### perturb_axis_amplitude
_Optional `number`_. Default: `0.1`.

### useRotAxis
_Optional `boolean`_. Default: `false`.

### rotation_axis 
_Optional [number, number, number]_. Default: `[0.0, 0.0, 0.0]`.

### rotation_range
_Optional `number`_. Default: `6.2831`.

### useOrientBias
_Optional `boolean`_. Default: `false`.

### orientBiasRotRangeMin
_Optional `number`_. Default: `-pi`.

### orientBiasRotRangeMax
_`number`_. Default: `pi`.

### cutoff_boundary
_Optional `number`_. Default: `1.0`.

The amount this ingredient can move in x, y and z. If z is set to 0, will be a 2D packing. 

### cutoff_surface
_Optional `number`_. Default: `5.0`.

### place_type
_Optional enum. One of `"jitter"`, `"spheresSST"`, `"pandaBullet"`_. Default: `"jitter"`.


`"jitter"` uses a simple algorithm developed by GJ, M-A-A, MS, and LA to test if a single sphere, sphere-tree, or other primative (box and cylinder) are colliding with masked/unallowed points on the grid... I can't recall all of the allowed types, but check the input parameters that it accepts. I believe there is also an option to perform simple collisions directly between primatives, e.g. sphere-sphere, sphere-box, sphere-cylinder, cylinder-box, and spheretree-others

`"spheresSST"` gets the sphereTrees of the potential colliding neighbors, and does an efficient sphereTree-sphereTree collision detection of the sphereTree for the object being packed against the sphereTrees of each neighbor- returns false if a collision is detected

`"pandaBullet"`  Python wrapper for Bullet Physics Engine (popular in ~2010 and used by C4D, Maya, Blender, etc) that provides a variety of object-object collision detection, including collision min/max overlap distance, etc. Allows relaxation in its own loop, springs, rejection, meshes, primitives, etc.

### rejection_threshold
_Optional `number`_. Default: `30`.

### packingMode
_Optional enum. One of `"random"`, `"close"`, `"closePartner"`, `"randomPartner"`, `"gradient"`, `"hexatile"`, `"squaretile"`, `"triangletile"`_. Default: `"random"`.

### gradient
_Optional_ 
Gradient name to use if `use_gradient` is `true`. 

### proba_binding
_Optional `number` between `0` and `1`_. Default: `0.5`.

### proba_not_binding
_`number`_

### is_attractor
_Optional `boolean`_. Default: `false`.

### weight
_Optional `number`_. Default: `0.2`.

### partners_name
_Optional `string[]`_

### excluded_partners_name
_Optional `string[]`_

### partners_position
_Optional `number[][]`_

### partners_weight
_Optional `number`_. Default: `0.5`.

### properties
_Optional object_. Default: `{}`.

### score
_Optional `string`_

### organism
_Optional `string`_

### example ingredient
```JSON
"Sphere_radius_100": {
    "jitter_attempts": 6, 
    "molarity": 0,
    "partners_position": [],
    "rotation_range": 6.2831,
    "color": [ 0.498, 0.498, 0.498 ],
    "meshFile": null,
    "sphereFile": null,
    "weight": 0.2,
    "orientBiasRotRangeMin": -3.1415927,
    "radii": [[100]], 
    "cutoff_boundary": 0,
    "coordsystem": "left",
<<<<<<< HEAD
    "jitter_max": [ 1, 1, 0], 
=======
    "max_jitter": [ 1, 1, 0], 
>>>>>>> 9ee93d96
    "perturb_axis_amplitude": 0.1,
    "encapsulating_radius": 100,
    "positions2": null,
    "useOrientBias": false,
    "gradient": "",
<<<<<<< HEAD
    "isAttractor": false,
=======
    "is_attractor": false,
>>>>>>> 9ee93d96
    "principal_vector": [ 1, 0, 0 ],
    "properties": {},
    "partners_name": [],
    "nbMol": 6, 
    "name": "Sphere_radius_100",
    "orientBiasRotRangeMax": -3.1415927,
    "packingMode": "random",
    "type": "SingleSphere", 
    "excluded_partners_name": [],
    "rejection_threshold": 60,
    "place_type": "jitter",
    "cutoff_surface": 100,
    "packing_priority": 0, 
    "proba_binding": 0.5,
    "rotation_axis": null,
    "positions": [ [ [ 0, 0, 0] ] ],
    "proba_not_binding": 0.5,
    "pdb": null,
    "useRotAxis": false
},

```

<|MERGE_RESOLUTION|>--- conflicted
+++ resolved
@@ -283,11 +283,7 @@
 ### offset 
 _Optional  `[number, number, number]`_. Default: `[0.0, 0.0, 0.0]`.
 
-<<<<<<< HEAD
-### jitter_max
-=======
 ### max_jitter
->>>>>>> 9ee93d96
 _Optional `[number, number, number]`_. Default: `[1, 1, 1]`.
 
 ### jitter_attempts
@@ -392,21 +388,13 @@
     "radii": [[100]], 
     "cutoff_boundary": 0,
     "coordsystem": "left",
-<<<<<<< HEAD
-    "jitter_max": [ 1, 1, 0], 
-=======
     "max_jitter": [ 1, 1, 0], 
->>>>>>> 9ee93d96
     "perturb_axis_amplitude": 0.1,
     "encapsulating_radius": 100,
     "positions2": null,
     "useOrientBias": false,
     "gradient": "",
-<<<<<<< HEAD
-    "isAttractor": false,
-=======
     "is_attractor": false,
->>>>>>> 9ee93d96
     "principal_vector": [ 1, 0, 0 ],
     "properties": {},
     "partners_name": [],
