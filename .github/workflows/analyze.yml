name: Analyze

on:
    push:
        branches:
            - main
    pull_request:

jobs:
    Analyze:
        if: ${{ !contains(github.event.head_commit.message, 'Bump version') }}
        runs-on: ${{ matrix.os }}
        strategy:
            matrix:
                python-version: [3.11]
                os: [ubuntu-latest]
        steps:
            - uses: actions/checkout@v4.2.2
            - uses: ./.github/actions/dependencies
            - name: Pack test recipe
              run: |
                  uv run pack -r cellpack/tests/recipes/v2/test_spheres.json -c cellpack/tests/packing-configs/test_config.json
            - name: Modify JSON with PR sub_directory path
              run: |
                  jq --arg branch_name "${{  github.ref_name  }}" '.create_report.output_image_location |= "https://cellpack-results.s3.us-west-2.amazonaws.com/\($branch_name)/spheresSST/figures"' cellpack/tests/analysis-configs/PR_analysis_config.json > cellpack/tests/analysis-configs/PR_analysis_config_temp.json
                  mv cellpack/tests/analysis-configs/PR_analysis_config_temp.json cellpack/tests/analysis-configs/PR_analysis_config.json
            - name: Run analysis code
              run: uv run analyze -r cellpack/tests/recipes/v2/test_spheres.json -a cellpack/tests/analysis-configs/PR_analysis_config.json -p cellpack/tests/outputs/test_spheres/spheresSST
            - name: Upload results
              uses: actions/upload-artifact@v4
              with:
                  name: results
                  path: cellpack/tests/outputs/test_spheres/
    Comment:
        runs-on: ubuntu-latest
        needs: [Analyze]
        steps:
            - uses: actions/checkout@v4.2.2
            - name: Configure AWS credentials for dependabot
              if: ${{ github.actor == 'dependabot[bot]' }}
              uses: aws-actions/configure-aws-credentials@v4
              with:
                  aws-access-key-id: ${{ secrets.DEPENDABOT_AWS_ACCESS_KEY_ID }}
                  aws-secret-access-key: ${{ secrets.DEPENDABOT_AWS_SECRET_ACCESS_KEY }}
                  aws-region: us-west-2
            - name: Configure AWS credentials
              if: ${{ github.actor != 'dependabot[bot]' }}
              uses: aws-actions/configure-aws-credentials@v4
              with:
                  aws-access-key-id: ${{ secrets.AWS_ACCESS_KEY_ID }}
                  aws-secret-access-key: ${{ secrets.AWS_SECRET_ACCESS_KEY }}
                  aws-region: us-west-2
            - uses: actions/download-artifact@v6
              with:
                  name: results
                  path: ./results
            - name: Copy files to results bucket
              run: aws s3 cp ./results s3://cellpack-results/${{  github.ref_name  }}/ --recursive --acl public-read
            - name: Update comment for dependabot
              if: ${{ github.event_name == 'pull_request' && github.actor == 'dependabot[bot]' }}
              env:
                  GH_TOKEN: ${{ secrets.DEPENDABOT_TOKEN }}
              run: |
                  MARKER="<!-- Analyze workflow report -->"
                  COMMENT_BODY="${MARKER}\n$(cat ./results/analysis_report.md)"
<<<<<<< HEAD
                  EXISTING_COMMENT_ID=$(gh pr view ${{ github.event.pull_request.number }} --json comments --jq ".comments[] | select(.body | contains(\"${MARKER}\")) | .id" | head -1 | tr -d '[:space:]')
                  if [ -n "$EXISTING_COMMENT_ID" ] && [ "$EXISTING_COMMENT_ID" -eq "$EXISTING_COMMENT_ID" ] 2>/dev/null; then
                    gh api -X DELETE /repos/${{ github.repository }}/issues/comments/$EXISTING_COMMENT_ID
                  fi
                  echo -e "$COMMENT_BODY" | gh pr comment ${{ github.event.pull_request.number }} --body-file -
=======
                  EXISTING_COMMENT_ID=$(gh api "/repos/${{ github.repository }}/issues/${{ github.event.pull_request.number }}/comments" --jq ".[] | select(.body | contains(\"${MARKER}\")) | .id" | head -1)
                    if [ -n "$EXISTING_COMMENT_ID" ]; then
                      echo "Updating existing comment with ID: $EXISTING_COMMENT_ID"
                      echo "$COMMENT_BODY" | gh api -X PATCH "/repos/${{ github.repository }}/issues/comments/$EXISTING_COMMENT_ID" -F body=@-
                    else
                      echo "Creating new comment"
                      echo "$COMMENT_BODY" | gh pr comment ${{ github.event.pull_request.number }} --body-file -
                    fi
>>>>>>> 92657b05
                  cat ./results/analysis_report.md
            - name: Update comment for PR
              if: ${{ github.event_name == 'pull_request' && github.actor != 'dependabot[bot]' }}
              env:
                  GH_TOKEN: ${{ secrets.GITHUB_TOKEN }}
              run: |
                  MARKER="<!-- Analyze workflow report -->"
<<<<<<< HEAD
                  COMMENT_BODY="${MARKER}\n$(cat ./results/analysis_report.md)"
                  EXISTING_COMMENT_ID=$(gh pr view ${{ github.event.pull_request.number }} --json comments --jq ".comments[] | select(.body | contains(\"${MARKER}\")) | .id" | head -1 | tr -d '[:space:]')
                  if [ -n "$EXISTING_COMMENT_ID" ] && [ "$EXISTING_COMMENT_ID" -eq "$EXISTING_COMMENT_ID" ] 2>/dev/null; then
                    gh api -X DELETE /repos/${{ github.repository }}/issues/comments/$EXISTING_COMMENT_ID
=======
                  COMMENT_BODY="${MARKER}
                  $(cat ./results/analysis_report.md)"
                  EXISTING_COMMENT_ID=$(gh api "/repos/${{ github.repository }}/issues/${{ github.event.pull_request.number }}/comments" --jq ".[] | select(.body | contains(\"${MARKER}\")) | .id" | head -1)
                  if [ -n "$EXISTING_COMMENT_ID" ]; then
                    echo "Updating existing comment with ID: $EXISTING_COMMENT_ID"
                    echo "$COMMENT_BODY" | gh api -X PATCH "/repos/${{ github.repository }}/issues/comments/$EXISTING_COMMENT_ID" -F body=@-
                  else
                    echo "Creating new comment"
                    echo "$COMMENT_BODY" | gh pr comment ${{ github.event.pull_request.number }} --body-file -
>>>>>>> 92657b05
                  fi
                  cat ./results/analysis_report.md<|MERGE_RESOLUTION|>--- conflicted
+++ resolved
@@ -63,13 +63,6 @@
               run: |
                   MARKER="<!-- Analyze workflow report -->"
                   COMMENT_BODY="${MARKER}\n$(cat ./results/analysis_report.md)"
-<<<<<<< HEAD
-                  EXISTING_COMMENT_ID=$(gh pr view ${{ github.event.pull_request.number }} --json comments --jq ".comments[] | select(.body | contains(\"${MARKER}\")) | .id" | head -1 | tr -d '[:space:]')
-                  if [ -n "$EXISTING_COMMENT_ID" ] && [ "$EXISTING_COMMENT_ID" -eq "$EXISTING_COMMENT_ID" ] 2>/dev/null; then
-                    gh api -X DELETE /repos/${{ github.repository }}/issues/comments/$EXISTING_COMMENT_ID
-                  fi
-                  echo -e "$COMMENT_BODY" | gh pr comment ${{ github.event.pull_request.number }} --body-file -
-=======
                   EXISTING_COMMENT_ID=$(gh api "/repos/${{ github.repository }}/issues/${{ github.event.pull_request.number }}/comments" --jq ".[] | select(.body | contains(\"${MARKER}\")) | .id" | head -1)
                     if [ -n "$EXISTING_COMMENT_ID" ]; then
                       echo "Updating existing comment with ID: $EXISTING_COMMENT_ID"
@@ -78,7 +71,6 @@
                       echo "Creating new comment"
                       echo "$COMMENT_BODY" | gh pr comment ${{ github.event.pull_request.number }} --body-file -
                     fi
->>>>>>> 92657b05
                   cat ./results/analysis_report.md
             - name: Update comment for PR
               if: ${{ github.event_name == 'pull_request' && github.actor != 'dependabot[bot]' }}
@@ -86,12 +78,6 @@
                   GH_TOKEN: ${{ secrets.GITHUB_TOKEN }}
               run: |
                   MARKER="<!-- Analyze workflow report -->"
-<<<<<<< HEAD
-                  COMMENT_BODY="${MARKER}\n$(cat ./results/analysis_report.md)"
-                  EXISTING_COMMENT_ID=$(gh pr view ${{ github.event.pull_request.number }} --json comments --jq ".comments[] | select(.body | contains(\"${MARKER}\")) | .id" | head -1 | tr -d '[:space:]')
-                  if [ -n "$EXISTING_COMMENT_ID" ] && [ "$EXISTING_COMMENT_ID" -eq "$EXISTING_COMMENT_ID" ] 2>/dev/null; then
-                    gh api -X DELETE /repos/${{ github.repository }}/issues/comments/$EXISTING_COMMENT_ID
-=======
                   COMMENT_BODY="${MARKER}
                   $(cat ./results/analysis_report.md)"
                   EXISTING_COMMENT_ID=$(gh api "/repos/${{ github.repository }}/issues/${{ github.event.pull_request.number }}/comments" --jq ".[] | select(.body | contains(\"${MARKER}\")) | .id" | head -1)
@@ -101,6 +87,5 @@
                   else
                     echo "Creating new comment"
                     echo "$COMMENT_BODY" | gh pr comment ${{ github.event.pull_request.number }} --body-file -
->>>>>>> 92657b05
                   fi
                   cat ./results/analysis_report.md