--- conflicted
+++ resolved
@@ -15,22 +15,8 @@
                 python-version: [3.9]
                 os: [ubuntu-latest]
         steps:
-<<<<<<< HEAD
-            - uses: actions/checkout@v4
+            - uses: actions/checkout@v4.2.2
             - uses: ./.github/actions/dependencies
-=======
-            - uses: actions/checkout@v4.2.2
-            - name: Set up Python ${{ matrix.python-version }}
-              uses: actions/setup-python@v5
-              with:
-                  python-version: ${{ matrix.python-version }}
-                  cache: "pip"
-                  cache-dependency-path: setup.py
-            - name: Install Dependencies
-              run: |
-                  python -m pip install --upgrade pip
-                  pip install .[all]
->>>>>>> ecb33a26
             - name: Pack test recipe
               run: |
                   pdm run pack -r cellpack/tests/recipes/v2/test_spheres.json -c cellpack/tests/packing-configs/test_config.json
