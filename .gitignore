# Byte-compiled / optimized / DLL files
__pycache__/
*.py[cod]
*$py.class

# Distribution / packaging
.Python
env/
build/
develop-eggs/
dist/
downloads/
eggs/
.eggs/
lib/
lib64/
parts/
sdist/
var/
wheels/
*.egg-info/
.installed.cfg
*.egg

# OS generated files
.DS_Store

# PyInstaller
#  Usually these files are written by a python script from a template
#  before PyInstaller builds the exe, so as to inject date/other infos into it.
*.manifest
*.spec

# Installer logs
pip-log.txt
pip-delete-this-directory.txt

# Unit test / coverage reports
htmlcov/
.tox/
.coverage
.coverage.*
.cache
nosetests.xml
coverage.xml
*.cover
.hypothesis/
.pytest_cache/

# Translations
*.mo
*.pot

# Django stuff:
*.log
local_settings.py

# Flask stuff:
instance/
.webassets-cache

# Scrapy stuff:
.scrapy

# Sphinx documentation
docs/_build/
docs/cellpack.*rst

# PyBuilder
target/

# Jupyter Notebook
.ipynb_checkpoints
*.ipynb

# pyenv
.python-version

# celery beat schedule file
celerybeat-schedule

# Dask
dask-worker-space

# SageMath parsed files
*.sage.py

# dotenv
.env

# virtualenv
.venv
venv/
ENV/

# Spyder project settings
.spyderproject
.spyproject

# Rope project settings
.ropeproject

# mkdocs documentation
/site

# mypy
.mypy_cache/

# VSCode
.vscode

<<<<<<< HEAD
out/
*.simularium

# test recipes
test-recipes/

# packing configs
packing-configs/

# test outputs
cellpack/tests/outputs/

# data
data/
=======
/out
*.simularium
cellpack/test-recipes/**/converted/*
>>>>>>> 74b74789
<|MERGE_RESOLUTION|>--- conflicted
+++ resolved
@@ -109,23 +109,12 @@
 # VSCode
 .vscode
 
-<<<<<<< HEAD
 out/
 *.simularium
-
-# test recipes
-test-recipes/
-
-# packing configs
-packing-configs/
 
 # test outputs
 cellpack/tests/outputs/
 
 # data
 data/
-=======
-/out
-*.simularium
-cellpack/test-recipes/**/converted/*
->>>>>>> 74b74789
+cellpack/test-recipes/**/converted/*