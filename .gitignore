--- conflicted
+++ resolved
@@ -117,9 +117,5 @@
 cellpack/tests/outputs/
 
 # data
-<<<<<<< HEAD
-data/
-=======
 data/
 **/converted/*
->>>>>>> 204eaae2
