# Byte-compiled / optimized / DLL files
__pycache__/
*.py[cod]
*$py.class

# Distribution / packaging
.Python
env/
build/
develop-eggs/
dist/
downloads/
eggs/
.eggs/
lib/
lib64/
parts/
sdist/
var/
wheels/
*.egg-info/
.installed.cfg
*.egg

# OS generated files
.DS_Store

# PyInstaller
#  Usually these files are written by a python script from a template
#  before PyInstaller builds the exe, so as to inject date/other infos into it.
*.manifest
*.spec

# Installer logs
pip-log.txt
pip-delete-this-directory.txt

# Unit test / coverage reports
htmlcov/
.tox/
.coverage
.coverage.*
.cache
nosetests.xml
coverage.xml
*.cover
.hypothesis/
.pytest_cache/

# Translations
*.mo
*.pot

# Django stuff:
*.log
local_settings.py

# Flask stuff:
instance/
.webassets-cache

# Scrapy stuff:
.scrapy

# Sphinx documentation
docs/_build/
docs/cellpack.*rst

# PyBuilder
target/

# Jupyter Notebook
.ipynb_checkpoints
*.ipynb

# pyenv
.python-version

# celery beat schedule file
celerybeat-schedule

# Dask
dask-worker-space

# SageMath parsed files
*.sage.py

# dotenv
.env

# virtualenv
.venv
venv/
ENV/

# Spyder project settings
.spyderproject
.spyproject

# Rope project settings
.ropeproject

# mkdocs documentation
/site

# mypy
.mypy_cache/

# VSCode
.vscode

out/
*.simularium
**/converted/*

# test outputs
cellpack/tests/outputs/

<<<<<<< HEAD
# packing configs
packing-configs/

# test outputs
cellpack/tests/outputs/
=======
# data
data/
**/converted/*
>>>>>>> ccfc6b14
<|MERGE_RESOLUTION|>--- conflicted
+++ resolved
@@ -116,14 +116,9 @@
 # test outputs
 cellpack/tests/outputs/
 
-<<<<<<< HEAD
-# packing configs
-packing-configs/
-
-# test outputs
-cellpack/tests/outputs/
-=======
 # data
 data/
 **/converted/*
->>>>>>> ccfc6b14
+
+# test outputs
+cellpack/tests/outputs/