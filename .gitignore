# Byte-compiled / optimized / DLL files
__pycache__/
*.py[cod]
*$py.class

# Distribution / packaging
.Python
env/
build/
develop-eggs/
dist/
downloads/
eggs/
.eggs/
lib/
lib64/
parts/
sdist/
var/
wheels/
*.egg-info/
.installed.cfg
*.egg

# OS generated files
.DS_Store

# PyInstaller
#  Usually these files are written by a python script from a template
#  before PyInstaller builds the exe, so as to inject date/other infos into it.
*.manifest
*.spec

# Installer logs
pip-log.txt
pip-delete-this-directory.txt

# Unit test / coverage reports
htmlcov/
.tox/
.coverage
.coverage.*
.cache
nosetests.xml
coverage.xml
*.cover
.hypothesis/
.pytest_cache/
cellpack/tests/outputs/

# Translations
*.mo
*.pot

# Django stuff:
*.log
local_settings.py

# Flask stuff:
instance/
.webassets-cache

# Scrapy stuff:
.scrapy

# Sphinx documentation
docs/_build/
docs/cellpack.*rst

# PyBuilder
target/

# Jupyter Notebook
.ipynb_checkpoints
*.ipynb

# pyenv
.python-version

# celery beat schedule file
celerybeat-schedule

# Dask
dask-worker-space

# SageMath parsed files
*.sage.py

# dotenv
.env

# virtualenv
.venv
venv/
ENV/

# Spyder project settings
.spyderproject
.spyproject

# Rope project settings
.ropeproject

# mkdocs documentation
/site

# mypy
.mypy_cache/

# VSCode
.vscode

out/
*.simularium
<<<<<<< HEAD
=======
**/converted/*
>>>>>>> ccfc6b14

# test outputs
cellpack/tests/outputs/

# data
data/
**/converted/*
<|MERGE_RESOLUTION|>--- conflicted
+++ resolved
@@ -112,10 +112,7 @@
 
 out/
 *.simularium
-<<<<<<< HEAD
-=======
 **/converted/*
->>>>>>> ccfc6b14
 
 # test outputs
 cellpack/tests/outputs/
