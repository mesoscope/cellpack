--- conflicted
+++ resolved
@@ -111,14 +111,10 @@
 
 out/
 *.simularium
-<<<<<<< HEAD
 **/converted/*
-=======
 
 # test outputs
 cellpack/tests/outputs/
 
 # data
-data/
-cellpack/test-recipes/**/converted/*
->>>>>>> 84b0f6bc
+data/