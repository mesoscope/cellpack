# -*- coding: utf-8 -*-
"""
Created on Mon May  6 22:58:44 2013

@author: ludo
"""
import concurrent.futures
import json
import logging
import multiprocessing
from pathlib import Path
from time import time
from typing import Any, Dict, List, Optional, Tuple, Union

import matplotlib
import numpy as np
import pandas as pd
from matplotlib import pyplot as plt
from matplotlib.axes import Axes
from matplotlib.patches import Circle
from scipy.spatial.distance import cdist, pdist

import cellpack.autopack as autopack
from cellpack.autopack.Environment import Environment
from cellpack.autopack.ingredient.Ingredient import Ingredient
from cellpack.autopack.ldSequence import halton
from cellpack.autopack.plotly_result import PlotlyAnalysis
from cellpack.autopack.transformation import signed_angle_between_vectors
from cellpack.autopack.utils import check_paired_key, get_paired_key, get_seed_list
from cellpack.autopack.writers import Writer
from cellpack.autopack.writers.MarkdownWriter import MarkdownWriter

log = logging.getLogger(__name__)


class Analysis:
    def __init__(
        self,
        env: Environment,
        packing_results_path: Optional[Union[Path, str]] = None,
        output_path: Optional[Union[Path, str]] = None,
    ) -> None:
        """
        Initialize the Analysis class.

        Parameters
        ----------
        env
            The environment object containing the packing results.
        packing_results_path
            Path to the folder containing packing results. If None, uses env.out_folder.
        output_path
            Path to the output folder for analysis results. If None, uses env.out_folder.
        """
        self.env = None
        if env:
            self.env = env
        self.center = [0, 0, 0]
        self.plotly = PlotlyAnalysis()

        if packing_results_path is not None:
            self.packing_results_path = Path(packing_results_path)
        elif self.env is not None:
            self.packing_results_path = Path(self.env.out_folder)
        else:
            raise ValueError("Either packing_results_path or env must be provided.")

        if output_path is not None:
            self.output_path = Path(output_path)
        elif self.env is not None:
            self.output_path = Path(self.env.out_folder)
        else:
            self.output_path = Path("out/")

        self.figures_path = self.output_path / "figures"
        self.figures_path.mkdir(parents=True, exist_ok=True)

        self.seed_to_results = {}
        self.helper = autopack.helper

    @staticmethod
    def cartesian_to_sph(
        xyz: np.ndarray, center: Optional[np.ndarray] = None
    ) -> np.ndarray:
        """
        Convert cartesian to spherical coordinates.

        Parameters
        ----------
        xyz
            Array of shape (n, 3) containing cartesian coordinates.
        center
            Optional center point for conversion. If None, uses the origin (0, 0, 0).

        Returns
        -------
        :
            Array of shape (n, 3) containing spherical coordinates (r, theta, phi).
            r: radial distance from the center
            theta: polar angle (angle from the z-axis)
            phi: azimuthal angle (angle in the x-y plane)
        """
        if center is None:
            center = np.zeros(3)
        xyz = xyz - center
        sph_pts = np.zeros(xyz.shape)
        xy = xyz[:, 0] ** 2 + xyz[:, 1] ** 2
        sph_pts[:, 0] = np.sqrt(xy + xyz[:, 2] ** 2)
        sph_pts[:, 1] = np.arctan2(np.sqrt(xy), xyz[:, 2])
        sph_pts[:, 2] = np.arctan2(xyz[:, 1], xyz[:, 0])

        return sph_pts

    @staticmethod
    def get_list_of_dims() -> list[str]:
        """
        Get a list of dimensions used in the analysis.

        Returns
        -------
        :
            List of dimension names.
        """
        return ["x", "y", "z", "r", "theta", "phi"]

    def get_all_distances(self, position: Optional[List[float]] = None) -> np.ndarray:
        """
        Get distances between all packed objects or from a specific position.

        Parameters
        ----------
        position
            Position to calculate distances from

        Returns
        -------
        :
            Array of distances
        """
        positions = self.env.packed_objects.get_positions()
        if len(positions) == 0:
            return np.array([])
        elif position is not None:
            return np.linalg.norm(positions - np.array(position), axis=1)
        else:
            return pdist(positions)

    def get_distances(
        self, ingredient_name: str, center: List[float]
    ) -> Tuple[np.ndarray, np.ndarray, np.ndarray]:
        """
        Get distances for a specific ingredient.

        Parameters
        ----------
        ingredient_name
            Name of the ingredient
        center
            Center position for distance calculations

        Returns
        -------
        :
            Ingredient positions, distances from center, distances between ingredients
        """
        ingredient_positions = self.env.packed_objects.get_positions_for_ingredient(
            ingredient_name
        )

        if len(ingredient_positions):
            distances_between_ingredients = pdist(ingredient_positions)
            distances_from_center = np.linalg.norm(
                ingredient_positions - np.array(center), axis=1
            )
        else:
            distances_from_center = np.array([])
            distances_between_ingredients = np.array([])

        return (
            ingredient_positions,
            distances_from_center,
            distances_between_ingredients,
        )

    def get_ingredient_angles(
        self,
        ingredient_name: str,
        center: List[float],
        ingredient_positions: np.ndarray,
    ) -> np.ndarray:
        """
        Calculate angles for ingredient orientations.

        Parameters
        ----------
        ingredient_name
            Name of the ingredient
        center
            Center position for angle calculations
        ingredient_positions
            Positions of ingredient instances

        Returns
        -------
        :
            Array of angles in degrees for X, Y, Z rotations
        """
        ingredient_rotation = self.env.packed_objects.get_rotations_for_ingredient(
            ingredient_name=ingredient_name,
        )
        ingredient_position_vector = np.array(ingredient_positions) - np.array(center)

        anglesX = np.array(
            signed_angle_between_vectors(
                [[0, 0, 1]] * len(ingredient_positions),
                ingredient_rotation[:, 0, :3],
                -ingredient_position_vector,
                directed=False,
                axis=1,
            )
        )
        anglesY = np.array(
            signed_angle_between_vectors(
                [[0, 1, 0]] * len(ingredient_positions),
                ingredient_rotation[:, 1, :3],
                -ingredient_position_vector,
                directed=False,
                axis=1,
            )
        )
        anglesZ = np.array(
            signed_angle_between_vectors(
                [[1, 0, 0]] * len(ingredient_positions),
                ingredient_rotation[:, 2, :3],
                -ingredient_position_vector,
                directed=False,
                axis=1,
            )
        )
        return np.degrees(np.array([anglesX, anglesY, anglesZ]))

    def get_distances_and_angles(
        self, ingredient_name: str, center: List[float], get_angles: bool = False
    ) -> Tuple[np.ndarray, np.ndarray, np.ndarray, np.ndarray]:
        """
        Get distances and optionally angles for an ingredient.

        Parameters
        ----------
        ingredient_name
            Name of the ingredient
        center
            Center position for calculations
        get_angles
            Whether to calculate angles

        Returns
        -------
        :
            Positions, distances from center, distances between ingredients, angles
        """
        (
            ingredient_positions,
            distances_from_center,
            distances_between_ingredients,
        ) = self.get_distances(ingredient_name, center)
        if get_angles:
            angles = self.get_ingredient_angles(
                ingredient_name, center, ingredient_positions
            )
        else:
            angles = np.array([])

        return (
            ingredient_positions,
            distances_from_center,
            distances_between_ingredients,
            angles,
        )

    def calc_pairwise_distances(self, ingr1name: str, ingr2name: str) -> np.ndarray:
        """
        Returns pairwise distances between ingredients of different types.

        Parameters
        ----------
        ingr1name
            Name of first ingredient type
        ingr2name
            Name of second ingredient type

        Returns
        -------
        :
            Flattened array of pairwise distances
        """
        ingredient_positions_1 = self.env.packed_objects.get_positions_for_ingredient(
            ingredient_name=ingr1name
        )
        ingredient_positions_2 = self.env.packed_objects.get_positions_for_ingredient(
            ingredient_name=ingr2name
        )
        return np.ravel(cdist(ingredient_positions_1, ingredient_positions_2))

    def writeJSON(self, filename: Union[Path, str], data: Union[Dict, list]) -> None:
        """
        Write data to a JSON file.

        Parameters
        ----------
        filename
            The path to the file where data will be written.
        data
            The data to be written to the file, typically a dictionary or list.
        """
        with open(filename, "w") as fp:
            json.dump(data, fp, indent=4, separators=(",", ": "))

    def loadJSON(self, filename: Union[Path, str]) -> Dict:
        """
        Load data from a JSON file.

        Parameters
        ----------
        filename
            The path to the JSON file to be loaded.

        Returns
        -------
        :
            The data loaded from the JSON file as a dictionary.
        """
        with open(filename) as data_file:
            data = json.load(data_file)
        return data

    def plot_position_histogram_all_ingredients(
        self, all_positions: Union[list[list[float]], np.ndarray]
    ) -> None:
        """
        Plot the histogram of positions for all ingredients.

        Parameters
        ----------
        all_positions
            A list of lists containing the positions of all ingredients.
            Each inner list should contain [x, y, z] coordinates.
        """
        pos_xyz = np.array(all_positions)
        if pos_xyz.shape[0] <= 1:
            return
        pos_sph = self.cartesian_to_sph(pos_xyz)
        all_pos = np.hstack([pos_xyz, pos_sph])
        for ind, dim in enumerate(self.get_list_of_dims()):
            self.histogram(
                all_pos[:, ind],
                self.figures_path
                / f"all_ingredient_histogram_{dim}_{self.basename}.png",
                title_str="all_ingredients",
                x_label=dim,
                y_label="count",
            )

    def plot_position_histogram_for_ingredient(self, ingredient: Ingredient) -> None:
        """
        Plot the histogram of positions for a specific ingredient.

        Parameters
        ----------
        ingredient
            An instance of the Ingredient class containing the positions and name.
        """
        pos_xyz = np.array(self.ingredient_positions[ingredient.name])
        if pos_xyz.shape[0] <= 1:
            log.debug(f"Not enough positions for {ingredient.name} to plot histogram.")
            return
        pos_sph = self.cartesian_to_sph(pos_xyz)
        all_pos = np.hstack([pos_xyz, pos_sph])
        for ind, dim in enumerate(self.get_list_of_dims()):
            self.histogram(
                all_pos[:, ind],
                self.figures_path
                / f"{ingredient.name}_histogram_{dim}_{self.basename}.png",
                title_str=ingredient.name,
                x_label=dim,
                y_label="count",
            )

    def plot_occurence_distribution(self, ingredient: Ingredient) -> None:
        """
        Plot the occurrence distribution of a specific ingredient.

        Parameters
        ----------
        ingredient
            An instance of the Ingredient class containing the name and occurrences.
        """
        occ = self.occurences[ingredient.name]
        if len(occ) <= 1:
            return
        self.simpleplot(
            np.arange(len(occ)),
            occ,
            self.figures_path
            / f"{ingredient.name}_occurrence_{self.basename}_lineplot.png",
            title_str=ingredient.name,
            x_label="seed",
            y_label="occurrences",
        )
        self.histogram(
            distances=np.array(occ),
            filename=self.figures_path
            / f"{ingredient.name}_occurrence_{self.basename}_histogram.png",
            title_str=ingredient.name,
            x_label="occurrences",
            y_label="count",
        )

    def plot_distance_distribution(
        self, all_ingredient_distances: Dict[str, list[float]]
    ) -> None:
        """
        Plot the distribution of distances for ingredient and pairs of ingredients.

        Parameters
        ----------
        all_ingredient_distances
            A dictionary where keys are ingredient names and values are lists of distances.
            Each list contains pairwise distances for that ingredient.
        """
        for ingr_key, distances in all_ingredient_distances.items():
            if len(distances) <= 1:
                continue
            self.histogram(
                distances=np.array(distances),
                filename=self.figures_path
                / f"{ingr_key}_pairwise_distances_{self.basename}.png",
                title_str=ingr_key,
                x_label="pairwise distance",
                y_label="count",
                save_png=True,
            )

    def get_packed_object_data(
        self, packing_results_path: Union[Path, str]
    ) -> Tuple[Dict[str, Any], list[Dict[str, Any]]]:
        """
        Get packed object data from JSON files in the specified directory.

        Parameters
        ----------
        packing_results_path
            Path to the directory containing JSON files with packed object positions.

        Returns
        -------
        :
            A tuple containing:
            - all_objs: A dictionary with object positions and spherical coordinates.
            - all_pos_list: A list of dictionaries with positions for each packing.
        """
        file_list = Path(packing_results_path).glob("positions_*.json")
        all_pos_list = []
        packing_id_dict = {}
        for packing_index, file_path in enumerate(file_list):
            packing_id_dict[packing_index] = str(file_path).split("_")[-1].split(".")[0]
            with open(file_path, "r") as j:
                all_pos_list.append(json.loads(j.read()))

        all_objs = {}
        for packing_id, all_pos in zip(packing_id_dict.values(), all_pos_list):
            for seed, object_dict in all_pos.items():
                for obj, positions in object_dict.items():
                    positions = np.array(positions)
                    if obj not in all_objs:
                        all_objs[obj] = {}
                    seed_key = f"{seed}_{packing_id}"
                    if seed_key not in all_objs[obj]:
                        all_objs[obj][seed_key] = {}
                    for ct, dim in enumerate(["x", "y", "z"]):
                        all_objs[obj][seed_key][dim] = positions[:, ct]
                    sph_pts = self.cartesian_to_sph(positions)
                    for ct, dim in enumerate(["r", "theta", "phi"]):
                        all_objs[obj][seed_key][dim] = sph_pts[:, ct]
        self.all_objs = all_objs
        self.all_pos_list = all_pos_list
        self.packing_id_dict = packing_id_dict
        return all_objs, all_pos_list

    def get_minimum_expected_distance_from_recipe(
        self, recipe_data: Dict[str, Any]
    ) -> float:
        """
        Get 2x the smallest radius of objects in the recipe.

        Parameters
        ----------
        recipe_data
            Dictionary containing recipe data with object definitions.

        Returns
        -------
        :
            The minimum expected distance between packed objects, calculated as
            2 times the smallest radius of the ingredients in the recipe.
        """
        return 2 * min(
            [val for val in self.get_ingredient_radii(recipe_data=recipe_data).values()]
        )

    def get_packed_minimum_distance(
        self, pairwise_distance_dict: Dict[str, Any]
    ) -> float:
        """
        Get the minimum distance between packed objects.

        Parameters
        ----------
        pairwise_distance_dict
            Dictionary containing pairwise distances between packed objects.

        Returns
        -------
        :
            The minimum distance between packed objects.
        """
        return min(
            self.combine_results_from_ingredients(
                self.combine_results_from_seeds(pairwise_distance_dict)
            )
        )

    def get_number_of_ingredients_packed(
        self,
        ingredient_keys: Optional[list[str]] = None,
    ) -> Dict[str, float]:
        """
        Returns the number of ingredients packed.

        Parameters
        ----------
        ingredient_keys
            List of ingredient keys to analyze. If None, analyzes all ingredients.

        Returns
        -------
        :
            Dictionary mapping ingredient keys to average number packed.
        """
        avg_num_packed = {}
        for ingr_key in ingredient_keys:
            ingredient_packing_dict = self.all_objs.get(ingr_key)
            if not ingredient_packing_dict:
                val = 0
            else:
                ingredients_packed = 0
                for packing_dict in ingredient_packing_dict.values():
                    ingredients_packed += len(packing_dict["r"])
                val = ingredients_packed / self.num_packings
            avg_num_packed[ingr_key] = val

        return avg_num_packed

    def get_ingredient_radii(
        self,
        recipe_data: Dict[str, Any],
    ) -> Dict[str, float]:
        """
        Returns the radii of ingredients packed.

        Parameters
        ----------
        recipe_data
            Dictionary containing recipe data with object definitions.

        Returns
        -------
        :
            Dictionary mapping ingredient keys to their radii.
        """
        ingredient_radii = {}
        for object_key, object_values in recipe_data.get("objects").items():
            if "radius" in object_values:
                ingredient_radii[object_key] = object_values["radius"]
        return ingredient_radii

    def read_dict_from_glob_file(
        self,
        glob_str: str,
    ) -> Dict:
        """
        Read dictionary from a file matching the glob pattern.

        Parameters
        ----------
        glob_str
            Glob pattern to match files.

        Returns
        -------
        :
            Dictionary loaded from the matching JSON file, or None if no file found.
        """
        glob_to_distance_file = self.packing_results_path.glob(glob_str)
        for path_to_distance_file in glob_to_distance_file:
            if path_to_distance_file.is_file() and (
                path_to_distance_file.suffix == ".json"
            ):
                return self.loadJSON(path_to_distance_file)
        log.warning(
            f"No file found matching glob pattern {glob_str} in {self.packing_results_path}"
        )
        return {}

    def run_distance_analysis(
        self,
        md_object: MarkdownWriter,
        recipe_data: Dict[str, Any],
        pairwise_distance_dict: Optional[Dict[str, Any]],
        figure_path: Path,
        output_image_location: Union[Path, str],
    ) -> None:
        """
        Runs distance analysis on the given packing and adds it to the analysis report.

        Parameters
        ----------
        md_object
            Markdown writer object to add content to.
        recipe_data
            Dictionary containing recipe data.
        pairwise_distance_dict
            Dictionary containing pairwise distance data.
        figure_path
            Path to figures directory.
        output_image_location
            Location for output images in the markdown file.
        """
        expected_minimum_distance = self.get_minimum_expected_distance_from_recipe(
            recipe_data
        )
        if pairwise_distance_dict is not None:
            all_pairwise_distances = self.combine_results_from_seeds(
                pairwise_distance_dict
            )

            packed_minimum_distance = self.get_packed_minimum_distance(
                pairwise_distance_dict
            )

            md_object.add_header(level=1, header="Distance analysis")
            md_object.add_line(
                f"Expected minimum distance: {expected_minimum_distance:.2f}"
            )
            md_object.add_line(
                f"Actual minimum distance: {packed_minimum_distance:.2f}\n"
            )

            if expected_minimum_distance > packed_minimum_distance:
                md_object.add_header(level=2, header="Possible errors")
                md_object.add_list(
                    [
                        f"Packed minimum distance {packed_minimum_distance:.2f}"
                        " is less than the "
                        f"expected minimum distance {expected_minimum_distance:.2f}\n"
                    ]
                )

            img_list = []
            for ingr_key in all_pairwise_distances:
                ingr_distance_histo_path = figure_path.glob(
                    f"{ingr_key}_pairwise_distances_*.png"
                )
                for img_path in ingr_distance_histo_path:
                    img_list.append(
                        md_object.add_inline_image(
                            text=f"Distance distribution {ingr_key}",
                            filepath=f"{output_image_location}/{img_path.name}",
                        )
                    )

            df = pd.DataFrame(
                {
                    "Ingredient key": list(all_pairwise_distances.keys()),
                    "Pairwise distance distribution": img_list,
                }
            )

            md_object.add_table(header="", table=df)

    def get_ingredient_key_from_object_or_comp_name(
        self, search_name: str, ingredient_key_dict: Dict[str, Dict[str, str]]
    ) -> Optional[str]:
        """
        Returns the ingredient key if object or composition name is given.

        Parameters
        ----------
        search_name
            Name to search for in the ingredient key dictionary.
        ingredient_key_dict
            Dictionary mapping ingredient keys to name mappings.

        Returns
        -------
        :
            The ingredient key if found, otherwise None.
        """
        for ingredient_key, name_mappings in ingredient_key_dict.items():
            if search_name in name_mappings.values():
                return ingredient_key

    def get_partner_pair_dict(
        self,
        recipe_data: Dict[str, Any],
        combined_pairwise_distance_dict: Dict[str, list[float]],
        avg_num_packed: Dict[str, float],
    ) -> Dict[str, Dict[str, Union[float, int]]]:
        """
        Creates a partner pair dictionary.

        Parameters
        ----------
        recipe_data
            Dictionary containing recipe data.
        combined_pairwise_distance_dict
            Dictionary of combined pairwise distances.
        avg_num_packed
            Dictionary of average number packed per ingredient.

        Returns
        -------
        :
            Dictionary with partner pair information including binding probability,
            touching radius, and number packed.
        """
        partner_pair_dict = {}
        for ingredient_key, name_mappings in self.ingredient_key_dict.items():
            object_name = name_mappings["object_name"]
            if "partners" in recipe_data["objects"][object_name]:
                partner_list = recipe_data["objects"][object_name]["partners"]
                ingredient_radius = recipe_data["objects"][object_name]["radius"]
                for partner in partner_list.all_partners:
                    partner_object_name = partner.name
                    binding_probability = partner.binding_probability
                    partner_radius = recipe_data["objects"][partner_object_name][
                        "radius"
                    ]
                    partner_ingr_key = self.get_ingredient_key_from_object_or_comp_name(
                        partner_object_name, self.ingredient_key_dict
                    )
                    paired_key = get_paired_key(
                        combined_pairwise_distance_dict,
                        ingredient_key,
                        partner_ingr_key,
                    )
                    if paired_key not in partner_pair_dict:
                        partner_pair_dict[paired_key] = {
                            "binding_probability": binding_probability,
                            "touching_radius": ingredient_radius + partner_radius,
                            "num_packed": avg_num_packed[ingredient_key],
                        }

        return partner_pair_dict

    def run_partner_analysis(
        self,
        md_object: MarkdownWriter,
        recipe_data: Dict[str, Any],
        combined_pairwise_distance_dict: Dict[str, list[float]],
        ingredient_radii: Dict[str, float],
        avg_num_packed: Dict[str, float],
    ) -> None:
        """
        Runs an analysis of partner packings.

        Parameters
        ----------
        md_object
            Markdown writer object to add content to.
        recipe_data
            Dictionary containing recipe data.
        combined_pairwise_distance_dict
            Dictionary of combined pairwise distances.
        ingredient_radii
            Dictionary of ingredient radii.
        avg_num_packed
            Dictionary of average number packed per ingredient.
        """
        partner_pair_dict = self.get_partner_pair_dict(
            recipe_data,
            combined_pairwise_distance_dict,
            avg_num_packed,
        )
        if len(partner_pair_dict):
            md_object.add_header(header="Partner Analysis")
            partner_data = []
            for paired_key, partner_values in partner_pair_dict.items():
                pairwise_distances = np.array(
                    combined_pairwise_distance_dict[paired_key]
                )
                padded_radius = 1.2 * partner_values["touching_radius"]
                close_fraction = (
                    np.count_nonzero(pairwise_distances < padded_radius)
                    / partner_values["num_packed"]
                )
                partner_data.append(
                    {
                        "Ingredient pair": paired_key,
                        "Touching radius": partner_values["touching_radius"],
                        "Binding probability": partner_values["binding_probability"],
                        "Close packed fraction": close_fraction,
                    }
                )

            df = pd.DataFrame(partner_data)

            md_object.add_table(header="", table=df)

    def create_report(
        self,
        recipe_data: Dict[str, Any],
        ingredient_keys: Optional[list[str]] = None,
        report_output_path: Optional[Union[Path, str]] = None,
        output_image_location: Optional[Union[Path, str]] = None,
        run_distance_analysis: bool = True,
        run_partner_analysis: bool = True,
    ) -> None:
        """
        Creates a markdown file with various analyses included.

        Parameters
        ----------
        recipe_data
            Dictionary containing recipe data for the packing being analyzed.
        ingredient_keys
            List of ingredient keys to analyze. If None, uses all available keys.
        report_output_path
            Path to save the report. If None, uses self.output_path.
        output_image_location
            Path to look for output images for the markdown file.
        run_distance_analysis
            Whether to run distance analysis.
        run_partner_analysis
            Whether to run partner analysis.
        """
        if report_output_path is None:
            report_output_path = self.output_path
        report_output_path = Path(report_output_path)

        if not hasattr(self, "ingredient_key_dict"):
            self.ingredient_key_dict = self.read_dict_from_glob_file(
                "ingredient_keys_*"
            )

        if ingredient_keys is None:
            ingredient_keys = list(self.ingredient_key_dict.keys())

        avg_num_packed = self.get_number_of_ingredients_packed(
            ingredient_keys=ingredient_keys
        )
        ingredient_radii = self.get_ingredient_radii(recipe_data=recipe_data)

        if not hasattr(self, "pairwise_distance_dict"):
            self.pairwise_distance_dict = self.read_dict_from_glob_file(
                "pairwise_distances_*.json"
            )
        combined_pairwise_distance_dict = self.combine_results_from_seeds(
            self.pairwise_distance_dict
        )

        df = pd.DataFrame(
            {
                "Ingredient name": list(ingredient_keys),
                "Encapsulating radius": list(ingredient_radii.values()),
                "Average number packed": list(avg_num_packed.values()),
            }
        )

        # path to save report and other outputs
        if output_image_location is None:
            output_image_location = self.output_path
        output_image_location = Path(output_image_location)

        md_object = MarkdownWriter(
            title="Packing analysis report",
            output_path=report_output_path,
            output_image_location=output_image_location,
            report_name="analysis_report",
        )

        md_object.add_header(
            header=f"Analysis for packing results located at {self.packing_results_path}"
        )

        md_object.add_table(header="", table=df)

        # path where packing results are stored
        packing_results_path = self.packing_results_path
        figure_path = packing_results_path / "figures"

        md_object.add_images(
            header="Packing image",
            image_text=["Packing image"],
            filepaths=list(figure_path.glob("packing_image_*.png")),
        )

        if run_distance_analysis:
            # TODO: take packing distance dict as direct input for live mode
            self.run_distance_analysis(
                md_object,
                recipe_data,
                self.pairwise_distance_dict,
                figure_path,
                output_image_location,
            )

        if run_partner_analysis:
            self.run_partner_analysis(
                md_object,
                recipe_data,
                combined_pairwise_distance_dict,
                ingredient_radii,
                avg_num_packed,
            )

        md_object.write_file()

    def run_analysis_workflow(
        self,
        analysis_config: Dict[str, Any],
        recipe_data: Dict[str, Any],
    ) -> None:
        """
        Run the complete analysis workflow.

        Parameters
        ----------
        analysis_config
            Dictionary containing analysis configuration options.
        recipe_data
            Dictionary containing recipe data.
        """
        all_objs, all_pos_list = self.get_packed_object_data(self.packing_results_path)

        self.num_packings = len(all_pos_list)
        self.num_seeds_per_packing = np.array(
            [len(packing_dict) for packing_dict in all_pos_list]
        )

        log.debug("Starting analysis workflow...")

        if analysis_config.get("create_report"):
            self.create_report(
                recipe_data=recipe_data,
                **analysis_config["create_report"],
            )

    def histogram(
        self,
        distances: Union[np.ndarray, list[float]],
        filename: Union[Path, str],
        title_str: str = "",
        x_label: str = "",
        y_label: str = "",
        add_to_result: bool = True,
        save_png: bool = False,
    ) -> None:
        """
        Create and save a histogram of distances.

        Parameters
        ----------
        distances
            Array or list of distance values.
        filename
            Path to save the histogram image.
        title_str
            Title for the histogram.
        x_label
            Label for the x-axis.
        y_label
            Label for the y-axis.
        add_to_result
            Whether to add histogram to result file and display on web page.
        save_png
            Whether to save as PNG using matplotlib.
        """
        if (
            add_to_result
            and hasattr(self, "helper")
            and self.helper is not None
            and hasattr(self.helper, "plot_data")
        ):
            # add histogrm to result file and display on the web page
            self.helper.plot_data.add_histogram(
                title=f"{title_str}: {x_label}",
                xaxis_title=x_label,
                traces={y_label: np.array(distances)},
            )
        if save_png:
            # use matplotlib to create histogram and save as png
            plt.clf()
            # calculate histogram
            nbins = int(np.sqrt(len(distances)))
            if nbins < 2:
                return
            y, bin_edges = np.histogram(distances, bins=nbins)
            bincenters = 0.5 * (bin_edges[1] + bin_edges[:-1])

            # calculate standard error for values in each bin
            bin_inds = np.digitize(distances, bin_edges)
            x_err_vals = np.zeros(y.shape)
            for bc in range(nbins):
                dist_vals = distances[bin_inds == (bc + 1)]
                if len(dist_vals) > 1:
                    x_err_vals[bc] = np.std(dist_vals)
                else:
                    x_err_vals[bc] = 0
            y_err_vals = np.sqrt(y * (1 - y / np.sum(y)))
            # set bin width
            dbin = 0.9 * (bincenters[1] - bincenters[0])
            plt.bar(
                bincenters, y, width=dbin, color="r", xerr=x_err_vals, yerr=y_err_vals
            )
            plt.title(title_str)
            plt.xlabel(x_label)
            plt.ylabel(y_label)
            plt.savefig(filename)
            plt.close()

    def plot(
        self, rdf: np.ndarray, radii: np.ndarray, file_name: Union[Path, str]
    ) -> None:
        """
        Plot radial distribution function.

        Parameters
        ----------
        rdf
            Radial distribution function values.
        radii
            Radial distance values.
        file_name
            Path to save the plot.
        """
        plt.clf()
        matplotlib.rc("font", size=14)
        matplotlib.rc("figure", figsize=(5, 4))
        plt.plot(radii, rdf, linewidth=3)
        plt.xlabel(r"distance $r$ in $\AA$")
        plt.ylabel(r"radial distribution function $g(r)$")
        plt.savefig(file_name)

    def simpleplot(
        self,
        X: Union[np.ndarray, list[float]],
        Y: Union[np.ndarray, list[float]],
        filename: Union[Path, str],
        w: int = 3,
        title_str: str = "",
        x_label: str = "",
        y_label: str = "",
    ) -> None:
        """
        Create a simple line plot.

        Parameters
        ----------
        X
            X-axis values.
        Y
            Y-axis values.
        filename
            Path to save the plot.
        w
            Line width.
        title_str
            Title for the plot.
        x_label
            Label for the x-axis.
        y_label
            Label for the y-axis.
        """
        plt.clf()
        plt.plot(X, Y, linewidth=w)
        plt.title(title_str)
        plt.xlabel(x_label)
        plt.ylabel(y_label)
        plt.savefig(filename)

    def build_grid(
        self,
    ) -> None:
        """
        Build the grid for the environment and log the time taken.
        """
        t1 = time()
        self.env.buildGrid()
        t2 = time()
        gridTime = t2 - t1
        log.debug(f"Time to build grid: {gridTime:0.2f}")

    def pack(
        self,
        seed: int = 20,
        show_plotly_plot: bool = True,
        **kwargs: Any,
    ) -> None:
        """
        Pack the grid with ingredients and optionally display visualization.

        Parameters
        ----------
        seed
            Random seed for packing.
        show_plotly_plot
            Whether to show the plotly visualization.
        **kwargs
            Additional keyword arguments passed to pack_grid.
        """
        if show_plotly_plot:
            self.plotly.update_title(self.env.place_method)

        t1 = time()
        results = self.env.pack_grid(seedNum=seed, **kwargs)
        self.seed_to_results[seed] = results
        t2 = time()
        run_time = t2 - t1
        log.debug(f"Time to run pack_grid for {self.env.place_method}: {run_time:0.2f}")
        log.debug(f"Number placed: {len(self.env.packed_objects.get_ingredients())}")
        if show_plotly_plot:
            min_bound, max_bound = self.env.get_bounding_box_limits()
            extents = max_bound - min_bound
            self.plotly.plot["data"] = []
            self.plotly.plot.layout.shapes = ()
            self.plotly.plot.update_xaxes(
                range=[min_bound[0] - 0.2 * extents[0], max_bound[0] + 0.2 * extents[0]]
            )
            self.plotly.plot.update_yaxes(
                range=[min_bound[1] - 0.2 * extents[1], max_bound[1] + 0.2 * extents[1]]
            )
            self.plotly.update_title(
                f"{self.env.place_method} took {str(round(t2 - t1, 2))}s, "
                f"packed {len(self.env.packed_objects.get_ingredients())}"
            )
            self.plotly.make_grid_heatmap(self.env)
            self.plotly.add_ingredient_positions(self.env)
            self.plotly.show()

    def set_ingredient_color(self, ingr: Ingredient) -> Optional[np.ndarray]:
        """
        Sets the color of an ingredient.

        Parameters
        ----------
        ingr
            The ingredient object.

        Returns
        -------
        :
            RGB color array normalized to [0,1] range, or None if no color set.
        """
        color = None

        if ingr.color is not None:
            color = (
                ingr.color
                if all([x <= 1 for x in ingr.color])
                else np.array(ingr.color) / 255
            )

        return color

    def add_ingredient_positions_to_plot(
        self,
        ax: Axes,
        ingr: Ingredient,
        color: Optional[np.ndarray],
        seed_index: int,
        ingredient_position_dict: Dict[str, Dict[str, list[list[float]]]],
        extents: np.ndarray,
    ) -> Axes:
        """
        Adds 2D images of ingredient positions to axis.

        Parameters
        ----------
        ax
            Matplotlib axes object to add patches to.
        ingr
            The ingredient object.
        color
            RGB color for the ingredient.
        seed_index
            Index of the current seed.
        ingredient_position_dict
            Dictionary containing ingredient positions by seed.
        extents
            Extents of the bounding box for periodic boundary conditions.

        Returns
        -------
        :
            Updated matplotlib axes object.
        """
        string_seed_index = str(seed_index)
        seed_ingredient_positions = ingredient_position_dict[string_seed_index][
            ingr.name
        ]
        for i, pos in enumerate(seed_ingredient_positions):
            ax.add_patch(
                Circle(
                    (pos[0], pos[1]),
                    ingr.encapsulating_radius,
                    edgecolor="black",
                    facecolor=color,
                )
            )

            #  Plot "image" particles to verify that periodic boundary conditions are working
            radius = ingr.encapsulating_radius
            if autopack.testPeriodicity:
                if pos[0] < radius:
                    ax.add_patch(
                        Circle(
                            (pos[0] + extents[0], pos[1]),
                            radius,
                            facecolor=color,
                        )
                    )
                elif pos[0] > (extents[0] - radius):
                    ax.add_patch(
                        Circle(
                            (pos[0] - extents[0], pos[1]),
                            radius,
                            facecolor=color,
                        )
                    )
                if pos[1] < radius:
                    ax.add_patch(
                        Circle(
                            (pos[0], pos[1] + extents[1]),
                            radius,
                            facecolor=color,
                        )
                    )
                elif pos[1] > (extents[1] - radius):
                    ax.add_patch(
                        Circle(
                            (pos[0], pos[1] - extents[1]),
                            radius,
                            facecolor=color,
                        )
                    )

            if i == 0:  # len(ingrpos)-1:
                continue

            if ingr.type == "Grow":
                plt.plot(
                    [
                        seed_ingredient_positions[-i][0],
                        seed_ingredient_positions[-i - 1][0],
                    ],
                    [
                        seed_ingredient_positions[-i][1],
                        seed_ingredient_positions[-i - 1][1],
                    ],
                    "k-",
                    lw=2,
                )
                # plot the sphere
<<<<<<< HEAD
                if ingr.use_rbsphere:
                    (ext_recipe, pts,) = ingr.getInterpolatedSphere(
                        seed_ingredient_positions[-i - 1],
                        seed_ingredient_positions[-i],
                    )
                    for pt in pts:
                        ax.add_patch(
                            Circle(
                                (pt[0], pt[1]),
                                ingr.min_radius,
                                edgecolor="black",
                                facecolor=color,
                            )
                        )
=======
                # if ingr.use_rbsphere:
                #     (
                #         ext_recipe,
                #         pts,
                #     ) = ingr.getInterpolatedSphere(
                #         seed_ingredient_positions[-i - 1],
                #         seed_ingredient_positions[-i],
                #     )
                #     for pt in pts:
                #         ax.add_patch(
                #             Circle(
                #                 (pt[0], pt[1]),
                #                 ingr.min_radius,
                #                 edgecolor="black",
                #                 facecolor=color,
                #             )
                #         )
>>>>>>> d0f50ab4
        return ax

    def getHaltonUnique(self, n: int) -> np.ndarray:
        """
        Generate unique Halton sequence numbers.

        Parameters
        ----------
        n
            Number of unique seeds to generate.

        Returns
        -------
        :
            Array of unique integer seeds.
        """
        seeds_f = np.array(halton(int(n * 1.5))) * int(n * 1.5)
        seeds_int = np.array(np.round(seeds_f), "int")
        _, indices_u = np.unique(seeds_int, return_index=True)
        seeds_i = np.array(seeds_int[np.sort(indices_u)])[:n]
        return seeds_i

    def update_distance_distribution_dictionaries(
        self,
        ingr: Ingredient,
        center_distance_dict: Dict[str, Dict[str, list[float]]],
        pairwise_distance_dict: Dict[str, Dict[str, list[float]]],
        ingredient_position_dict: Dict[str, Dict[str, list[list[float]]]],
        ingredient_angle_dict: Dict[str, Dict[str, list[float]]],
        ingredient_occurence_dict: Dict[str, Dict[str, list[int]]],
        seed_index: int,
        center: list[float],
    ) -> Tuple[
        Dict[str, Dict[str, list[float]]],
        Dict[str, Dict[str, list[float]]],
        Dict[str, Dict[str, list[list[float]]]],
        Dict[str, Dict[str, list[float]]],
        Dict[str, Dict[str, list[int]]],
    ]:
        """
        Update dictionaries that store distance and angle information.

        Parameters
        ----------
        ingr
            The ingredient object.
        center_distance_dict
            Dictionary storing distances from center by seed and ingredient.
        pairwise_distance_dict
            Dictionary storing pairwise distances by seed and ingredient.
        ingredient_position_dict
            Dictionary storing positions by seed and ingredient.
        ingredient_angle_dict
            Dictionary storing angles by seed and ingredient.
        ingredient_occurence_dict
            Dictionary storing occurrence counts by seed and ingredient.
        seed_index
            Index of the current seed.
        center
            Center coordinates for distance calculations.

        Returns
        -------
        :
            Updated versions of all input dictionaries.
        """
        string_seed_index = str(seed_index)
        if ingr.name not in center_distance_dict[string_seed_index]:
            center_distance_dict[string_seed_index][ingr.name] = []
            pairwise_distance_dict[string_seed_index][ingr.name] = []
            ingredient_position_dict[string_seed_index][ingr.name] = []
            ingredient_angle_dict[string_seed_index][ingr.name] = []
            ingredient_occurence_dict[string_seed_index][ingr.name] = []

        get_angles = False
        if ingr.packing_mode == "gradient" and self.env.use_gradient:
            if isinstance(ingr.gradient, list):
                if len(ingr.gradient) > 1 or len(ingr.gradient) == 0:
                    self.center = center
                else:
                    self.center = center = self.env.gradients[
                        ingr.gradient[0]
                    ].mode_settings.get("center", center)
            else:
                self.center = center = self.env.gradients[
                    ingr.gradient
                ].mode_settings.get("center", center)
            get_angles = True

        # get angles wrt gradient
        (
            seed_ingredient_positions,
            seed_distances_from_center,
            seed_distances_between_ingredients,
            seed_angles,
        ) = self.get_distances_and_angles(ingr.name, center, get_angles=get_angles)

        center_distance_dict[string_seed_index][
            ingr.name
        ] = seed_distances_from_center.tolist()
        pairwise_distance_dict[string_seed_index][
            ingr.name
        ] = seed_distances_between_ingredients.tolist()
        ingredient_position_dict[string_seed_index][
            ingr.name
        ] = seed_ingredient_positions.tolist()
        ingredient_angle_dict[string_seed_index][ingr.name] = seed_angles.tolist()
        ingredient_occurence_dict[string_seed_index][ingr.name].append(
            len(seed_ingredient_positions)
        )

        return (
            center_distance_dict,
            pairwise_distance_dict,
            ingredient_position_dict,
            ingredient_angle_dict,
            ingredient_occurence_dict,
        )

    def update_pairwise_distances(
        self,
        ingr: Ingredient,
        recipe: Any,
        pairwise_distance_dict: Dict[str, Dict[str, list[float]]],
        seed_index: int,
    ) -> Dict[str, Dict[str, list[float]]]:
        """
        Adds cross-ingredient distances for pairwise distance dictionary.

        Parameters
        ----------
        ingr
            The current ingredient.
        recipe
            Recipe object containing all ingredients.
        pairwise_distance_dict
            Dictionary storing pairwise distances.
        seed_index
            Index of the current seed.

        Returns
        -------
        :
            Updated pairwise distance dictionary.
        """
        string_seed_index = str(seed_index)
        for ingr2 in recipe.ingredients:
            if ingr2.name == ingr.name:
                continue
            if not check_paired_key(
                pairwise_distance_dict[string_seed_index],
                ingr.name,
                ingr2.name,
            ):
<<<<<<< HEAD
                pairwise_distance_dict[seed_index][
                    f"{ingr.name}_{ingr2.name}"
                ] = self.env.calc_pairwise_distances(ingr.name, ingr2.name).tolist()
=======
                pairwise_distance_dict[string_seed_index][
                    f"{ingr.name}_{ingr2.name}"
                ] = self.calc_pairwise_distances(ingr.name, ingr2.name).tolist()
>>>>>>> d0f50ab4

        return pairwise_distance_dict

    def process_ingredients_in_recipe(
        self,
        recipe: Any,
        center_distance_dict: Dict[str, Dict[str, list[float]]],
        pairwise_distance_dict: Dict[str, Dict[str, list[float]]],
        ingredient_position_dict: Dict[str, Dict[str, list[list[float]]]],
        ingredient_angle_dict: Dict[str, Dict[str, list[float]]],
        ingredient_occurence_dict: Dict[str, Dict[str, list[int]]],
        ingredient_key_dict: Dict[str, Dict[str, str]],
        seed_index: int,
        center: list[float],
        plot_figures: bool,
        two_d: bool,
        ax: Optional[Axes],
        extents: np.ndarray,
    ) -> Tuple[
        Dict[str, Dict[str, list[float]]],
        Dict[str, Dict[str, list[float]]],
        Dict[str, Dict[str, list[list[float]]]],
        Dict[str, Dict[str, list[float]]],
        Dict[str, Dict[str, list[int]]],
        Dict[str, Dict[str, str]],
        Optional[Axes],
    ]:
        """
        Updates distance/angle dictionaries and creates plots for ingredients in recipe.

        Parameters
        ----------
        recipe
            Recipe object containing ingredients.
        center_distance_dict
            Dictionary storing center distances.
        pairwise_distance_dict
            Dictionary storing pairwise distances.
        ingredient_position_dict
            Dictionary storing ingredient positions.
        ingredient_angle_dict
            Dictionary storing ingredient angles.
        ingredient_occurence_dict
            Dictionary storing ingredient occurrences.
        ingredient_key_dict
            Dictionary mapping ingredient keys to names.
        seed_index
            Index of the current seed.
        center
            Center coordinates.
        plot_figures
            Whether to create plots.
        two_d
            Whether this is a 2D analysis.
        ax
            Matplotlib axes for plotting.
        extents
            Extents of the bounding box.

        Returns
        -------
        :
            Updated versions of all input dictionaries and axes.
        """
        for ingr in recipe.ingredients:
            # set ingredient color
            color = self.set_ingredient_color(ingr)

            if ingr.name not in ingredient_key_dict:
                ingredient_key_dict[ingr.name] = {}
                ingredient_key_dict[ingr.name][
                    "composition_name"
                ] = ingr.composition_name
                ingredient_key_dict[ingr.name]["object_name"] = ingr.object_name

            # calculate distances and angles for ingredient
            (
                center_distance_dict,
                pairwise_distance_dict,
                ingredient_position_dict,
                ingredient_angle_dict,
                ingredient_occurence_dict,
            ) = self.update_distance_distribution_dictionaries(
                ingr,
                center_distance_dict,
                pairwise_distance_dict,
                ingredient_position_dict,
                ingredient_angle_dict,
                ingredient_occurence_dict,
                seed_index,
                center,
            )

            # calculate cross ingredient_distances
            pairwise_distance_dict = self.update_pairwise_distances(
                ingr, recipe, pairwise_distance_dict, seed_index
            )

            if plot_figures and two_d and ax is not None:
                ax = self.add_ingredient_positions_to_plot(
                    ax=ax,
                    ingr=ingr,
                    color=color,
                    seed_index=seed_index,
                    ingredient_position_dict=ingredient_position_dict,
                    extents=extents,
                )

        return (
            center_distance_dict,
            pairwise_distance_dict,
            ingredient_position_dict,
            ingredient_angle_dict,
            ingredient_occurence_dict,
            ingredient_key_dict,
            ax,
        )

    def combine_results_from_seeds(
        self, input_dict: Dict[str, Dict[str, list[Any]]]
    ) -> Dict[str, list[Any]]:
        """
        Combines results from multiple seeds into one dictionary.

        Parameters
        ----------
        input_dict
            Dictionary with seed indices as keys and ingredient dictionaries as values.

        Returns
        -------
        :
            Dictionary with ingredient names as keys and combined value lists.
        """
        output_dict = {}
        for _, ingr_dict in input_dict.items():
            for ingr_name, value_list in ingr_dict.items():
                if ingr_name not in output_dict:
                    output_dict[ingr_name] = []
                output_dict[ingr_name].extend(value_list)

        return output_dict

    def combine_results_from_ingredients(
        self, input_dict: Dict[str, list[Any]]
    ) -> list[Any]:
        """
        Combines results from multiple ingredients into one list.

        Parameters
        ----------
        input_dict
            Dictionary with ingredient names as keys and value lists.

        Returns
        -------
        :
            Combined list of all values from all ingredients.
        """
        output_list = []
        for ingr_name, value_list in input_dict.items():
            output_list.extend(value_list)
        return output_list

    def pack_one_seed(
        self,
        seed_index: int,
        seed_list: Union[list[int], np.ndarray],
        bounding_box: list[list[float]],
        center_distance_dict: Dict[str, Dict[str, list[float]]],
        pairwise_distance_dict: Dict[str, Dict[str, list[float]]],
        ingredient_position_dict: Dict[str, Dict[str, list[list[float]]]],
        ingredient_angle_dict: Dict[str, Dict[str, list[float]]],
        ingredient_occurence_dict: Dict[str, Dict[str, list[int]]],
        ingredient_key_dict: Dict[str, Dict[str, str]],
        get_distance_distribution: bool = False,
        image_export_options: Optional[Dict[str, Any]] = None,
        show_grid: bool = False,
        plot_figures: bool = False,
        save_gradient_data_as_image: bool = False,
        clean_grid_cache: bool = False,
    ) -> Tuple[
        Dict[str, Dict[str, list[float]]],
        Dict[str, Dict[str, list[float]]],
        Dict[str, Dict[str, list[list[float]]]],
        Dict[str, Dict[str, list[float]]],
        Dict[str, Dict[str, list[int]]],
        Dict[str, Dict[str, str]],
    ]:
        """
        Packs one seed of a recipe and returns the recipe object.

        Parameters
        ----------
        seed_index
            Index of the seed in the seed list.
        seed_list
            List of all seeds to be used.
        bounding_box
            Bounding box coordinates [[min_x, min_y, min_z], [max_x, max_y, max_z]].
        center_distance_dict
            Dictionary to store center distances.
        pairwise_distance_dict
            Dictionary to store pairwise distances.
        ingredient_position_dict
            Dictionary to store ingredient positions.
        ingredient_angle_dict
            Dictionary to store ingredient angles.
        ingredient_occurence_dict
            Dictionary to store ingredient occurrences.
        ingredient_key_dict
            Dictionary mapping ingredient keys to names.
        get_distance_distribution
            Whether to calculate distance distributions.
        image_export_options
            Options for image export.
        show_grid
            Whether to show grid visualization.
        plot_figures
            Whether to create and save plots.
        save_gradient_data_as_image
            Whether to save gradient data as images.
        clean_grid_cache
            Whether to clean grid cache after packing.

        Returns
        -------
        :
            Updated versions of all distance and position dictionaries.
        """
        seed = int(seed_list[seed_index])
        string_seed_index = str(seed_index)
        seed_basename = self.env.add_seed_number_to_base_name(seed)
        self.env.reset()
        np.random.seed(seed)
        self.build_grid()
        two_d = self.env.is_two_d()
        use_simularium = False
        self.pack(
            seed=seed,
            # TODO: fix this to disable plotly if using simularium
            show_plotly_plot=(show_grid and two_d) and not use_simularium,
            clean_grid_cache=clean_grid_cache,
        )

        self.center = self.env.grid.getCenter()

        ax = None
        extents = np.zeros(2)
        if plot_figures and two_d:
            extents = self.env.get_bounding_box_size()
            fig = plt.figure()
            ax = fig.add_subplot(111)

        if get_distance_distribution:
            center_distance_dict[string_seed_index] = {}
            pairwise_distance_dict[string_seed_index] = {}
            ingredient_position_dict[string_seed_index] = {}
            ingredient_angle_dict[string_seed_index] = {}
            ingredient_occurence_dict[string_seed_index] = {}

            if hasattr(self, "center"):
                center = self.center
            else:
                center = self.env.grid.getCenter()

            # Process all recipes in order
            recipes_to_process = []

            # Add exterior recipe if it exists
            if self.env.exteriorRecipe:
                recipes_to_process.append(self.env.exteriorRecipe)

            # Add compartment recipes if they exist
            for compartment in self.env.compartments:
                if compartment.surfaceRecipe:
                    recipes_to_process.append(compartment.surfaceRecipe)
                if compartment.innerRecipe:
                    recipes_to_process.append(compartment.innerRecipe)

            # Process each recipe
            for recipe in recipes_to_process:
                (
                    center_distance_dict,
                    pairwise_distance_dict,
                    ingredient_position_dict,
                    ingredient_angle_dict,
                    ingredient_occurence_dict,
                    ingredient_key_dict,
                    ax,
                ) = self.process_ingredients_in_recipe(
                    recipe=recipe,
                    center_distance_dict=center_distance_dict,
                    pairwise_distance_dict=pairwise_distance_dict,
                    ingredient_position_dict=ingredient_position_dict,
                    ingredient_angle_dict=ingredient_angle_dict,
                    ingredient_occurence_dict=ingredient_occurence_dict,
                    ingredient_key_dict=ingredient_key_dict,
                    seed_index=seed_index,
                    center=center,
                    plot_figures=plot_figures,
                    two_d=two_d,
                    ax=ax,
                    extents=extents,
                )

            if plot_figures and two_d:
                ax.set_aspect(1.0)
                ax.axhline(y=bounding_box[0][1], color="k")
                ax.axhline(y=bounding_box[1][1], color="k")
                ax.axvline(x=bounding_box[0][0], color="k")
                ax.axvline(x=bounding_box[1][0], color="k")
                ax.set_xlim((bounding_box[0][0], bounding_box[1][0]))
                ax.set_ylim((bounding_box[0][1], bounding_box[1][1]))

                plt.savefig(self.figures_path / f"packing_image_{seed_basename}.png")
                plt.close()

        if image_export_options is not None:
            env_image_writer = ImageWriter(
                env=self.env,
                name=seed_basename,
                output_path=self.figures_path,
                **image_export_options,
            )
            env_image_writer = self.env.create_voxelization(env_image_writer)
            env_image_writer.export_image()

        if save_gradient_data_as_image:
            gradient_data_figure_path = self.figures_path / "gradient_data_figures"
            gradient_data_figure_path.mkdir(exist_ok=True)
            for _, gradient in self.env.gradients.items():
                grid_image_writer = ImageWriter(
                    env=self.env,
                    name=f"{seed_basename}_grid_data",
                    output_path=gradient_data_figure_path,
                )
                grid_image_writer = gradient.create_voxelization(grid_image_writer)
                grid_image_writer.export_image()
        return (
            center_distance_dict,
            pairwise_distance_dict,
            ingredient_position_dict,
            ingredient_angle_dict,
            ingredient_occurence_dict,
            ingredient_key_dict,
        )

    def doloop(
        self,
        recipe_data: Dict[str, Any],
        packing_config_data: Dict[str, Any],
        bounding_box: list[list[float]],
        get_distance_distribution: bool = True,
    ) -> None:
        """
        Runs multiple packings of the same recipe in a loop.

        This workflow also runs various analyses and saves the output figures
        and data at the location set by the environment. The output data is
        also stored as an attribute on the environment object and on the
        Analysis class instance.

        Parameters
        ----------
        recipe_data
            Dictionary containing recipe data.
        packing_config_data
            Dictionary containing packing configuration data.
        bounding_box
            List of two lists containing the minimum and maximum coordinates
            of the bounding box.
        get_distance_distribution
            Whether to calculate and store distance and angle distributions.

        Notes
        -----
        Outputs include:
        - {}_distance_dict: Dictionaries with various ingredient distances stored
        - images: packing image, histograms of distance, angle, and occurrence
          distributions as applicable for each seed, and a combined image
          across seeds
        """
        number_of_packings = packing_config_data["number_of_packings"]
        plot_figures = packing_config_data.get("save_plot_figures", True)
        show_grid = packing_config_data["show_grid_plot"]
        image_export_options = packing_config_data.get("image_export_options")

        if image_export_options is not None:
            global ImageWriter
            if "ImageWriter" not in globals():
                from cellpack.autopack.writers.ImageWriter import ImageWriter

        parallel = packing_config_data.get("parallel", False)
        save_gradient_data_as_image = packing_config_data.get(
            "save_gradient_data_as_image", False
        )
        clean_grid_cache = packing_config_data.get("clean_grid_cache", False)

        seed_list = get_seed_list(packing_config_data, recipe_data)
        if seed_list is None:
            seed_list = self.getHaltonUnique(number_of_packings)
        packing_basename = self.env.base_name
        np.savetxt(
            self.env.out_folder / f"seeds_{packing_basename}.txt",
            seed_list,
            delimiter=",",
        )

        center_distance_file = (
            self.env.out_folder / f"center_distances_{packing_basename}.json"
        )
        pairwise_distance_file = (
            self.env.out_folder / f"pairwise_distances_{packing_basename}.json"
        )
        ingredient_position_file = (
            self.env.out_folder / f"positions_{packing_basename}.json"
        )
        ingredient_angle_file = self.env.out_folder / f"angles_{packing_basename}.json"
        ingredient_occurences_file = (
            self.env.out_folder / f"occurences_{packing_basename}.json"
        )
        ingredient_key_file = (
            self.env.out_folder / f"ingredient_keys_{packing_basename}.json"
        )

        center_distance_dict = {}
        pairwise_distance_dict = {}
        ingredient_position_dict = {}
        ingredient_angle_dict = {}
        ingredient_occurence_dict = {}
        ingredient_key_dict = {}

        if parallel:
            num_processes = np.min(
                [
                    int(np.floor(0.8 * multiprocessing.cpu_count())),
                    number_of_packings,
                ]
            )
            with concurrent.futures.ProcessPoolExecutor(
                max_workers=num_processes
            ) as executor:
                futures = []
                for seed_index in range(number_of_packings):
                    futures.append(
                        executor.submit(
                            self.pack_one_seed,
                            seed_index=seed_index,
                            seed_list=seed_list,
                            bounding_box=bounding_box,
                            center_distance_dict=center_distance_dict,
                            pairwise_distance_dict=pairwise_distance_dict,
                            ingredient_position_dict=ingredient_position_dict,
                            ingredient_angle_dict=ingredient_angle_dict,
                            ingredient_occurence_dict=ingredient_occurence_dict,
                            ingredient_key_dict=ingredient_key_dict,
                            get_distance_distribution=get_distance_distribution,
                            image_export_options=image_export_options,
                            save_gradient_data_as_image=save_gradient_data_as_image,
                            clean_grid_cache=clean_grid_cache,
                        )
                    )
                for future in concurrent.futures.as_completed(futures):
                    (
                        seed_center_distance_dict,
                        seed_pairwise_distance_dict,
                        seed_ingredient_position_dict,
                        seed_ingredient_angle_dict,
                        seed_ingredient_occurence_dict,
                        seed_ingredient_key_dict,
                    ) = future.result()
                    center_distance_dict.update(seed_center_distance_dict)
                    pairwise_distance_dict.update(seed_pairwise_distance_dict)
                    ingredient_position_dict.update(seed_ingredient_position_dict)
                    ingredient_angle_dict.update(seed_ingredient_angle_dict)
                    ingredient_occurence_dict.update(seed_ingredient_occurence_dict)
                    ingredient_key_dict.update(seed_ingredient_key_dict)

        else:
            for seed_index in range(number_of_packings):
                (
                    center_distance_dict,
                    pairwise_distance_dict,
                    ingredient_position_dict,
                    ingredient_angle_dict,
                    ingredient_occurence_dict,
                    ingredient_key_dict,
                ) = self.pack_one_seed(
                    seed_index=seed_index,
                    seed_list=seed_list,
                    bounding_box=bounding_box,
                    center_distance_dict=center_distance_dict,
                    pairwise_distance_dict=pairwise_distance_dict,
                    ingredient_position_dict=ingredient_position_dict,
                    ingredient_angle_dict=ingredient_angle_dict,
                    ingredient_occurence_dict=ingredient_occurence_dict,
                    ingredient_key_dict=ingredient_key_dict,
                    get_distance_distribution=get_distance_distribution,
                    image_export_options=image_export_options,
                    show_grid=show_grid,
                    plot_figures=plot_figures,
                    save_gradient_data_as_image=save_gradient_data_as_image,
                    clean_grid_cache=clean_grid_cache,
                )

        self.writeJSON(center_distance_file, center_distance_dict)
        self.writeJSON(pairwise_distance_file, pairwise_distance_dict)
        self.writeJSON(ingredient_position_file, ingredient_position_dict)
        self.writeJSON(ingredient_angle_file, ingredient_angle_dict)
        self.writeJSON(ingredient_occurences_file, ingredient_occurence_dict)
        self.writeJSON(ingredient_key_file, ingredient_key_dict)

        all_ingredient_positions = self.combine_results_from_seeds(
            ingredient_position_dict
        )
        all_center_distances = self.combine_results_from_seeds(center_distance_dict)
        all_ingredient_distances = self.combine_results_from_seeds(
            pairwise_distance_dict
        )
        all_ingredient_occurences = self.combine_results_from_seeds(
            ingredient_occurence_dict
        )
        all_ingredient_angles = self.combine_results_from_seeds(ingredient_angle_dict)

        all_center_distance_array = np.array(
            self.combine_results_from_ingredients(all_center_distances)
        )
        all_pairwise_distance_array = np.array(
            self.combine_results_from_ingredients(all_ingredient_distances)
        )
        all_ingredient_position_array = np.array(
            self.combine_results_from_ingredients(all_ingredient_positions)
        )
        all_ingredient_angle_array = np.array(
            self.combine_results_from_ingredients(all_ingredient_angles)
        )

        self.ingredient_positions = all_ingredient_positions
        self.distances = all_ingredient_distances
        self.basename = packing_basename
        self.occurences = all_ingredient_occurences
        self.angles = all_ingredient_angles

        self.center_distance_dict = center_distance_dict
        self.pairwise_distance_dict = pairwise_distance_dict
        self.ingredient_position_dict = ingredient_position_dict
        self.ingredient_angle_dict = ingredient_angle_dict
        self.ingredient_occurence_dict = ingredient_occurence_dict
        self.ingredient_key_dict = ingredient_key_dict

        if plot_figures:
            self.env.loopThroughIngr(self.plot_position_histogram_for_ingredient)
            self.env.loopThroughIngr(self.plot_occurence_distribution)

            # plot pairwise distance histograms
            self.plot_distance_distribution(all_ingredient_distances)

            # plot distribution of positions for all combined seeds and ingredients
            self.plot_position_histogram_all_ingredients(all_ingredient_position_array)

            # plot histograms for all combined distances
            if len(all_center_distance_array) > 1:
                self.histogram(
                    all_center_distance_array,
                    self.figures_path
                    / f"all_ingredient_center_distances_{self.basename}.png",
                    title_str="all_ingredients",
                    x_label="center distance",
                    y_label="count",
                )

            if len(all_center_distance_array) > 1:
                self.histogram(
                    all_pairwise_distance_array,
                    self.figures_path
                    / f"all_ingredient_pairwise_distances_{self.basename}.png",
                    title_str="all_ingredients",
                    x_label="pairwise distances",
                    y_label="count",
                )

            # plot the angle
            if len(all_ingredient_angle_array) > 1:
                self.histogram(
                    all_ingredient_angle_array[0],
                    self.figures_path / f"all_angles_X_{self.basename}.png",
                    title_str="all_ingredients",
                    x_label="angles X",
                    y_label="count",
                )
                self.histogram(
                    all_ingredient_angle_array[1],
                    self.figures_path / f"all_angles_Y_{self.basename}.png",
                    title_str="all_ingredients",
                    x_label="angles Y",
                    y_label="count",
                )
                self.histogram(
                    all_ingredient_angle_array[2],
                    self.figures_path / f"all_angles_Z_{self.basename}.png",
                    title_str="all_ingredients",
                    x_label="angles Z",
                    y_label="count",
                )
        if number_of_packings > 1:
            for seed, result in self.seed_to_results.items():
                Writer().save_as_simularium(self.env, {seed: result})
        Writer().save_as_simularium(self.env, self.seed_to_results)<|MERGE_RESOLUTION|>--- conflicted
+++ resolved
@@ -1272,22 +1272,6 @@
                     lw=2,
                 )
                 # plot the sphere
-<<<<<<< HEAD
-                if ingr.use_rbsphere:
-                    (ext_recipe, pts,) = ingr.getInterpolatedSphere(
-                        seed_ingredient_positions[-i - 1],
-                        seed_ingredient_positions[-i],
-                    )
-                    for pt in pts:
-                        ax.add_patch(
-                            Circle(
-                                (pt[0], pt[1]),
-                                ingr.min_radius,
-                                edgecolor="black",
-                                facecolor=color,
-                            )
-                        )
-=======
                 # if ingr.use_rbsphere:
                 #     (
                 #         ext_recipe,
@@ -1305,7 +1289,6 @@
                 #                 facecolor=color,
                 #             )
                 #         )
->>>>>>> d0f50ab4
         return ax
 
     def getHaltonUnique(self, n: int) -> np.ndarray:
@@ -1460,15 +1443,9 @@
                 ingr.name,
                 ingr2.name,
             ):
-<<<<<<< HEAD
-                pairwise_distance_dict[seed_index][
-                    f"{ingr.name}_{ingr2.name}"
-                ] = self.env.calc_pairwise_distances(ingr.name, ingr2.name).tolist()
-=======
                 pairwise_distance_dict[string_seed_index][
                     f"{ingr.name}_{ingr2.name}"
                 ] = self.calc_pairwise_distances(ingr.name, ingr2.name).tolist()
->>>>>>> d0f50ab4
 
         return pairwise_distance_dict
 
