--- conflicted
+++ resolved
@@ -10,11 +10,7 @@
 import multiprocessing
 from pathlib import Path
 from time import time
-<<<<<<< HEAD
-from typing import Any, Dict, Optional, Tuple, Union
-=======
 from typing import Any, Dict, List, Optional, Tuple, Union
->>>>>>> ef9d3268
 
 import matplotlib
 import numpy as np
@@ -127,31 +123,6 @@
         """
         return ["x", "y", "z", "r", "theta", "phi"]
 
-<<<<<<< HEAD
-    def writeJSON(self, filename: Union[Path, str], data: Union[Dict, list]) -> None:
-        """
-        Write data to a JSON file.
-
-        Parameters
-        ----------
-        filename
-            The path to the file where data will be written.
-        data
-            The data to be written to the file, typically a dictionary or list.
-        """
-        with open(filename, "w") as fp:
-            json.dump(data, fp, indent=4, separators=(",", ": "))
-
-    def loadJSON(self, filename: Union[Path, str]) -> Dict:
-        """
-        Load data from a JSON file.
-
-        Parameters
-        ----------
-        filename
-            The path to the JSON file to be loaded.
-
-=======
     def get_all_distances(self, position: Optional[List[float]] = None) -> np.ndarray:
         """
         Get distances between all packed objects or from a specific position.
@@ -354,7 +325,6 @@
         filename
             The path to the JSON file to be loaded.
 
->>>>>>> ef9d3268
         Returns
         -------
         :
@@ -1475,12 +1445,7 @@
             ):
                 pairwise_distance_dict[string_seed_index][
                     f"{ingr.name}_{ingr2.name}"
-<<<<<<< HEAD
-                ] = self.env.calc_pairwise_distances(ingr.name, ingr2.name).tolist()
-=======
                 ] = self.calc_pairwise_distances(ingr.name, ingr2.name).tolist()
->>>>>>> ef9d3268
-
         return pairwise_distance_dict
 
     def process_ingredients_in_recipe(
@@ -1745,17 +1710,11 @@
                 center = self.center
             else:
                 center = self.env.grid.getCenter()
-<<<<<<< HEAD
+
 
             # Process all recipes in order
             recipes_to_process = []
 
-=======
-
-            # Process all recipes in order
-            recipes_to_process = []
-
->>>>>>> ef9d3268
             # Add exterior recipe if it exists
             if self.env.exteriorRecipe:
                 recipes_to_process.append(self.env.exteriorRecipe)
