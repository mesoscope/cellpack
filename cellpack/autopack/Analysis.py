--- conflicted
+++ resolved
@@ -11,27 +11,17 @@
 import os
 from pathlib import Path
 from time import time
-<<<<<<< HEAD
-from typing import Dict, Optional
-
-import matplotlib
-import numpy
-=======
 
 import matplotlib
 import numpy
 from numpy import arange, average, histogram, pi, sqrt, where, zeros
->>>>>>> ab6331f8
 import pandas as pd
 import scipy
 import seaborn as sns
 import trimesh
 from matplotlib import pyplot as plt
 from matplotlib.patches import Circle
-<<<<<<< HEAD
-=======
 from mdutils.mdutils import MdUtils
->>>>>>> ab6331f8
 from PIL import Image
 from sklearn.metrics import matthews_corrcoef
 from tqdm import tqdm
@@ -43,10 +33,7 @@
 from cellpack.autopack.transformation import signed_angle_between_vectors
 from cellpack.autopack.upy import colors as col
 from cellpack.autopack.upy.colors import map_colors
-<<<<<<< HEAD
-=======
 from cellpack.autopack.loaders.recipe_loader import RecipeLoader
->>>>>>> ab6331f8
 
 
 def autolabel(rects, ax):
@@ -593,15 +580,6 @@
                 if self.env.molecules[i][2].name == ingrname
             ]
         )
-<<<<<<< HEAD
-        if len(ingredient_positions):
-            distances = numpy.linalg.norm(
-                ingredient_positions - numpy.array(center), axis=1
-            )
-        else:
-            distances = numpy.array([])
-        return ingredient_positions, distances
-=======
 
         if len(ingredient_positions):
             distances_from_center = numpy.linalg.norm(
@@ -619,7 +597,6 @@
             distances_from_center,
             distances_between_ingredients,
         )
->>>>>>> ab6331f8
 
     def getDistanceAngle(self, ingr, center):
         # need matrix to euler? then access and plot them?
@@ -924,11 +901,6 @@
         interior_y y coordinates of reference particles
         interior_z z coordinates of reference particles
         """
-<<<<<<< HEAD
-        from numpy import arange, average, histogram, pi, sqrt, where, zeros
-
-=======
->>>>>>> ab6331f8
         x = data[0]
         y = data[1]
         z = data[2]
@@ -1009,11 +981,6 @@
             interior_x      x coordinates of reference particles
             interior_y      y coordinates of reference particles
         """
-<<<<<<< HEAD
-        from numpy import arange, average, histogram, pi, sqrt, where, zeros
-
-=======
->>>>>>> ab6331f8
         # Number of particles in ring/area of ring/number of reference particles/number density
         # area of ring = pi*(r_outer**2 - r_inner**2)
         # Find particles which are close enough to the box center that a circle of radius
@@ -1204,10 +1171,6 @@
             self.inner_mesh_path = self.outer_mesh_path = None
 
         all_objs, all_pos_list = self.get_obj_dict(self.input_path)
-<<<<<<< HEAD
-        self.ingr_key = ingr_key
-=======
->>>>>>> ab6331f8
         self.num_packings = len(all_pos_list)
         self.num_seeds_per_packing = numpy.array(
             [len(packing_dict) for packing_dict in all_pos_list]
@@ -1236,12 +1199,9 @@
                 get_correlations=analysis_config.get("get_correlations"),
             )
 
-<<<<<<< HEAD
-=======
         if analysis_config.get("create_report"):
             self.create_report(analysis_config["create_report"])
 
->>>>>>> ab6331f8
     def calc_avg_similarity_values_for_dim(self, similarity_vals_for_dim):
         packing_inds = numpy.cumsum(
             numpy.hstack([0, self.num_seeds_per_packing])
@@ -1373,13 +1333,9 @@
             row_colors=row_colors,
             cbar_kws={"label": "spilr correlation"},
         )
-<<<<<<< HEAD
-        g.savefig(self.output_path / f"spilr_correlation_{self.ingr_key}", dpi=300)
-=======
         g.savefig(
             self.output_path / f"spilr_correlation_{self.ingredient_key}", dpi=300
         )
->>>>>>> ab6331f8
 
     def save_spilr_heatmap(self, input_dict, file_path, label_str=None):
         fig, ax = plt.subplots()
@@ -1450,21 +1406,6 @@
                 outer_loc = numpy.zeros(pos_list.shape)
 
                 query = trimesh.proximity.ProximityQuery(inner_mesh)
-<<<<<<< HEAD
-
-                # closest points on the inner mesh surface
-                inner_loc, inner_surface_distances, _ = query.on_surface(pos_list)
-
-                # intersecting points on the outer surface
-                outer_loc, _, _ = outer_mesh.ray.intersects_location(
-                    ray_origins=inner_loc, ray_directions=(pos_list - inner_loc)
-                )
-
-                distance_between_surfaces = numpy.linalg.norm(
-                    outer_loc - inner_loc, axis=1
-                )
-
-=======
 
                 # closest points on the inner mesh surface
                 inner_loc, inner_surface_distances, _ = query.on_surface(pos_list)
@@ -1479,7 +1420,6 @@
                     outer_loc - inner_loc, axis=1
                 )
 
->>>>>>> ab6331f8
                 scaled_rad = inner_surface_distances / distance_between_surfaces
 
                 trial_spilr = {}
@@ -1521,12 +1461,8 @@
                             f"Distance from Nuclear Surface, {pc}_{sc}, {scaled_val}"
                         )
                         file_path = (
-<<<<<<< HEAD
-                            save_dir / f"heatmap_{scaled_val}_{pc}_{sc}_{self.ingr_key}"
-=======
                             save_dir
                             / f"heatmap_{scaled_val}_{pc}_{sc}_{self.ingredient_key}"
->>>>>>> ab6331f8
                         )
                         self.save_spilr_heatmap(
                             all_spilr[scaled_val][pc, sc], file_path, label_str
@@ -1545,12 +1481,8 @@
                 for pc in range(average_spilr.shape[0]):
                     label_str = f"Distance from Nuclear Surface, avg {pc}, {scaled_val}"
                     file_path = (
-<<<<<<< HEAD
-                        save_dir / f"avg_heatmap_{scaled_val}_{pc}_{self.ingr_key}"
-=======
                         save_dir
                         / f"avg_heatmap_{scaled_val}_{pc}_{self.ingredient_key}"
->>>>>>> ab6331f8
                     )
                     self.save_spilr_heatmap(average_spilr[pc], file_path, label_str)
 
@@ -1793,12 +1725,6 @@
         angle_file = self.env.out_folder / f"angles_{packing_basename}.txt"
         position_file = self.env.out_folder / f"positions_{packing_basename}.txt"
         all_pos_file = self.env.out_folder / f"all_positions_{packing_basename}.json"
-<<<<<<< HEAD
-        distance_file = self.env.out_folder / f"distances_{packing_basename}.txt"
-        occurences_file = self.env.out_folder / f"occurence_{packing_basename}.json"
-        rangeseed = range(num_seeds)
-        distances_dict = {}
-=======
         center_distance_file = (
             self.env.out_folder / f"center_distances_{packing_basename}.txt"
         )
@@ -1809,7 +1735,6 @@
         rangeseed = range(num_seeds)
         center_distances_dict = {}
         ingredient_distances_dict = {}
->>>>>>> ab6331f8
         ingredient_positions_dict = {}
         ingredient_angles_dict = {}
         occurences = {}
@@ -1835,11 +1760,7 @@
                 forceBuild=rebuild,
             )
             two_d = self.env.is_two_d()
-<<<<<<< HEAD
-            use_simularium = True
-=======
             use_simularium = False
->>>>>>> ab6331f8
             self.pack(
                 seed=seed,
                 vTestid=seed_index,
@@ -1875,13 +1796,8 @@
                         else:
                             color = None
 
-<<<<<<< HEAD
-                        if ingr.name not in distances_dict:
-                            distances_dict[ingr.name] = []
-=======
                         if ingr.name not in center_distances_dict:
                             center_distances_dict[ingr.name] = []
->>>>>>> ab6331f8
                             ingredient_positions_dict[ingr.name] = []
                             ingredient_angles_dict[ingr.name] = []
                             occurences[ingr.name] = []
@@ -1894,11 +1810,7 @@
                             # get angles wrt gradient
                             (
                                 seed_ingredient_positions,
-<<<<<<< HEAD
-                                seed_distances,
-=======
                                 seed_distances_from_center,
->>>>>>> ab6331f8
                                 seed_angles,
                             ) = self.getDistanceAngle(ingr, center)
 
@@ -1914,12 +1826,8 @@
                         else:
                             (
                                 seed_ingredient_positions,
-<<<<<<< HEAD
-                                seed_distances,
-=======
                                 seed_distances_from_center,
                                 seed_distances_between_ingredients,
->>>>>>> ab6331f8
                             ) = self.getDistance(ingr.name, center)
 
                         occurences[ingr.name].append(len(seed_ingredient_positions))
@@ -1934,12 +1842,6 @@
                             )
 
                             self.save_array_to_file(
-<<<<<<< HEAD
-                                seed_distances, distance_file, seed_index
-                            )
-
-                            distances_dict[ingr.name] = seed_distances
-=======
                                 seed_distances_from_center,
                                 center_distance_file,
                                 seed_index,
@@ -1957,21 +1859,11 @@
                             ingredient_distances_dict[
                                 ingr.name
                             ] = seed_distances_between_ingredients.tolist()
->>>>>>> ab6331f8
                             ingredient_positions_dict[
                                 ingr.name
                             ] = seed_ingredient_positions.tolist()
 
                         else:
-<<<<<<< HEAD
-                            distances_dict[ingr.name].extend(seed_distances)
-                            ingredient_positions_dict[ingr.name].extend(
-                                seed_ingredient_positions
-                            )
-
-                            total_positions.extend(seed_ingredient_positions)
-                            total_distances.extend(seed_distances)
-=======
                             center_distances_dict[ingr.name].extend(
                                 seed_distances_from_center.tolist()
                             )
@@ -1986,7 +1878,6 @@
                             total_center_distances.extend(
                                 seed_distances_from_center.tolist()
                             )
->>>>>>> ab6331f8
 
                         if plot and two_d:
                             for i, p in enumerate(seed_ingredient_positions):
@@ -2070,14 +1961,9 @@
                     surface_recipe = comparment.surfaceRecipe
                     if surface_recipe:
                         for ingr in surface_recipe.ingredients:
-<<<<<<< HEAD
-                            if ingr.name not in distances_dict:
-                                distances_dict[ingr.name] = []
-=======
                             if ingr.name not in center_distances_dict:
                                 center_distances_dict[ingr.name] = []
                                 ingredient_distances_dict[ingr.name] = []
->>>>>>> ab6331f8
                                 ingredient_positions_dict[ingr.name] = []
                                 occurences[ingr.name] = []
                             if (
@@ -2087,12 +1973,8 @@
                                 center = self.env.gradients[ingr.gradient].direction
                             (
                                 seed_ingredient_positions,
-<<<<<<< HEAD
-                                seed_distances,
-=======
                                 seed_distances_from_center,
                                 seed_distances_between_ingredients,
->>>>>>> ab6331f8
                             ) = self.getDistance(ingr.name, center)
                             occurences[ingr.name].append(len(seed_ingredient_positions))
                             if use_file:
@@ -2104,14 +1986,6 @@
                                 )
 
                                 self.save_array_to_file(
-<<<<<<< HEAD
-                                    seed_distances,
-                                    distance_file,
-                                    seed_index,
-                                )
-
-                                distances_dict[ingr.name] = seed_distances
-=======
                                     seed_distances_from_center,
                                     center_distance_file,
                                     seed_index,
@@ -2129,19 +2003,10 @@
                                 ingredient_distances_dict[
                                     ingr.name
                                 ] = seed_distances_between_ingredients.tolist()
->>>>>>> ab6331f8
                                 ingredient_positions_dict[
                                     ingr.name
                                 ] = seed_ingredient_positions.tolist()
                             else:
-<<<<<<< HEAD
-                                distances_dict[ingr.name].extend(seed_distances)
-                                ingredient_positions_dict[ingr.name].extend(
-                                    seed_ingredient_positions
-                                )
-                                total_positions.extend(seed_ingredient_positions)
-                                total_distances.extend(seed_distances)
-=======
                                 center_distances_dict[ingr.name].extend(
                                     seed_distances_from_center.tolist()
                                 )
@@ -2157,7 +2022,6 @@
                                 total_center_distances.extend(
                                     seed_distances_from_center.tolist()
                                 )
->>>>>>> ab6331f8
 
                             if plot and two_d:
                                 for p in seed_ingredient_positions:
@@ -2173,14 +2037,9 @@
                     inner_recipe = comparment.innerRecipe
                     if inner_recipe:
                         for ingr in inner_recipe.ingredients:
-<<<<<<< HEAD
-                            if ingr.name not in distances_dict:
-                                distances_dict[ingr.name] = []
-=======
                             if ingr.name not in center_distances_dict:
                                 center_distances_dict[ingr.name] = []
                                 ingredient_distances_dict[ingr.name] = []
->>>>>>> ab6331f8
                                 ingredient_positions_dict[ingr.name] = []
                                 occurences[ingr.name] = []
 
@@ -2191,12 +2050,8 @@
                                 center = self.env.gradients[ingr.gradient].direction
                             (
                                 seed_ingredient_positions,
-<<<<<<< HEAD
-                                seed_distances,
-=======
                                 seed_distances_from_center,
                                 seed_distances_between_ingredients,
->>>>>>> ab6331f8
                             ) = self.getDistance(ingr.name, center)
                             occurences[ingr.name].append(len(seed_ingredient_positions))
                             if use_file:
@@ -2207,14 +2062,6 @@
                                 )
 
                                 self.save_array_to_file(
-<<<<<<< HEAD
-                                    seed_distances,
-                                    distance_file,
-                                    seed_index,
-                                )
-
-                                distances_dict[ingr.name] = seed_distances
-=======
                                     seed_distances_from_center,
                                     center_distance_file,
                                     seed_index,
@@ -2232,19 +2079,10 @@
                                 ingredient_distances_dict[
                                     ingr.name
                                 ] = seed_distances_between_ingredients.tolist()
->>>>>>> ab6331f8
                                 ingredient_positions_dict[
                                     ingr.name
                                 ] = seed_ingredient_positions.tolist()
                             else:
-<<<<<<< HEAD
-                                distances_dict[ingr.name].extend(seed_distances)
-                                ingredient_positions_dict[ingr.name].extend(
-                                    seed_ingredient_positions
-                                )
-                                total_positions.extend(seed_ingredient_positions)
-                                total_distances.extend(seed_distances)
-=======
                                 center_distances_dict[ingr.name].extend(
                                     seed_distances_from_center.tolist()
                                 )
@@ -2260,7 +2098,6 @@
                                 total_center_distances.extend(
                                     seed_distances_from_center.tolist()
                                 )
->>>>>>> ab6331f8
 
                             if plot and two_d:
                                 for p in seed_ingredient_positions:
@@ -2284,13 +2121,6 @@
                         ingredient_positions_dict,
                     )
                     self.writeJSON(
-<<<<<<< HEAD
-                        self.env.out_folder
-                        / f"ingredient_distances_{seed_basename}.json",
-                        distances_dict,
-                    )
-                    self.writeJSON(
-=======
                         self.env.out_folder / f"center_distances_{seed_basename}.json",
                         center_distances_dict,
                     )
@@ -2300,7 +2130,6 @@
                         ingredient_distances_dict,
                     )
                     self.writeJSON(
->>>>>>> ab6331f8
                         self.env.out_folder / f"ingredient_angles_{seed_basename}.json",
                         ingredient_angles_dict,
                     )
