--- conflicted
+++ resolved
@@ -34,15 +34,6 @@
         self.env = None
         if env:
             self.env = env
-<<<<<<< HEAD
-            self.smallest = env.smallestProteinSize
-            self.largest = env.largestProteinSize
-        self.afviewer = viewer
-        if viewer:
-            self.helper = self.afviewer.vi
-        self.result_file = result_file
-=======
->>>>>>> a506867c
         self.center = [0, 0, 0]
         self.plotly = PlotlyAnalysis()
 
@@ -63,29 +54,7 @@
         self.figures_path = self.output_path / "figures"
         self.figures_path.mkdir(parents=True, exist_ok=True)
         self.seed_to_results = {}
-<<<<<<< HEAD
         self.helper = autopack.helper
-        autopack._colors = None
-
-    @staticmethod
-    def get_xyz_dict_from_all_pos_dict(all_pos_dict):
-        """
-        returns array of x, y, and z positions for each seed for runs
-        in all_pos_dict
-        """
-        all_objs = {}
-        for seed, object_dict in all_pos_dict.items():
-            for obj, positions in object_dict.items():
-                positions = numpy.array(positions)
-                if obj not in all_objs:
-                    all_objs[obj] = {}
-                if seed not in all_objs[obj]:
-                    all_objs[obj][seed] = {}
-                for ct, dim in enumerate(["x", "y", "z"]):
-                    all_objs[obj][seed][dim] = positions[:, ct]
-        return all_objs
-=======
->>>>>>> a506867c
 
     @staticmethod
     def cartesian_to_sph(xyz, center=None):
@@ -619,414 +588,9 @@
                 **analysis_config["create_report"],
             )
 
-<<<<<<< HEAD
-    def normalize_similarity_df(self, similarity_df):
-        """
-        Normalizes the similarity dataframe
-        """
-        dims_to_normalize = self.get_list_of_dims() + ["pairwise_distance"]
-        for dim in dims_to_normalize:
-            values = similarity_df.loc[:, dim].values
-            normalized_values = (values - numpy.min(values)) / (
-                numpy.max(values) - numpy.min(values)
-            )
-            normalized_values[numpy.isnan(normalized_values)] = 0
-            similarity_df.loc[:, dim] = normalized_values
-        return similarity_df
-
-    def calc_avg_similarity_values_for_dim(self, similarity_vals_for_dim):
-        packing_inds = numpy.cumsum(
-            numpy.hstack([0, self.num_seeds_per_packing])
-        )  # returns the indices where packings start and end
-        avg_similarity_values = -numpy.ones((self.num_packings, self.num_packings))
-
-        for p1_id in range(self.num_packings):
-            for p2_id in range(self.num_packings):
-                if avg_similarity_values[p1_id, p2_id] >= 0:
-                    continue
-                p1_inds = numpy.arange(
-                    packing_inds[p1_id], packing_inds[p1_id + 1]
-                )  # indices corresponding to packing p1_id
-                p2_inds = numpy.arange(packing_inds[p2_id], packing_inds[p2_id + 1])
-                avg_similarity_values[p1_id, p2_id] = numpy.mean(
-                    similarity_vals_for_dim[p1_inds, p2_inds]
-                )
-                avg_similarity_values[p2_id, p1_id] = avg_similarity_values[
-                    p1_id, p2_id
-                ]
-        return avg_similarity_values
-
-    def calc_similarity_df(self, all_objs, ingredient_key, save_path=None):
-        """
-        Calculates a dataframe of similarity values between packings
-        """
-        key_list = list(all_objs[ingredient_key].keys())
-        similarity_df = pd.DataFrame(
-            index=key_list,
-            columns=pd.MultiIndex.from_product([self.get_list_of_dims(), key_list]),
-            dtype=float,
-        )
-        similarity_df["packing_id"] = 0
-        dims_to_calc = self.get_list_of_dims() + ["pairwise_distance"]
-        for seed1, pos_dict1 in tqdm(all_objs[ingredient_key].items()):
-            similarity_df.loc[seed1, "packing_id"] = seed1.split("_")[-1]
-            for seed2, pos_dict2 in all_objs[ingredient_key].items():
-                for dim in dims_to_calc:
-                    if dim == "pairwise_distance":
-                        pos1 = numpy.array(
-                            [pos_dict1["x"], pos_dict1["y"], pos_dict1["z"]]
-                        )
-                        pos2 = numpy.array(
-                            [pos_dict2["x"], pos_dict2["y"], pos_dict2["z"]]
-                        )
-                        arr1 = distance.pdist(pos1.T)
-                        arr2 = distance.pdist(pos2.T)
-                    else:
-                        arr1 = pos_dict1[dim]
-                        arr2 = pos_dict2[dim]
-
-                    min_dim = numpy.min([arr1.ravel(), arr2.ravel()])
-                    max_dim = numpy.max([arr1.ravel(), arr2.ravel()])
-                    arr1 = (arr1 - min_dim) / max_dim
-                    arr2 = (arr2 - min_dim) / max_dim
-
-                    if len(arr1) == 1 or len(arr2) == 1:
-                        # cannot determine similarity when only one instance is packed
-                        similarity_score = 0
-                    elif len(numpy.unique(arr1)) == 1 or len(numpy.unique(arr2)) == 1:
-                        # if there is only one unique value, compare the value
-                        if (
-                            len(numpy.unique(arr1)) == 1
-                            and len(numpy.unique(arr2)) == 1
-                        ):
-                            # both packings have only one unique value, compare the value
-                            similarity_score = (
-                                1 if numpy.unique(arr1) == numpy.unique(arr2) else 0
-                            )
-                        else:
-                            # one of the packings has more than one unique value, cannot compare
-                            similarity_score = 0
-                    else:
-                        # anderson-darling test
-                        # ad_stat = stats.anderson_ksamp([arr1, arr2])
-                        # similarity_score = (ad_stat.significance_level - 0.001) / (
-                        #     0.25 - 0.001
-                        # )
-                        # similarity_score = 1 - ad_stat.statistic
-
-                        # 2 sample ks
-                        ks_stat = stats.ks_2samp(arr1, arr2)
-                        similarity_score = 1 - ks_stat.statistic
-                        # similarity_score = ks_stat.pvalue
-
-                        # histograms for bhattacharyya and jensen-shannon distances
-                        # hist1, bin_edges1 = numpy.histogram(arr1, bins="auto", density=True)
-                        # hist2, bin_edges2 = numpy.histogram(arr2, bins=bin_edges1, density=True)
-
-                        # bhattacharyya distance
-                        # similarity_score = numpy.sqrt(numpy.sum(numpy.sqrt(hist1 * hist2)))
-
-                        # jensen-shannon distance
-                        # similarity_score = 1 - distance.jensenshannon(arr1, arr2)
-
-                    similarity_df.loc[seed1, (dim, seed2)] = similarity_score
-
-        similarity_df = self.normalize_similarity_df(similarity_df)
-        if save_path is not None:
-            dfpath = save_path / f"similarity_df_{ingredient_key}.csv"
-            print(f"Saving similarity df to {dfpath}")
-            similarity_df.to_csv(dfpath)
-
-        return similarity_df
-
-    def plot_and_save_similarity_heatmaps(self, similarity_df, ingredient_key):
-        """
-        Plots heatmaps with hierarchical clustering using similarity scores
-        """
-        # accounting for changes when reading from csv
-        if similarity_df["packing_id"].ndim > 1:
-            packing_ids = similarity_df["packing_id"].iloc[:, 0]
-        else:
-            packing_ids = similarity_df["packing_id"]
-        lut = dict(zip(packing_ids.unique(), sns.color_palette()))
-        row_colors = packing_ids.map(lut)
-        row_colors.rename("Packing ID", inplace=True)
-        figdir = self.figures_path / "clustering"
-        figdir.mkdir(parents=True, exist_ok=True)
-
-        dims_to_calc = self.get_list_of_dims() + ["pairwise_distance"]
-        for dim in dims_to_calc:
-            avg_similarity_values = self.calc_avg_similarity_values_for_dim(
-                similarity_df[dim].values
-            )
-            numpy.savetxt(
-                figdir / f"avg_similarity_{ingredient_key}_{dim}.txt",
-                avg_similarity_values,
-            )
-
-            row_linkage = hierarchy.linkage(
-                1 - distance.squareform(similarity_df[dim], checks=False),
-                method="ward",
-                optimal_ordering=True,
-            )
-
-            g = sns.clustermap(
-                similarity_df[dim],
-                row_colors=row_colors,
-                row_linkage=row_linkage,
-                col_linkage=row_linkage,
-                cbar_kws={"label": "similarity score"},
-            )
-            handles = [Patch(facecolor=lut[name]) for name in lut]
-            plt.legend(
-                handles,
-                lut,
-                title="Packing IDs",
-                bbox_to_anchor=(1, 1),
-                bbox_transform=plt.gcf().transFigure,
-                loc="upper right",
-            )
-            g.ax_col_dendrogram.set_visible(False)
-            g.ax_row_dendrogram.set_visible(False)
-            g.ax_heatmap.set_xlabel(f"{ingredient_key}_{dim}")
-            g.savefig(figdir / f"clustermap_{ingredient_key}_{dim}", dpi=300)
-
-    def run_similarity_analysis(
-        self,
-        all_objs,
-        ingredient_key,
-        save_heatmaps=False,
-        recalculate=False,
-    ):
-        """
-        TODO: add docs
-        """
-        print("Running similarity analysis...")
-
-        if ingredient_key not in all_objs:
-            raise ValueError(f"Missing ingredient: {ingredient_key}")
-
-        dfpath = self.output_path / f"similarity_df_{ingredient_key}.csv"
-        if dfpath.is_file() and not recalculate:
-            print(f"Loading similarity values from {dfpath}")
-            similarity_df = pd.read_csv(dfpath, header=[0, 1])
-        else:
-            similarity_df = self.calc_similarity_df(
-                all_objs,
-                ingredient_key=ingredient_key,
-                save_path=self.output_path,
-            )
-
-        if save_heatmaps:
-            self.plot_and_save_similarity_heatmaps(
-                similarity_df,
-                ingredient_key=ingredient_key,
-            )
-
-        return similarity_df
-
-    def calc_and_save_correlations(
-        self,
-        all_spilr_scaled,
-        ingredient_key,
-    ):
-        key_list = [
-            f"{pc}_{sc}"
-            for pc in range(self.num_packings)
-            for sc in range(self.num_seeds_per_packing[pc])
-        ]
-        corr_df = pd.DataFrame(
-            index=key_list,
-            columns=key_list,
-            dtype=float,
-        )
-        corr_df["packing_id"] = numpy.nan
-        for pc1 in range(self.num_packings):
-            for sc1 in tqdm(range(self.num_seeds_per_packing[pc1])):
-                for pc2 in range(self.num_packings):
-                    for sc2 in range(self.num_seeds_per_packing[pc2]):
-                        corr_df.loc[f"{pc1}_{sc1}", "packing_id"] = pc1
-                        # do not calculate if:
-                        # a) already calculated
-                        # b) calculating for same packing
-                        if (
-                            not numpy.isnan(corr_df.loc[f"{pc1}_{sc1}", f"{pc2}_{sc2}"])
-                        ) or ((pc1 == pc2) and (sc1 == sc2)):
-                            continue
-                        corr_df.loc[f"{pc1}_{sc1}", f"{pc2}_{sc2}"] = matthews_corrcoef(
-                            all_spilr_scaled[pc1, sc1].flatten(),
-                            all_spilr_scaled[pc2, sc2].flatten(),
-                        )
-                        corr_df.loc[f"{pc2}_{sc2}", f"{pc1}_{sc1}"] = corr_df.loc[
-                            f"{pc1}_{sc1}", f"{pc2}_{sc2}"
-                        ]
-        df_packing = corr_df.pop("packing_id")
-        lut = dict(zip(df_packing.unique(), sns.color_palette()))
-        row_colors = df_packing.map(lut)
-        corr_df.fillna(0, inplace=True)
-        g = sns.clustermap(
-            corr_df,
-            row_colors=row_colors,
-            cbar_kws={"label": "spilr correlation"},
-        )
-        g.savefig(
-            self.figures_path / f"spilr_correlation_{ingredient_key}.png", dpi=300
-        )
-
-    def save_spilr_heatmap(self, input_dict, file_path, label_str=None):
-        fig, ax = plt.subplots()
-        g = sns.heatmap(
-            input_dict,
-            cbar=False,
-            xticklabels=False,
-            yticklabels=False,
-            ax=ax,
-        )
-        g.set_xlabel("Angular coordinates")
-        g.set_ylabel(label_str)
-        g.invert_yaxis()
-
-        fig.savefig(
-            file_path,
-            dpi=300,
-        )
-        plt.close()
-
-    def get_parametrized_representation(
-        self,
-        all_pos_list,
-        ingredient_key=None,
-        mesh_paths={},
-        num_angular_points=64,
-        save_plots=False,
-        max_plots_to_save=1,
-        get_correlations=False,
-    ):
-        print("creating parametrized representations...")
-
-        if "inner" not in mesh_paths or "outer" not in mesh_paths:
-            raise ValueError(
-                "Missing mesh paths required to generate parametrized representations"
-            )
-
-        inner_mesh = trimesh.load_mesh(mesh_paths.get("inner"))
-        outer_mesh = trimesh.load_mesh(mesh_paths.get("outer"))
-
-        theta_vals = numpy.linspace(0, numpy.pi, 1 + num_angular_points)
-        phi_vals = numpy.linspace(0, 2 * numpy.pi, 1 + 2 * num_angular_points)
-        rad_vals = numpy.linspace(0, 1, 1 + num_angular_points)
-
-        all_spilr = {}
-        for scaled_val in ["raw", "scaled"]:
-            all_spilr[scaled_val] = numpy.full(
-                (
-                    self.num_packings,
-                    numpy.max(self.num_seeds_per_packing),
-                    len(rad_vals),
-                    len(theta_vals) * len(phi_vals),
-                ),
-                numpy.nan,
-            )
-
-        if save_plots:
-            save_dir = self.figures_path / "spilr_heatmaps"
-            os.makedirs(save_dir, exist_ok=True)
-
-        for pc, (packing_id, packing_dict) in enumerate(
-            zip(self.packing_id_dict.values(), all_pos_list)
-        ):
-            num_saved_plots = 0
-            for sc, (_, pos_dict) in enumerate(packing_dict.items()):
-                pos_list = numpy.array(pos_dict[ingredient_key])
-                sph_pts = self.cartesian_to_sph(pos_list)
-
-                (
-                    scaled_rad,
-                    distance_between_surfaces,
-                    inner_surface_distances,
-                ) = MeshStore.calc_scaled_distances_for_positions(
-                    pos_list, inner_mesh, outer_mesh
-                )
-
-                trial_spilr = {}
-                for scaled_val in ["raw", "scaled"]:
-                    rad_array = (
-                        numpy.linspace(
-                            0, distance_between_surfaces.max(), len(rad_vals)
-                        )
-                        if scaled_val == "raw"
-                        else rad_vals
-                    )
-
-                    trial_spilr[scaled_val] = numpy.zeros(
-                        (len(rad_array), len(theta_vals), len(phi_vals))
-                    )
-
-                    max_rad = (
-                        distance_between_surfaces.max() if scaled_val == "raw" else 1
-                    )
-
-                    if numpy.any(rad_array > max_rad) or numpy.any(rad_array < 0):
-                        raise ValueError("Check ray-mesh intersections!")
-
-                    rad_pos = (
-                        inner_surface_distances if scaled_val == "raw" else scaled_rad
-                    )
-                    rad_inds = numpy.digitize(rad_pos, rad_array) - 1
-                    theta_inds = numpy.digitize(sph_pts[:, 1], theta_vals) - 1
-                    phi_inds = numpy.digitize(sph_pts[:, 2], phi_vals) - 1
-
-                    trial_spilr[scaled_val][rad_inds, theta_inds, phi_inds] = 1
-
-                    all_spilr[scaled_val][pc, sc] = trial_spilr[scaled_val].reshape(
-                        (len(rad_array), -1)
-                    )
-
-                    if save_plots and (num_saved_plots <= max_plots_to_save):
-                        label_str = f"Distance from Nuclear Surface, {packing_id}_{sc}, {scaled_val}"
-                        file_path = (
-                            save_dir
-                            / f"heatmap_{scaled_val}_{packing_id}_{sc}_{ingredient_key}"
-                        )
-                        self.save_spilr_heatmap(
-                            all_spilr[scaled_val][pc, sc], file_path, label_str
-                        )
-                        num_saved_plots += 1
-
-        if get_correlations:
-            print("calculating correlations...")
-            self.calc_and_save_correlations(
-                all_spilr["scaled"],
-                ingredient_key=ingredient_key,
-            )
-
-        if save_plots:
-            for scaled_val in ["raw", "scaled"]:
-                average_spilr = numpy.nanmean(all_spilr[scaled_val], axis=1)
-                for pc, packing_id in enumerate(self.packing_id_dict.values()):
-                    label_str = (
-                        f"Distance from Nuclear Surface, avg {packing_id}, {scaled_val}"
-                    )
-                    file_path = (
-                        save_dir
-                        / f"avg_heatmap_{scaled_val}_{packing_id}_{ingredient_key}"
-                    )
-                    self.save_spilr_heatmap(average_spilr[pc], file_path, label_str)
-
-        return all_spilr
-
-    def histogram(
-        self,
-        distances,
-        filename,
-        title_str="",
-        x_label="",
-        y_label="",
-        save_png=False,
-        add_to_result=True,
-    ):
+    def histogram(self, distances, filename, title_str="", x_label="", y_label="", save_png=True, add_to_result=True):
         if save_png:
-            # use matplotlib to plot histogram and save it as png file
+            # use matplotlib to create histogram and save as png
             plt.clf()
             # calculate histogram
             nbins = int(numpy.sqrt(len(distances)))
@@ -1055,7 +619,6 @@
             plt.ylabel(y_label)
             plt.savefig(filename)
             plt.close()
-            print("saved", filename)
 
         if add_to_result:
             # add histogrm to result file and display on the web page
@@ -1064,35 +627,6 @@
                 xaxis_title=x_label,
                 traces={y_label: numpy.array(distances)},
             )
-=======
-    def histogram(self, distances, filename, title_str="", x_label="", y_label=""):
-        plt.clf()
-        # calculate histogram
-        nbins = int(numpy.sqrt(len(distances)))
-        if nbins < 2:
-            return
-        y, bin_edges = numpy.histogram(distances, bins=nbins)
-        bincenters = 0.5 * (bin_edges[1:] + bin_edges[:-1])
-
-        # calculate standard error for values in each bin
-        bin_inds = numpy.digitize(distances, bin_edges)
-        x_err_vals = numpy.zeros(y.shape)
-        for bc in range(nbins):
-            dist_vals = distances[bin_inds == (bc + 1)]
-            if len(dist_vals) > 1:
-                x_err_vals[bc] = numpy.std(dist_vals)
-            else:
-                x_err_vals[bc] = 0
-        y_err_vals = numpy.sqrt(y * (1 - y / numpy.sum(y)))
-        # set bin width
-        dbin = 0.9 * (bincenters[1] - bincenters[0])
-        plt.bar(bincenters, y, width=dbin, color="r", xerr=x_err_vals, yerr=y_err_vals)
-        plt.title(title_str)
-        plt.xlabel(x_label)
-        plt.ylabel(y_label)
-        plt.savefig(filename)
-        plt.close()
->>>>>>> a506867c
 
     def plot(self, rdf, radii, file_name):
         plt.clf()
@@ -1458,16 +992,7 @@
         """
         seed = int(seed_list[seed_index])
         seed_basename = self.env.add_seed_number_to_base_name(seed)
-<<<<<<< HEAD
-        # Clear
-        if self.afviewer:
-            self.afviewer.clearFill("Test_Spheres2D")
-        else:
-            self.env.reset()
-=======
         self.env.reset()
-        self.env.saveResult = True
->>>>>>> a506867c
         numpy.random.seed(seed)
         self.build_grid()
         two_d = self.env.is_two_d()
