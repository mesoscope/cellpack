--- conflicted
+++ resolved
@@ -295,15 +295,10 @@
         build a map of weights based on the distance from a surface
         assumes self.distances include surface distances
         """
-<<<<<<< HEAD
         if getattr(self.object, "surface_distances", None) is None:
             raise ValueError("Surface distances are not set")
-=======
-        if self.object.surface_distances is None:
-            raise ValueError("Map created without specifying distances")
         elif self.scale_to_next_surface:
             self.distances = self.object.scaled_distance_to_next_surface
->>>>>>> ab6331f8
         else:
             self.distances = self.object.surface_distances / self.object.max_distance
         self.set_weights_by_mode()
