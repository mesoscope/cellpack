# -*- coding: utf-8 -*-
"""
###############################################################################
#
# autoPACK Authors: Graham T. Johnson, Mostafa Al-Alusi, Ludovic Autin, Michel Sanner
#   Based on COFFEE Script developed by Graham Johnson between 2005 and 2010
#   with assistance from Mostafa Al-Alusi in 2009 and periodic input
#   from Arthur Olson's Molecular Graphics Lab
#
# Environment.py Authors: Graham Johnson & Michel Sanner with editing/enhancement
# from Ludovic Autin
# HistoVol.py became Environment.py in the Spring of 2013 to generalize the terminology
# away from biology
#
# Translation to Python initiated March 1, 2010 by Michel Sanner with Graham Johnson
#
# Class restructuring and organization: Michel Sanner
#
# Copyright: Graham Johnson ©2010
#
# This file "Environment.py" is part of autoPACK, cellPACK.
#
#    autoPACK is free software: you can redistribute it and/or modify
#    it under the terms of the GNU General Public License as published by
#    the Free Software Foundation, either version 3 of the License, or
#    (at your option) any later version.
#
#    autoPACK is distributed in the hope that it will be useful,
#    but WITHOUT ANY WARRANTY; without even the implied warranty of
#    MERCHANTABILITY or FITNESS FOR A PARTICULAR PURPOSE.  See the
#    GNU General Public License for more details.
#
#    You should have received a copy of the GNU General Public License
#    along with autoPACK (See "CopyingGNUGPL" in the installation.
#    If not, see <http://www.gnu.org/licenses/>.
#
#
###############################################################################
@author: Graham Johnson, Ludovic Autin, & Michel Sanner

# Hybrid version merged from Graham's Sept 2011 and Ludo's April 2012
# version on May 16, 2012
# Updated with final thesis HistoVol.py file from Sept 25, 2012 on July 5, 2012
# with correct analysis tools

# TODO: fix the save/restore grid
"""

import numpy
from random import random
import bisect
from math import cos
from cellpack.autopack.transformation import angle_between_vectors
from cellpack.autopack.utils import get_distances_from_point


class Gradient:
    """
    The Gradient class
    ==========================
    This class handle the use of gradient to control the packing.
    The class define different and setup type of gradient,
    as well as the sampling function
    """

    def __init__(self, name, mode="X", description="", direction=None, bb=None, **kw):
        self.name = name
        self.description = description
        self.start = []
        self.end = []
        self.bb = [[], []]
        if bb is not None:
            self.computeStartEnd()
        self.function = self.defaultFunction  # lambda ?
        self.weight = None
        self.available_modes = [
            "X",
            "Y",
            "Z",
            "-X",
            "-Y",
            "-Z",
            "direction",
            "radial",
            "surface",
        ]
        self.mode = mode  # can X,Y,Z,-X,-Y,-Z,"direction" custom vector
        self.weight_mode = (
            "gauss"  # "linear" #linear mode for weight generation linearpos linearneg
        )
        if "weight_mode" in kw:
            self.weight_mode = kw["weight_mode"]
        self.pick_mode = "rnd"
        if "pick_mode" in kw:
            self.pick_mode = kw["pick_mode"]
        self.axes = {"X": 0, "-X": 0, "Y": 1, "-Y": 1, "Z": 2, "-Z": 2}
        self.directions = {
            "X": [1, 0, 0],
            "-X": [-1, 0, 0],
            "Y": [0, 1, 0],
            "-Y": [0, -1, 0],
            "Z": [0, 0, 1],
            "-Z": [0, 0, -1],
        }
        self.radius = 10.0
        if "radius" in kw:
            self.radius = kw["radius"]
        self.weight_threshold = 0.0
        if (direction is None) and (self.mode not in ["surface", "radial"]):
            self.direction = self.directions[self.mode]
        else:
            self.direction = direction  # from direction get start and end point
        self.object = kw.get("object")
        self.distance = 0.0
        self.gblob = 4.0
        # Note : theses functions could also be used to pick an ingredient
        self.pick_functions = {
            "max": self.getMaxWeight,
            "min": self.getMinWeight,
            "rnd": self.getRndWeighted,
            "linear": self.getLinearWeighted,
            "binary": self.getBinaryWeighted,
            "sub": self.getSubWeighted,
            "reg": self.getForwWeight,
        }
        self.list_weight_mode = self.pick_functions.keys()
        self.list_options = [
            "mode",
            "weight_mode",
            "pick_mode",
            "direction",
            "radius",
            "gblob",
        ]
        self.OPTIONS = {
            "mode": {
                "name": "mode",
                "values": self.available_modes,
                "default": "X",
                "type": "list",
                "description": "gradient direction",
                "min": 0,
                "max": 0,
            },
            "weight_mode": {
                "name": "weight_mode",
                "values": ["linear", "square", "cube", "gauss", "half-gauss"],
                "default": "linear",
                "type": "list",
                "description": "calcul of the weight method",
                "min": 0,
                "max": 0,
            },
            "pick_mode": {
                "name": "weight_mode",
                "values": self.list_weight_mode,
                "default": "linear",
                "type": "list",
                "description": "picking random weighted method",
                "min": 0,
                "max": 0,
            },
            "direction": {
                "name": "direction",
                "value": [0.5, 0.5, 0.5],
                "default": [0.5, 0.5, 0.5],
                "type": "vector",
                "description": "gradient custom direction",
                "min": -2000.0,
                "max": 2000.0,
            },
            "description": {
                "name": "description",
                "value": self.description,
                "default": "a gradient",
                "type": "label",
                "description": None,
                "min": 0,
                "max": 0,
            },
            "radius": {
                "name": "radius",
                "value": self.radius,
                "default": 100.0,
                "type": "float",
                "description": "radius for the radial mode",
                "min": 0,
                "max": 2000.0,
            },
            "gblob": {
                "name": "gblob",
                "value": self.gblob,
                "default": 4.0,
                "type": "float",
                "description": "bobliness the gaussian mode",
                "min": 0.1,
                "max": 2000.0,
            },
        }

    def getCenter(self):
        """get the center of the gradient grid"""
        center = [0.0, 0.0, 0.0]
        for i in range(3):
            center[i] = (self.bb[0][i] + self.bb[1][i]) / 2.0
        return center

    def computeStartEnd(self):
        """get the overall direction of the gradient"""
        # using bb and direction
        self.start = numpy.array(self.bb[0])
        self.end = numpy.array(self.bb[1]) * numpy.array(self.direction)
        self.vgradient = self.end - self.start
        # self.distance = math.sqrt(numpy.sum(d*d))

    def defaultFunction(self, xyz):
        """
        #linear function 0->0.1
        #project xyz on direction
        """
        x = numpy.dot(xyz, self.direction)
        v = (x * 1.0) / (self.distance)
        return v

    def pickPoint(self, listPts):
        """
        pick next random point according to the chosen function
        """
        return self.pick_functions[self.pick_mode](listPts)

    def build_weight_map(self, bb, master_grid_positions):
        """
        build the actual gradient value according the gradient mode
        """
        if self.mode in self.axes:
            self.build_axis_weight_map(bb, master_grid_positions)
        elif self.mode == "direction":
            self.build_directional_weight_map(bb, master_grid_positions)
        elif self.mode == "radial":
            self.build_radial_weight_map(bb, master_grid_positions)
        elif self.mode == "surface":
            self.build_surface_distance_weight_map()

    def get_gauss_weights(self, number_of_points, degree=5):
        """
        given a number of points compute the gaussian weight for each
        """
        degree = number_of_points / 2.0
        weightGauss = []

        for i in range(int(number_of_points)):
            i = i - degree + 1
            frac = i / number_of_points
            gauss = numpy.exp(-((self.gblob * (frac)) ** 2))
            weightGauss.append(gauss)
        return numpy.array(weightGauss) * number_of_points

    def get_direction_length(self, direction=None):
        if direction is None:
            direction = self.direction
        bb = self.bb
        # assume grid orthogonal
        angles = []
        axes = ["X", "Y", "Z"]
        for i, axis_name in enumerate(axes):
            angle = angle_between_vectors(self.directions[axis_name], direction)
            angles.append(angle)
        min_angle = min(angles)
        axis_with_smallest_angle = angles.index(min_angle)
        min_bounds_length = (
            bb[1][axis_with_smallest_angle] - bb[0][axis_with_smallest_angle]
        )
        dot_product = numpy.dot(
            self.directions[axes[axis_with_smallest_angle]], direction
        )
        length = (1.0 / dot_product) * (cos(min_angle) * min_bounds_length)
        return length

    def build_radial_weight_map(self, bb, master_grid_positions):
        self.bb = bb
        center = self.direction
        max_distance = self.radius
        distances = get_distances_from_point(master_grid_positions, center)
        self.distances = (
            numpy.where(distances < max_distance, distances, max_distance)
            / max_distance
        )
        self.set_weights_by_mode()

    def build_surface_distance_weight_map(self):
        """
        build a map of weights based on the distance from a surface
        assumes self.distances include surface distances
        """      
        if getattr(self.object, "surface_distances", None) is None:
            raise ValueError("Surface distances are not set")
        else:
            self.distances = self.object.surface_distances / self.object.max_distance
        self.set_weights_by_mode()

    def build_directional_weight_map(self, bb, master_grid_positions):
        """
        from a given direction build a linear weight according the chosen mode
        (linear, gauss, etc...)
        """
        self.bb = bb
        axis = self.direction
        self.weight = []
        center = self.getCenter()
        length = self.get_direction_length()
        distances = (
            (length / 2) + numpy.dot(master_grid_positions - center, axis)
        ) / length
        max_d = max(distances)
        min_d = min(distances)
        self.distances = 1 - (distances - min_d) / (max_d - min_d)
        print(self.distances)
        self.set_weights_by_mode()

    def build_axis_weight_map(self, bb, master_grid_positions):
        """
        from a given axe (X,Y,Z) build a linear weight according the chosen mode
        (linear, gauss, etc...)
        """
        self.bb = bb
        ind = self.axes[self.mode]
        maxi = max(bb[1][ind], bb[0][ind])
        mini = min(bb[1][ind], bb[0][ind])
        self.weight = []
<<<<<<< HEAD
        self.distances = (master_grid_positions[:,ind] - mini) / (maxi - mini)
        self.set_weights_by_mode()
=======
        self.distances = (master_grid_positions[:, ind] - mini) / (maxi - mini)
        self.set_weights_by_mode(self.distances)
>>>>>>> ccfc6b14

    def set_weights_by_mode(self):
        scaled_distances = self.distances
        if max(scaled_distances) > 1.0:
            self.log.error("MAX TOO BIG", max(scaled_distances))
            # raise ValueError("distances have not been scaled to be from 0.0 to 1.0")
        scaled_distances[numpy.isnan(scaled_distances)] = 1
        if self.weight_mode == "linear":
            self.weight = 1.0 - scaled_distances
        elif self.weight_mode == "square":
            self.weight = (1.0 - scaled_distances) ** 2
        elif self.weight_mode == "cube":
            self.weight = (1.0 - scaled_distances) ** 3
        # TODO: talk to Ludo about calculating gaussian weights

    def getMaxWeight(self, listPts):
        """
        from the given list of grid point indice, get the point with the maximum weight
        """
        ptInd = listPts[0]
        m = 0.0
        for pointIndex in listPts:
            if self.weight[pointIndex] > m:
                m = self.weight[pointIndex]
                ptInd = pointIndex
        if self.weight[ptInd] < self.weight_threshold:
            ptInd = None
        return ptInd

    def getMinWeight(self, listPts):
        """
        from the given list of grid point indice, get the point with the minimum weight
        """
        ptInd = listPts[0]
        m = 1.1
        for pointIndex in listPts:
            if self.weight[pointIndex] < m and self.weight[pointIndex] != 0:
                m = self.weight[pointIndex]
                ptInd = pointIndex
        if self.weight[ptInd] < self.weight_threshold:
            return None
        return ptInd

    def getRndWeighted(self, list_of_pts):
        """
        From http://glowingpython.blogspot.com/2012/09/weighted-random-choice.html
        Weighted random selection
        returns n_picks random indexes.
        the chance to pick the index i
        is give by the weight weights[i].
        """
        weight = numpy.take(self.weight, list_of_pts)
        t = numpy.cumsum(weight)
        s = numpy.sum(weight)
        i = numpy.searchsorted(t, numpy.random.rand(1) * s)[0]
        return list_of_pts[i]

    def getLinearWeighted(self, listPts):
        """
        From:
        http://eli.thegreenplace.net/2010/01/22/weighted-random-generation-in-python/
        The following is a simple function to implement weighted random selection in
        Python.
        Given a list of weights, it returns an index randomly,
        according to these weights [2].
        For example, given [2, 3, 5] it returns 0 (the index of the first element)
        with probability 0.2,
        1 with probability 0.3 and 2 with probability 0.5.
        The weights need not sum up to anything in particular,
        and can actually be arbitrary Python floating point numbers.
        """
        totals = []
        running_total = 0
        weights = numpy.take(self.weight, listPts)
        for w in weights:
            running_total += w
            totals.append(running_total)

        rnd = random() * running_total
        for i, total in enumerate(totals):
            if rnd < total:
                return listPts[i]

    def getBinaryWeighted(self, listPts):
        """
        From
        http://eli.thegreenplace.net/2010/01/22/weighted-random-generation-in-python/
        Note that the loop in the end of the function is simply looking
        for a place to insert rnd in a sorted list. Therefore, it can be
        speed up by employing binary search. Python comes with one built-in,
        just use the bisect module.
        """
        totals = []
        running_total = 0

        weights = numpy.take(self.weight, listPts)
        for w in weights:
            running_total += w
            totals.append(running_total)

        rnd = random() * running_total
        i = bisect.bisect_right(totals, rnd)
        return listPts[i]

    def getForwWeight(self, listPts):
        dice = random()
        # sorted ?
        for i in listPts:
            if self.weight[i] > dice and self.weight[i] != 0:
                return i

    def getSubWeighted(self, listPts):
        """
        From
        http://eli.thegreenplace.net/2010/01/22/weighted-random-generation-in-python/
        This method is about twice as fast as the binary-search technique,
        although it has the same complexity overall. Building the temporary
        list of totals turns out to be a major part of the functions runtime.
        This approach has another interesting property. If we manage to sort
        the weights in descending order before passing them to
        weighted_choice_sub, it will run even faster since the random
        call returns a uniformly distributed value and larger chunks of
        the total weight will be skipped in the beginning.
        """

        weights = numpy.take(self.weight, listPts)
        rnd = random() * sum(weights)
        for i, w in enumerate(weights):
            rnd -= w
            if rnd < 0:
                return listPts[i]<|MERGE_RESOLUTION|>--- conflicted
+++ resolved
@@ -327,13 +327,8 @@
         maxi = max(bb[1][ind], bb[0][ind])
         mini = min(bb[1][ind], bb[0][ind])
         self.weight = []
-<<<<<<< HEAD
-        self.distances = (master_grid_positions[:,ind] - mini) / (maxi - mini)
-        self.set_weights_by_mode()
-=======
         self.distances = (master_grid_positions[:, ind] - mini) / (maxi - mini)
         self.set_weights_by_mode(self.distances)
->>>>>>> ccfc6b14
 
     def set_weights_by_mode(self):
         scaled_distances = self.distances
