--- conflicted
+++ resolved
@@ -85,11 +85,8 @@
                 new_ingredient["partners"] = partners
             partners[convert_to_partners_map[attribute]] = old_ingredient[attribute]
     new_ingredient["orient_bias_range"] = convert_rotation_range(old_ingredient)
-<<<<<<< HEAD
     new_ingredient["representations"] = get_representations(old_ingredient)
-=======
-    new_ingredient["representations"] = convert_to_representations(old_ingredient)
->>>>>>> 71b87035
+
     if new_ingredient["type"] == INGREDIENT_TYPE.SINGLE_SPHERE.value:
         new_ingredient["radius"] = old_ingredient["radii"][0][0]
     return new_ingredient
@@ -145,34 +142,20 @@
             )
     if "compartments" in recipe_data:
         for compartment_name in recipe_data["compartments"]:
-<<<<<<< HEAD
             compartment_data = recipe_data["compartments"][compartment_name]
             compartment_data["Type"] = "mesh"
-=======
-            compartment_array = []
-            compartment_data = recipe_data["compartments"][compartment_name]
-            #we want to add comp name in + object dict in interior, how? 
-            # composition["space"]["regions"]["interior"].append(compartment_name)
->>>>>>> 71b87035
+
             composition[compartment_name] = {"object": compartment_name, "regions": {} }
             # create a compartment object and add to the objects dictionary
             # using the compartment_name as a key
             # add the compartment to the composition dictionary
-<<<<<<< HEAD
             get_and_store_v2_object(
                 compartment_name,
                 compartment_data,
                 outer_most_region_array,
                 objects_dict,
             )
-=======
-            # get_v1_ingredient(
-            #     compartment_name,
-            #     compartment_data,
-            #     compartment_array,
-            #     objects_dict,
-            # )
->>>>>>> 71b87035
+
             for region_name in compartment_data:
                 # add region to composition
                 if region_name == "surface":
@@ -184,11 +167,7 @@
                         ingredient_data = compartment_data[region_name]["ingredients"][
                             ingredient_key
                         ]
-<<<<<<< HEAD
                         get_and_store_v2_object(
-=======
-                        get_v1_ingredient(
->>>>>>> 71b87035
                             ingredient_key,
                             ingredient_data,
                             surface_array,
@@ -206,26 +185,11 @@
                         ingredient_data = compartment_data[region_name]["ingredients"][
                             ingredient_key
                         ]
-<<<<<<< HEAD
                         get_and_store_v2_object(
-=======
-                        get_v1_ingredient(
->>>>>>> 71b87035
                             ingredient_key,
                             ingredient_data,
                             interior_array,
                             objects_dict,
                         )
-<<<<<<< HEAD
-
-=======
-                    # make them
-                    # get_v1_ingredient(
-                    #     ingredient_key,
-                    #     ingredient_data,
-                    #     compartment_array,
-                    #     objects_dict,
-                    # )
->>>>>>> 71b87035
     import ipdb; ipdb.set_trace()
     return objects_dict, composition