--- conflicted
+++ resolved
@@ -43,13 +43,8 @@
     "priority",
 ]
 
-<<<<<<< HEAD
 
-required_attributes = {"SingleSphere": ["radii"], "MultiSphere": ["radii"], "mesh": []}
-
-=======
-required_attributes = {"SingleSphere": ["radii"], "MultiSphere": ["sphereFile"]}
->>>>>>> 05fed9f7
+required_attributes = {"SingleSphere": ["radii"],  "MultiSphere": ["sphereFile"], "mesh": []}
 
 ingredient_types_map = {
     "SingleSphere": INGREDIENT_TYPE.SINGLE_SPHERE,
