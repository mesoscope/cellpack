# -*- coding: utf-8 -*-
from enum import Enum
import os

import json
from json import encoder

encoder.FLOAT_REPR = lambda o: format(o, ".8g")


class MetaEnum(Enum):
    @classmethod
    def values(cls):
        return [member.value for member in cls]

    @classmethod
    def is_member(cls, item):
        values = cls.values()
        return item in values


class Place_Methods(MetaEnum):
    JITTER = "jitter"
    SPHERES_SST = "spheresSST"
    PANDA_BULLET = "pandaBullet"
    PANDA_BULLET_RELAX = "pandaBulletRelax"


class Inner_Grid_Methods(MetaEnum):
    # Working inner grid methods
    RAYTRACE = "raytrace"
    SCANLINE = "scanline"
    TRIMESH = "trimesh"


class ConfigLoader(object):
    default_values = {
        "format": "simularium",
        "load_from_grid_file": False,
        "inner_grid_method": "trimesh",
        "live_packing": False,
<<<<<<< HEAD
        "num_trials": 1,
=======
        "name": "default",
>>>>>>> 12701a87
        "ordered_packing": False,
        "out": "out/",
        "overwrite_place_method": False,
        "place_method": "jitter",
        "rng_seed": None,
        "save_analyze_result": False,
        "show_grid_plot": False,
        "show_sphere_trees": False,
        "spacing": None,
        "use_periodicity": False,
        "version": 1.0,
    }

    def __init__(self, input_file_path):
        _, file_extension = os.path.splitext(input_file_path)
        self.latest_version = 1.0
        self.file_path = input_file_path
        self.file_extension = file_extension
        self.config = self._read()

    @staticmethod
    def _test_types(config):
        if not Place_Methods.is_member(config["place_method"]):
            raise TypeError(
                (
                    f"place_method must be one of {Place_Methods.values()}, not {config['place_method']}"
                )
            )
        if not Inner_Grid_Methods.is_member(config["inner_grid_method"]):
            raise TypeError(
                (
                    f"inner_grid_method must be one of {Inner_Grid_Methods.values()}, not {config['inner_grid_method']}"
                )
            )
        bools = [
            "live_packing",
            "ordered_packing",
            "overwrite_place_method",
            "save_analyze_result",
            "show_grid_plot",
            "use_periodicity",
            "show_sphere_trees",
        ]
        for should_be_bool in bools:
            if not isinstance(config[should_be_bool], bool):
                raise TypeError(
                    (
                        f"{should_be_bool} should be a boolean, not {config[should_be_bool]}"
                    )
                )

    @staticmethod
    def _migrate_version(config):
        return config

    def _read(self):
        """
        Read in a Json Config file.
        """
        new_values = json.load(open(self.file_path, "r"))
        config = ConfigLoader.default_values.copy()
        config.update(new_values)
        if config["version"] != self.latest_version:
            config = ConfigLoader._migrate_version(config)
        ConfigLoader._test_types(config)
        return config<|MERGE_RESOLUTION|>--- conflicted
+++ resolved
@@ -39,11 +39,8 @@
         "load_from_grid_file": False,
         "inner_grid_method": "trimesh",
         "live_packing": False,
-<<<<<<< HEAD
         "num_trials": 1,
-=======
         "name": "default",
->>>>>>> 12701a87
         "ordered_packing": False,
         "out": "out/",
         "overwrite_place_method": False,
