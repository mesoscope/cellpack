--- conflicted
+++ resolved
@@ -117,7 +117,6 @@
             return None
         return data
 
-<<<<<<< HEAD
     def _save_converted_recipe(self, data):
         """
         Save converted recipe into a json file
@@ -132,11 +131,6 @@
             json.dump(data, f, indent=4)
         f.close()
 
-    def _migrate_version(self, recipe, format_version="1.0"):
-        new_recipe = {}
-
-        if format_version == "1.0":
-=======
     @staticmethod
     def _sanitize_format_version(recipe_data):
         if "format_version" not in recipe_data:
@@ -161,8 +155,6 @@
         new_recipe = {}
 
         if recipe["format_version"] == "1.0":
-
->>>>>>> 26d10f21
             new_recipe["version"] = recipe["recipe"]["version"]
             new_recipe["format_version"] = self.current_version
             new_recipe["name"] = recipe["recipe"]["name"]
@@ -171,15 +163,12 @@
                 new_recipe["objects"],
                 new_recipe["composition"],
             ) = convert(recipe)
-<<<<<<< HEAD
             if self.save_converted_recipe:
                 self._save_converted_recipe(new_recipe)
-=======
         else:
             raise ValueError(
                 f"{recipe['format_version']} is not a format vesion we support"
             )
->>>>>>> 26d10f21
         return new_recipe
 
     def _read(self):
