# -*- coding: utf-8 -*-
import copy
import os

import json
from json import encoder


import cellpack.autopack as autopack
from cellpack.autopack.interface_objects.ingredient_types import INGREDIENT_TYPE
from cellpack.autopack.interface_objects.partners import Partners
from cellpack.autopack.utils import deep_merge, expand_object_using_key
from cellpack.autopack.interface_objects import (
    Representations,
    default_recipe_values,
    GradientData,
)
from cellpack.autopack.loaders.migrate_v1_to_v2 import convert as convert_v1_to_v2
from cellpack.autopack.loaders.migrate_v2_to_v2_1 import convert as convert_v2_to_v2_1

encoder.FLOAT_REPR = lambda o: format(o, ".8g")
CURRENT_VERSION = "2.1"


class RecipeLoader(object):
    # TODO: add all default values here
    default_values = default_recipe_values.copy()

    def __init__(self, input_file_path, save_converted_recipe=False):
        _, file_extension = os.path.splitext(input_file_path)
        self.current_version = CURRENT_VERSION
        self.file_path = input_file_path
        self.file_extension = file_extension
        self.ingredient_list = []
        self.compartment_list = []
        self.save_converted_recipe = save_converted_recipe
        autopack.CURRENT_RECIPE_PATH = os.path.dirname(self.file_path)
        self.recipe_data = self._read()

    @staticmethod
    def _resolve_object(key, objects):
        current_object = objects[key]
        new_object = expand_object_using_key(current_object, "inherit", objects)
        objects[key] = new_object

    @staticmethod
    def _sort(key, visited, stack, edges):
        visited[key] = True
        for element in edges[key]:
            if visited[element] is False:
                RecipeLoader._sort(element, visited, stack, edges)
        stack.append(key)

    @staticmethod
    def _topological_sort(objects):
        edges = dict()
        for key, values in objects.items():
            if key not in edges:
                edges[key] = []
            if "inherit" in values:
                edges[key].append(values["inherit"])
                # "sphere_25": ["base"]
                # "sphere_50": ["sphere_25"]
                # "base": []
        stack = []
        visited = {key: False for key in objects}
        for key, value in objects.items():
            if visited[key] is False:
                RecipeLoader._sort(key, visited, stack, edges)
        return stack

    @staticmethod
    def resolve_inheritance(objects):
        stack = RecipeLoader._topological_sort(objects)
        for key in stack:
            if "inherit" in objects[key]:
                RecipeLoader._resolve_object(key, objects)
        return objects

    def _request_sub_recipe(self, inode):
        filename = None
        if inode is not None:
            if "include" in inode:
                filename = inode["include"]
        if filename is not None:
            filename = autopack.get_local_file_location(
                filename,
                # destination = recipe+os.sep+"recipe"+os.sep+"ingredients"+os.sep,
                cache="recipes",
            )
            with open(filename, "r") as fp:  # doesn't work with symbol link ?
                data = json.load(fp)
        elif inode is not None:
            data = inode
        else:
            print("filename is None and not ingredient dictionary provided")
            return None
        return data

    def _save_converted_recipe(self, data):
        """
        Save converted recipe into a json file
        """
        path = autopack.CURRENT_RECIPE_PATH
        filename = data["name"]
        out_directory = f"{path}/converted/"
        if not os.path.exists(out_directory):
            os.makedirs(out_directory)
        full_path = f"{out_directory}/{filename}_fv{self.current_version}.json"
        with open(full_path, "w") as f:
            json.dump(data, f, indent=4)
        f.close()

    @staticmethod
    def _sanitize_format_version(recipe_data):
        if "format_version" not in recipe_data:
            format_version = "1.0"  # all recipes before we introduced versioning
        elif len(recipe_data["format_version"].split(".")) > 2:
            # We only use two places for format version, but people
            # might accidentally include a third number
            # ie 2.0.0 instead of 2.0
            split_numbers = recipe_data["format_version"].split(".")
            format_version = f"{split_numbers[0]}.{split_numbers[1]}"
        elif len(recipe_data["format_version"].split(".")) == 1:
            # We only use two places for format version, but people
            # might accidently include a third number
            # ie 2.0.0 instead of 2.0
            split_numbers = recipe_data["format_version"].split(".")
            format_version = f"{split_numbers[0]}.0"
        else:
            format_version = recipe_data["format_version"]
        return format_version
    
    def get_only_recipe_metadata(self):
        recipe_meta_data = {
            "format_version": self.recipe_data["format_version"],
            "version": self.recipe_data["version"],
            "name": self.recipe_data["name"],
            "bounding_box": self.recipe_data["bounding_box"],
            "composition": {},
        }
        return recipe_meta_data

    def _migrate_version(self, old_recipe):
        converted = False
        if old_recipe["format_version"] == "1.0":
            converted = True
            new_recipe = convert_v1_to_v2(old_recipe)
            old_recipe = copy.deepcopy(new_recipe)

        if old_recipe["format_version"] == "2.0":
            new_recipe = copy.deepcopy(old_recipe)
            converted = True

            new_recipe = convert_v2_to_v2_1(old_recipe)

        if converted:
            if self.save_converted_recipe:
                self._save_converted_recipe(new_recipe)

            return new_recipe

        else:
            raise ValueError(
                f"{old_recipe['format_version']} is not a format version we support"
            )

    def _read(self):
        new_values = autopack.load_file(self.file_path, cache="recipes")
        recipe_data = RecipeLoader.default_values.copy()
        recipe_data = deep_merge(recipe_data, new_values)
        recipe_data["format_version"] = RecipeLoader._sanitize_format_version(
            recipe_data
        )
        if recipe_data["format_version"] != self.current_version:
            recipe_data = self._migrate_version(recipe_data)

        # TODO: request any external data before returning
        if "objects" in recipe_data:
            recipe_data["objects"] = RecipeLoader.resolve_inheritance(
                recipe_data["objects"]
            )
            for _, obj in recipe_data["objects"].items():
                reps = obj["representations"] if "representations" in obj else {}
                obj["representations"] = Representations(
                    mesh=reps.get("mesh", None),
                    atomic=reps.get("atomic", None),
                    packing=reps.get("packing", None),
                )
                partner_settings = obj["partners"] if "partners" in obj else []
                obj["partners"] = Partners(partner_settings)
<<<<<<< HEAD
            if not INGREDIENT_TYPE.is_member(obj["type"]):
                raise TypeError(f"{obj['type']} is not an allowed type")
=======
                if "type" in obj and not INGREDIENT_TYPE.is_member(obj["type"]):
                    raise TypeError(f"{obj['type']} is not an allowed type")

        # handle gradients
        if "gradients" in recipe_data:
            gradients = []
            for gradient_name, gradient_dict in recipe_data["gradients"].items():
                gradients.append(GradientData(gradient_dict, gradient_name).data)
            recipe_data["gradients"] = gradients

>>>>>>> e349ce6b
        return recipe_data

    def _load_json(self):
        """
        Read in a Json Recipe.
        """
        sortkey = str.lower

        new_values = json.load(open(self.file_path, "r"))
        recipe_data = RecipeLoader.default_values.copy()
        recipe_data.update(new_values)
        # are there any custom paths
        if "paths" in recipe_data["recipe"]:
            custom_paths = recipe_data["recipe"]["paths"]
            autopack.updateReplacePath(custom_paths)

        autopack.CURRENT_RECIPE_PATH = self.file_path
        if (
            "format_version" not in recipe_data
            or recipe_data["format_version"] != self.current_version
        ):
            recipe_data = RecipeLoader._migrate_version(recipe_data)

        if "cytoplasme" in recipe_data:
            ingrs_dic = recipe_data["cytoplasme"]["ingredients"]
            if len(ingrs_dic):
                for ing_name in sorted(ingrs_dic, key=sortkey):  # ingrs_dic:
                    # either xref or defined
                    ing_dic = ingrs_dic[ing_name]
                    sub_recipe = self._request_sub_recipe(inode=ing_dic)
                    recipe_data["cytoplasme"]["ingredients"][ing_name] = sub_recipe
        if "compartments" in recipe_data:
            # use some include ?
            if len(recipe_data["compartments"]):
                # include all compartments from given filename.
                # transform the geometry of the compartment packing rep
                for cname in recipe_data["compartments"]:
                    if cname == "include":
                        for i, compartment in enumerate(
                            recipe_data["compartments"]["include"]
                        ):
                            node = {"include": compartment["from"]}
                            sub_recipe = self._request_sub_recipe(inode=node)
                            recipe_data["compartments"][
                                compartment["from"]
                            ] = sub_recipe["compartments"]
                        continue
                    compartment_dict = recipe_data["compartments"][cname]
                    rep = None
                    if "rep" in compartment_dict:
                        rep = str(compartment_dict["rep"])
                    rep_file = ""
                    if "rep_file" in compartment_dict:
                        rep_file = str(compartment_dict["rep_file"])
                    #                print (len(rep),rep == '',rep=="",rep != "None",rep != "None" or len(rep) != 0)
                    if rep is not None and len(rep) != 0 and rep != "" and rep != "":
                        rname = rep_file.split("/")[-1]
                        fileName, fileExtension = os.path.splitext(rname)
                        if fileExtension == "":
                            rep_file = rep_file + fileExtension
                        else:
                            rep_file = rep_file + "." + fileExtension
                    else:
                        rep = None
                        rep_file = None

                    if "surface" in compartment_dict:
                        snode = compartment_dict["surface"]
                        ingrs_dic = snode["ingredients"]
                        if len(ingrs_dic):
                            for ing_name in sorted(
                                ingrs_dic, key=sortkey
                            ):  # ingrs_dic:
                                # either xref or defined
                                ing_dic = ingrs_dic[ing_name]
                                sub_recipe = self._request_sub_recipe(inode=ing_dic)
                                compartment_dict["surface"]["ingredients"][
                                    ing_name
                                ] = sub_recipe

                                # setup recipe
                    if "interior" in compartment_dict:
                        snode = compartment_dict["interior"]
                        ingrs_dic = snode["ingredients"]
                        if len(ingrs_dic):
                            for ing_name in sorted(
                                ingrs_dic, key=sortkey
                            ):  # ingrs_dic:
                                # either xref or defined
                                ing_dic = ingrs_dic[ing_name]
                                sub_recipe = self._request_sub_recipe(inode=ing_dic)
                                compartment_dict["interior"]["ingredients"][
                                    ing_name
                                ] = sub_recipe

        return recipe_data

    def get_all_ingredients(self, results_data_in):
        all_ingredients = []
        recipe_data = self.recipe_data
        if "cytoplasme" in results_data_in:
            if len(results_data_in["cytoplasme"]["ingredients"]) != 0:
                for ingredient in results_data_in["cytoplasme"]["ingredients"]:
                    all_ingredients.append(
                        {
                            "results": results_data_in["cytoplasme"]["ingredients"][
                                ingredient
                            ],
                            "recipe_data": recipe_data["cytoplasme"]["ingredients"][
                                ingredient
                            ],
                        }
                    )
        if "compartments" in results_data_in:
            for compartment in results_data_in["compartments"]:
                current_compartment = results_data_in["compartments"][compartment]
                if "surface" in current_compartment:
                    for ingredient in current_compartment["surface"]["ingredients"]:
                        all_ingredients.append(
                            {
                                "results": current_compartment["surface"][
                                    "ingredients"
                                ][ingredient],
                                "recipe_data": recipe_data["compartments"][compartment][
                                    "surface"
                                ]["ingredients"][ingredient],
                            }
                        )
                if "interior" in current_compartment:
                    for ingredient in current_compartment["interior"]["ingredients"]:
                        all_ingredients.append(
                            {
                                "results": current_compartment["interior"][
                                    "ingredients"
                                ][ingredient],
                                "recipe_data": recipe_data["compartments"][compartment][
                                    "interior"
                                ]["ingredients"][ingredient],
                            }
                        )
        return all_ingredients<|MERGE_RESOLUTION|>--- conflicted
+++ resolved
@@ -189,10 +189,6 @@
                 )
                 partner_settings = obj["partners"] if "partners" in obj else []
                 obj["partners"] = Partners(partner_settings)
-<<<<<<< HEAD
-            if not INGREDIENT_TYPE.is_member(obj["type"]):
-                raise TypeError(f"{obj['type']} is not an allowed type")
-=======
                 if "type" in obj and not INGREDIENT_TYPE.is_member(obj["type"]):
                     raise TypeError(f"{obj['type']} is not an allowed type")
 
@@ -202,8 +198,6 @@
             for gradient_name, gradient_dict in recipe_data["gradients"].items():
                 gradients.append(GradientData(gradient_dict, gradient_name).data)
             recipe_data["gradients"] = gradients
-
->>>>>>> e349ce6b
         return recipe_data
 
     def _load_json(self):
