--- conflicted
+++ resolved
@@ -262,13 +262,9 @@
                 if "format_version" in recipe_data
                 else "1.0"
             )
-<<<<<<< HEAD
-            recipe_data = RecipeLoader._migrate_version(recipe_data, input_format_version)
-=======
             recipe_data = RecipeLoader._migrate_version(
                 recipe_data, input_format_version, self.current_version
             )
->>>>>>> 24109a3b
 
         # TODO: request any external data before returning
         if "objects" in recipe_data:
