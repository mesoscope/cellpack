# -*- coding: utf-8 -*-
import copy
import os

import json
from json import encoder


import cellpack.autopack as autopack
from cellpack.autopack.interface_objects.ingredient_types import INGREDIENT_TYPE
from cellpack.autopack.interface_objects.partners import Partners
from cellpack.autopack.utils import deep_merge, expand_object_using_key
from cellpack.autopack.interface_objects.representations import Representations
from cellpack.autopack.interface_objects.default_values import default_recipe_values
from cellpack.autopack.loaders.migrate_v1_to_v2 import convert as convert_v1_to_v2
from cellpack.autopack.loaders.migrate_v2_to_v2_1 import convert as convert_v2_to_v2_1

encoder.FLOAT_REPR = lambda o: format(o, ".8g")
CURRENT_VERSION = "2.1"


class RecipeLoader(object):
    # TODO: add all default values here
    default_values = default_recipe_values.copy()

    def __init__(self, input_file_path, save_converted_recipe=False):
        _, file_extension = os.path.splitext(input_file_path)
        self.current_version = CURRENT_VERSION
        self.file_path = input_file_path
        self.file_extension = file_extension
        self.ingredient_list = []
        self.compartment_list = []
        self.save_converted_recipe = save_converted_recipe
        autopack.CURRENT_RECIPE_PATH = os.path.dirname(self.file_path)
        self.recipe_data = self._read()

    @staticmethod
    def _resolve_object(key, objects):
        current_object = objects[key]
        new_object = expand_object_using_key(current_object, "inherit", objects)
        objects[key] = new_object

    @staticmethod
    def _sort(key, visited, stack, edges):
        visited[key] = True
        for element in edges[key]:
            if visited[element] is False:
                RecipeLoader._sort(element, visited, stack, edges)
        stack.append(key)

    @staticmethod
    def _topological_sort(objects):
        edges = dict()
        for key, values in objects.items():
            if key not in edges:
                edges[key] = []
            if "inherit" in values:
                edges[key].append(values["inherit"])
                # "sphere_25": ["base"]
                # "sphere_50": ["sphere_25"]
                # "base": []
        stack = []
        visited = {key: False for key in objects}
        for key, value in objects.items():
            if visited[key] is False:
                RecipeLoader._sort(key, visited, stack, edges)
        return stack

    @staticmethod
    def resolve_inheritance(objects):
        stack = RecipeLoader._topological_sort(objects)
        for key in stack:
            if "inherit" in objects[key]:
                RecipeLoader._resolve_object(key, objects)
        return objects

    def _request_sub_recipe(self, inode):
        filename = None
        if inode is not None:
            if "include" in inode:
                filename = inode["include"]
        if filename is not None:
            filename = autopack.get_local_file_location(
                filename,
                # destination = recipe+os.sep+"recipe"+os.sep+"ingredients"+os.sep,
                cache="recipes",
            )
            with open(filename, "r") as fp:  # doesn't work with symbol link ?
                data = json.load(fp)
        elif inode is not None:
            data = inode
        else:
            print("filename is None and not ingredient dictionary provided")
            return None
        return data

    def _save_converted_recipe(self, data):
        """
        Save converted recipe into a json file
        """
        path = autopack.CURRENT_RECIPE_PATH
        filename = data["name"]
        out_directory = f"{path}/converted/"
        if not os.path.exists(out_directory):
            os.makedirs(out_directory)
        full_path = f"{out_directory}/{filename}_fv{self.current_version}.json"
        with open(full_path, "w") as f:
            json.dump(data, f, indent=4)
        f.close()

    @staticmethod
    def _sanitize_format_version(recipe_data):
        if "format_version" not in recipe_data:
            format_version = "1.0"  # all recipes before we introduced versioning
        elif len(recipe_data["format_version"].split(".")) > 2:
            # We only use two places for format version, but people
            # might accidentally include a third number
            # ie 2.0.0 instead of 2.0
            split_numbers = recipe_data["format_version"].split(".")
            format_version = f"{split_numbers[0]}.{split_numbers[1]}"
        elif len(recipe_data["format_version"].split(".")) == 1:
            # We only use two places for format version, but people
            # might accidently include a third number
            # ie 2.0.0 instead of 2.0
            split_numbers = recipe_data["format_version"].split(".")
            format_version = f"{split_numbers[0]}.0"
        else:
            format_version = recipe_data["format_version"]
        return format_version

<<<<<<< HEAD
    def get_only_recipe_metadata(self):
        recipe_meta_data = {
            "format_version": self.recipe_data["format_version"],
            "version": self.recipe_data["version"],
            "name": self.recipe_data["name"],
            "bounding_box": self.recipe_data["bounding_box"],
            "composition": {},
        }
        return recipe_meta_data

    def _migrate_version(self, recipe):
        new_recipe = {}
=======
    def _migrate_version(self, old_recipe):
        converted = False
        if old_recipe["format_version"] == "1.0":
            converted = True
            new_recipe = convert_v1_to_v2(old_recipe)
            old_recipe = copy.deepcopy(new_recipe)
>>>>>>> 8e31ab2b

        if old_recipe["format_version"] == "2.0":
            new_recipe = copy.deepcopy(old_recipe)
            converted = True

            new_recipe = convert_v2_to_v2_1(old_recipe)

        if converted:
            if self.save_converted_recipe:
                self._save_converted_recipe(new_recipe)

            return new_recipe

        else:
            raise ValueError(
                f"{old_recipe['format_version']} is not a format version we support"
            )

    def _read(self):
        new_values = autopack.load_file(self.file_path, cache="recipes")
        recipe_data = RecipeLoader.default_values.copy()
        recipe_data = deep_merge(recipe_data, new_values)
        recipe_data["format_version"] = RecipeLoader._sanitize_format_version(
            recipe_data
        )
        if recipe_data["format_version"] != self.current_version:
            recipe_data = self._migrate_version(recipe_data)

        # TODO: request any external data before returning
        if "objects" in recipe_data:
            recipe_data["objects"] = RecipeLoader.resolve_inheritance(
                recipe_data["objects"]
            )
            for _, obj in recipe_data["objects"].items():
                reps = obj["representations"] if "representations" in obj else {}
                obj["representations"] = Representations(
                    mesh=reps.get("mesh", None),
                    atomic=reps.get("atomic", None),
                    packing=reps.get("packing", None),
                )
                partner_settings = obj["partners"] if "partners" in obj else []
                obj["partners"] = Partners(partner_settings)
            if not INGREDIENT_TYPE.is_member(obj["type"]):
                raise TypeError(f"{obj['type']} is not an allowed type")
        return recipe_data

    def _load_json(self):
        """
        Read in a Json Recipe.
        """
        sortkey = str.lower

        new_values = json.load(open(self.file_path, "r"))
        recipe_data = RecipeLoader.default_values.copy()
        recipe_data.update(new_values)
        # are there any custom paths
        if "paths" in recipe_data["recipe"]:
            custom_paths = recipe_data["recipe"]["paths"]
            autopack.updateReplacePath(custom_paths)

        autopack.CURRENT_RECIPE_PATH = self.file_path
        if (
            "format_version" not in recipe_data
            or recipe_data["format_version"] != self.current_version
        ):
            recipe_data = RecipeLoader._migrate_version(recipe_data)

        if "cytoplasme" in recipe_data:
            ingrs_dic = recipe_data["cytoplasme"]["ingredients"]
            if len(ingrs_dic):
                for ing_name in sorted(ingrs_dic, key=sortkey):  # ingrs_dic:
                    # either xref or defined
                    ing_dic = ingrs_dic[ing_name]
                    sub_recipe = self._request_sub_recipe(inode=ing_dic)
                    recipe_data["cytoplasme"]["ingredients"][ing_name] = sub_recipe
        if "compartments" in recipe_data:
            # use some include ?
            if len(recipe_data["compartments"]):
                # include all compartments from given filename.
                # transform the geometry of the compartment packing rep
                for cname in recipe_data["compartments"]:
                    if cname == "include":
                        for i, compartment in enumerate(
                            recipe_data["compartments"]["include"]
                        ):
                            node = {"include": compartment["from"]}
                            sub_recipe = self._request_sub_recipe(inode=node)
                            recipe_data["compartments"][
                                compartment["from"]
                            ] = sub_recipe["compartments"]
                        continue
                    compartment_dict = recipe_data["compartments"][cname]
                    rep = None
                    if "rep" in compartment_dict:
                        rep = str(compartment_dict["rep"])
                    rep_file = ""
                    if "rep_file" in compartment_dict:
                        rep_file = str(compartment_dict["rep_file"])
                    #                print (len(rep),rep == '',rep=="",rep != "None",rep != "None" or len(rep) != 0)
                    if rep is not None and len(rep) != 0 and rep != "" and rep != "":
                        rname = rep_file.split("/")[-1]
                        fileName, fileExtension = os.path.splitext(rname)
                        if fileExtension == "":
                            rep_file = rep_file + fileExtension
                        else:
                            rep_file = rep_file + "." + fileExtension
                    else:
                        rep = None
                        rep_file = None

                    if "surface" in compartment_dict:
                        snode = compartment_dict["surface"]
                        ingrs_dic = snode["ingredients"]
                        if len(ingrs_dic):
                            for ing_name in sorted(
                                ingrs_dic, key=sortkey
                            ):  # ingrs_dic:
                                # either xref or defined
                                ing_dic = ingrs_dic[ing_name]
                                sub_recipe = self._request_sub_recipe(inode=ing_dic)
                                compartment_dict["surface"]["ingredients"][
                                    ing_name
                                ] = sub_recipe

                                # setup recipe
                    if "interior" in compartment_dict:
                        snode = compartment_dict["interior"]
                        ingrs_dic = snode["ingredients"]
                        if len(ingrs_dic):
                            for ing_name in sorted(
                                ingrs_dic, key=sortkey
                            ):  # ingrs_dic:
                                # either xref or defined
                                ing_dic = ingrs_dic[ing_name]
                                sub_recipe = self._request_sub_recipe(inode=ing_dic)
                                compartment_dict["interior"]["ingredients"][
                                    ing_name
                                ] = sub_recipe

        return recipe_data

    def get_all_ingredients(self, results_data_in):
        all_ingredients = []
        recipe_data = self.recipe_data
        if "cytoplasme" in results_data_in:
            if len(results_data_in["cytoplasme"]["ingredients"]) != 0:
                for ingredient in results_data_in["cytoplasme"]["ingredients"]:
                    all_ingredients.append(
                        {
                            "results": results_data_in["cytoplasme"]["ingredients"][
                                ingredient
                            ],
                            "recipe_data": recipe_data["cytoplasme"]["ingredients"][
                                ingredient
                            ],
                        }
                    )
        if "compartments" in results_data_in:
            for compartment in results_data_in["compartments"]:
                current_compartment = results_data_in["compartments"][compartment]
                if "surface" in current_compartment:
                    for ingredient in current_compartment["surface"]["ingredients"]:
                        all_ingredients.append(
                            {
                                "results": current_compartment["surface"][
                                    "ingredients"
                                ][ingredient],
                                "recipe_data": recipe_data["compartments"][compartment][
                                    "surface"
                                ]["ingredients"][ingredient],
                            }
                        )
                if "interior" in current_compartment:
                    for ingredient in current_compartment["interior"]["ingredients"]:
                        all_ingredients.append(
                            {
                                "results": current_compartment["interior"][
                                    "ingredients"
                                ][ingredient],
                                "recipe_data": recipe_data["compartments"][compartment][
                                    "interior"
                                ]["ingredients"][ingredient],
                            }
                        )
        return all_ingredients<|MERGE_RESOLUTION|>--- conflicted
+++ resolved
@@ -128,27 +128,12 @@
             format_version = recipe_data["format_version"]
         return format_version
 
-<<<<<<< HEAD
-    def get_only_recipe_metadata(self):
-        recipe_meta_data = {
-            "format_version": self.recipe_data["format_version"],
-            "version": self.recipe_data["version"],
-            "name": self.recipe_data["name"],
-            "bounding_box": self.recipe_data["bounding_box"],
-            "composition": {},
-        }
-        return recipe_meta_data
-
-    def _migrate_version(self, recipe):
-        new_recipe = {}
-=======
     def _migrate_version(self, old_recipe):
         converted = False
         if old_recipe["format_version"] == "1.0":
             converted = True
             new_recipe = convert_v1_to_v2(old_recipe)
             old_recipe = copy.deepcopy(new_recipe)
->>>>>>> 8e31ab2b
 
         if old_recipe["format_version"] == "2.0":
             new_recipe = copy.deepcopy(old_recipe)
