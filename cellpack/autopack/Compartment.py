--- conflicted
+++ resolved
@@ -143,11 +143,7 @@
         isBox=False,
         isOrthogonalBoundingBox=None,
         stype="mesh",
-<<<<<<< HEAD
-        radius=0.0,
-=======
         radius=200.0,
->>>>>>> d12cecf9
         height=0.0,
         axis=[0, 1, 0],
     ):
@@ -189,21 +185,13 @@
                 self.buildMesh(filename, gname)
         if self.meshType == "sphere":
             # one sphere, geom is a dictionary
-<<<<<<< HEAD
-            aradius = 200
-=======
             aradius = radius
->>>>>>> d12cecf9
             if filename is not None:
                 aradius = float(filename["radius"])
             self.buildSphere(aradius, gname)
         if self.meshType == "mb":
             # one sphere, geom is a dictionary
-<<<<<<< HEAD
-            aradius = 200
-=======
             aradius = radius
->>>>>>> d12cecf9
             # if "filename" in kw :
             #        aradius = float(kw["filename"]["radii"][0])
             self.buildSphere(aradius, gname)
