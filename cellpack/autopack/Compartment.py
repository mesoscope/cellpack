# -*- coding: utf-8 -*-
# autoPACK Authors: Graham T. Johnson, Mostafa Al-Alusi, Ludovic Autin, Michel Sanner
#   Based on COFFEE Script developed by Graham Johnson between 2005 and 2010
#   with assistance from Mostafa Al-Alusi in 2009 and periodic input
#   from Arthur Olson's Molecular Graphics Lab
#
# Compartment.py Authors: Graham Johnson & Michel Sanner with editing/enhancement from Ludovic Autin
#
# Translation to Python initiated March 1, 2010 by Michel Sanner with Graham Johnson
#
# Class restructuring and organization: Michel Sanner
#
# Copyright: Graham Johnson ©2010
#
# This file "Compartment.py" is part of autoPACK, cellPACK.
#
#    autoPACK is free software: you can redistribute it and/or modify
#    it under the terms of the GNU General Public License as published by
#    the Free Software Foundation, either version 3 of the License, or
#    (at your option) any later version.
#
#    autoPACK is distributed in the hope that it will be useful,
#    but WITHOUT ANY WARRANTY; without even the implied warranty of
#    MERCHANTABILITY or FITNESS FOR A PARTICULAR PURPOSE.  See the
#    GNU General Public License for more details.
#
#    You should have received a copy of the GNU General Public License
#    along with autoPACK (See "CopyingGNUGPL" in the installation.
#    If not, see <http://www.gnu.org/licenses/>.
#
###############################################################################
# @author: Graham Johnson, Ludovic Autin, & Michel Sanner

# Hybrid version merged from Graham's Sept 6, 2011 and Ludo's April 2012
# version on May 16, 2012, re-merged on July 5, 2012 with thesis versions

# Hybrid version merged from Graham's Sept 2011 and Ludo's April 2012 version on May 16, 2012
# Updated with Sept 16, 2011 thesis versions on July 5, 2012

# TODO: Describe Organelle class here at high level

# TODO: Graham and Ludovic implemented a 2D density function to obtain target numbers for
#   filling surfaces.  This should be formalized and named something other than molarity
#   or molarity should be converted to a 2D value behind the scenes.
# IDEA: We should offer the user an option to override molarity with a specific
#   number, e.g., "I want to place 3 1xyz.pdb files in compartment A" rather than
#   forcing them to calculate- "I need to place 0.00071M of 1xyz.pdb to get 3 of them
#   in an compartment A of volume=V."

# IDEAS

# randomly select recipe and then randomly select free point in set of free
# points corresponding to this recipe would allow giving surface more
# chances to get filled

# NOTE changing smallest molecule radius changes grid spacing and invalidates
#      arrays saved to file
import logging
import os
import pickle

import numpy
from time import time
import math
import trimesh
import trimesh.voxel as Voxel
from scipy import spatial
from cellpack.autopack.upy.dejavuTk.dejavuHelper import dejavuHelper

import cellpack.autopack as autopack
from cellpack.autopack import transformation as tr, binvox_rw
from cellpack.autopack.BaseGrid import gridPoint
from .Recipe import Recipe
from .ray import (
    makeMarchingCube,
    vcross,
    vlen,
    findPointsCenter,
    f_ray_intersect_polyhedron,
    vdiff,
)

try:
    import panda3d
    from panda3d.core import Mat3, Mat4, Point3, TransformState, BitMask32
    from panda3d.bullet import BulletCapsuleShape, BulletRigidBodyNode
except Exception as e:
    panda3d = None
    print("Failed to get Panda ", e)

helper = autopack.helper
AFDIR = autopack.__path__[0]


class CompartmentList:
    """
    The CompartmentList class
    ==========================
    Handle a list of compartments.
    """

    def __init__(self):
        self.log = logging.getLogger("compartment")
        self.log.propagate = False

        # list of compartments inside this compartment
        self.compartments = []

        # point to parent compartment or Environment
        self.parent = None

    def addCompartment(self, compartment):
        """add a new compartment to the list"""
        assert compartment.parent is None
        assert isinstance(compartment, Compartment)
        self.compartments.append(compartment)
        compartment.parent = self


class Compartment(CompartmentList):
    """
    The Compartment class
    ==========================
    This class represents a sub volume delimited by a polyhedral
    surface. Compartment can be nested
    """

    def __init__(self, name, vertices, faces, vnormals, **kw):
        CompartmentList.__init__(self)
        self.name = name
        self.center = None
        self.vertices = vertices
        self.faces = faces
        self.vnormals = vnormals
        self.fnormals = None
        self.area = 0.0
        self.scale = 1.0
        if "scale" in kw:
            self.scale = 10.0
        if "fnormals" in kw:
            self.fnormals = kw["fnormals"]
        self.mesh = None
        self.rbnode = None
        self.gname = ""
        self.ghost = False
        self.bb = None
        self.diag = 9999.9
        if "ghost" in kw:
            self.ghost = kw["ghost"]
        self.ref_obj = None
        self.filename = None
        if "ref_obj" in kw:
            self.ref_obj = kw["ref_obj"]
        self.meshType = "file"
        if "meshType" in kw:
            self.meshType = kw["meshType"]

        if vertices is None and self.meshType == "file":
            if "filename" in kw:
                gname = self.name
                if "gname" in kw:
                    gname = kw["gname"]
                self.faces, self.vertices, self.vnormals = self.getMesh(
                    filename=kw["filename"], gname=gname
                )
                self.filename = kw["filename"]
                self.ref_obj = name
        if self.meshType == "raw":
            # need to build the mesh from v,f,n
            gname = self.name
            if "gname" in kw:
                gname = kw["gname"]
            if "filename" in kw:
                self.buildMesh(kw["filename"], gname)
        if self.meshType == "sphere":
            # one sphere, geom is a dictionary
            gname = self.name
            if "gname" in kw:
                gname = kw["gname"]
            aradius = 200
            if "filename" in kw:
                aradius = float(kw["filename"]["radius"])
            self.buildSphere(aradius, gname)
        if self.meshType == "mb":
            # one sphere, geom is a dictionary
            gname = self.name
            if "gname" in kw:
                gname = kw["gname"]
            aradius = 200
            # if "filename" in kw :
            #        aradius = float(kw["filename"]["radii"][0])
            self.buildSphere(aradius, gname)
        self.encapsulatingRadius = 9999.9
        if self.vertices is not None and len(self.vertices):
            # can be dae/fbx file, object name that have to be in the scene or dejaVu indexedpolygon file
            self.bb = self.getBoundingBox()
            v = numpy.array(self.vertices, "f")
            length = numpy.sqrt((v * v).sum(axis=1))
            self.encapsulatingRadius = max(length)
        self.checkinside = True
        self.representation = None
        self.representation_file = None
        if "object_name" in kw:
            if kw["object_name"] is not None:
                self.representation = kw["object_name"]
                self.representation_file = kw["object_filename"]
                self.getMesh(filename=self.representation_file, rep=self.representation)
        self.innerRecipe = None
        self.surfaceRecipe = None
        self.surfaceVolume = 0.0
        self.interiorVolume = 0.0
        self.rapid_model = None
        # list of grid point indices inside organelle
        self.insidePoints = None
        # list of grid point indices on compartment surface
        self.surfacePoints = None
        self.surfacePointsNormals = {}  # will be point index:normal

        self.number = None  # will be set to an integer when this compartment
        # is added to a Environment. Positivefor surface pts
        # negative for interior points
        # self.parent = None
        self.molecules = []
        # list of ( (x,y,z), rotation, ingredient) triplet generated by fill
        self.overwriteSurfacePts = True
        # do we discretize surface point per edges
        self.highresVertices = None
        # if a highres vertices is provided this give the surface point,
        # not the one provides
        self.isBox = False  # the compartment shape is a box, no need
        # to compute inside points.
        if "isBox" in kw:
            self.isBox = kw["isBox"]
        self.isOrthogonalBoundingBox = None  # the compartment shape is a box, no need
        # to compute inside points.
        if "isOrthogonalBoundingBox" in kw:
            self.isOrthogonalBoundingBox = kw["isOrthogonalBoundingBox"]
        self.stype = "mesh"
        self.radius = 0.0
        self.height = 0.0
        self.axis = [0, 1, 0]
        if "stype" in kw:
            self.stype = kw["type"]
            # depending on the type the folowing is defined
            self.radius = kw["radius"]
            self.height = kw["height"]
            self.axis = kw["axis"]
        self.grid_type = "regular"
        self.grid_distances = None  # signed closest distance for each point
        # TODO Add openVDB
        if self.filename is None:
            autopack.helper.saveDejaVuMesh(
                autopack.cache_geoms + os.sep + self.name, self.vertices, self.faces
            )
            self.filename = autopack.cache_geoms + os.sep + self.name
            self.ref_obj = self.name

    def reset(self):
        """reset the inner compartment data, surface and inner points"""
        # list of grid point indices inside compartment
        self.insidePoints = None
        # list of grid point indices on compartment surface
        self.surfacePoints = None
        self.surfacePointsNormals = {}  # will be point index:normal
        # self.molecules = []

    def transformMesh(self, pos, rotation):
        rot = tr.quaternion_matrix(rotation).transpose()
        m = numpy.identity(4)
        m[:3, :3] = rot[:3, :3]
        m[3, :3] = pos
        self.vertices = autopack.helper.ApplyMatrix(self.vertices, m.transpose())
        # Recompute the normal ?
        # self.vnormals = autopack.helper.ApplyMatrix(self.vnormals,m.transpose())
        self.vnormals = self.getVertexNormals(self.vertices, self.faces)
        # self.vnormals = autopack.helper.normal_array(self.vertices,numpy.array(self.faces))
        self.center = pos

    def getDejaVuMesh(self, filename, geomname):
        """
        Create a DejaVu polygon mesh object from a filename

        @type  filename: string
        @param filename: the name of the input file
        @type  geomname: string
        @param geomname: the name of the output geometry

        @rtype:   DejaVu.IndexedPolygons
        @return:  the created dejavu mesh
        """
        # filename or URL
        from mgl_tools.DejaVu.IndexedPolygons import IndexedPolygons

        v = numpy.loadtxt(filename + ".indpolvert", numpy.float32)
        f = numpy.loadtxt(filename + ".indpolface", numpy.int32)
        geom = IndexedPolygons(self.name, vertices=v[:, :3], faces=f)

        return geom

    def buildSphere(self, radius, geomname):
        geom = None
        if autopack.helper is not None:
            if not autopack.helper.nogui:
                p = autopack.helper.getObject("autopackHider")
                if p is None:
                    p = autopack.helper.newEmpty("autopackHider")
                    if autopack.helper.host.find("blender") == -1:
                        autopack.helper.toggleDisplay(p, False)
                geom = autopack.helper.unitSphere(geomname, 4, radius)[0]
                # geom = autopack.helper.Sphere(geomname,res=4,
                #                                   radius=radius)[0]
                autopack.helper.reParent(geomname, "autopackHider")
            else:
                geom = autopack.helper.unitSphere(geomname, 4, radius=radius)[0]
            self.filename = geomname
            self.ref_obj = geomname
            self.faces, self.vertices, self.vnormals = autopack.helper.DecomposeMesh(
                geom, edit=False, copy=False, tri=True
            )

    def buildMesh(self, data, geomname):
        """
        Create a polygon mesh object from a dictionary verts,faces,normals
        """
        nv = int(len(data["verts"]) / 3)
        nf = int(len(data["faces"]) / 3)
        self.vertices = numpy.array(data["verts"]).reshape((nv, 3))
        self.faces = numpy.array(data["faces"]).reshape((nf, 3))
        self.vnormals = numpy.array(data["normals"]).reshape((nv, 3))
        geom = autopack.helper.createsNmesh(geomname, self.vertices, None, self.faces)[
            0
        ]
        self.filename = geomname
        self.ref_obj = geomname
        self.meshType = "file"
        autopack.helper.saveObjMesh(
            autopack.cache_geoms + os.sep + geomname + ".obj", self.vertices, self.faces
        )
        autopack.helper.saveDejaVuMesh(
            autopack.cache_geoms + os.sep + geomname, self.vertices, self.faces
        )
        self.filename = autopack.cache_geoms + os.sep + geomname
        self.ref_obj = self.name
        return geom

    def addShapeRB(self):
        # in case our shape is a regular primitive
        if self.stype == "capsule":
            shape = BulletCapsuleShape(self.radius, self.height, self.axis)
        else:
            shape = self.addMeshRB()
        inodenp = self.parent.worldNP.attachNewNode(BulletRigidBodyNode(self.name))
        inodenp.node().setMass(1.0)
        inodenp.node().addShape(
            shape, TransformState.makePos(Point3(0, 0, 0))
        )  # rotation ?

        inodenp.setCollideMask(BitMask32.allOn())
        inodenp.node().setAngularDamping(1.0)
        inodenp.node().setLinearDamping(1.0)
        self.parent.world.attachRigidBody(inodenp.node())
        inodenp = inodenp.node()
        return inodenp

    def setGeomFaces(self, tris, face):
        # have to add vertices one by one since they are not in order
        if len(face) == 2:
            face = numpy.array([face[0], face[1], face[1], face[1]], dtype="int")
        for i in face:
            tris.addVertex(i)
        tris.closePrimitive()

    #        #form = GeomVertexFormat.getV3()
    #        form = GeomVertexArrayFormat.getV3()
    #        vdata = GeomVertexData("vertices", form, Geom.UHDynamic)#UHStatic)
    #
    #        vdatastring = npdata.tostring()
    #        vdata = GeomVertexArrayData ("vertices", form, Geom.UHStatic)
    #        vdata.modifyArray(0).modifyHandle().setData(vdatastring)
    #
    #        pts = GeomPoints(Geom.UHStatic)
    #        geomFaceNumpyData = numpy.array(range(count),dtype=numpy.uint32)
    #        #add some data to face-array
    #        pts.setIndexType(GeomEnums.NTUint32)
    #        faceDataString = geomFaceNumpyData.tostring()
    #        geomFacesDataArray = pts.modifyVertices()
    #        geomFacesDataArray.modifyHandle().setData(faceDataString)
    #        pts.setVertices(geomFacesDataArray)
    #

    def addMeshRB(self):
        from panda3d.core import GeomEnums
        from panda3d.core import (
            GeomVertexFormat,
            GeomVertexData,
            Geom,
            GeomTriangles,
        )
        from panda3d.bullet import (
            BulletTriangleMesh,
            BulletTriangleMeshShape,
        )

        # step 1) create GeomVertexData and add vertex information

        # can do it from numpy array directly...should be faster
        format = GeomVertexFormat.getV3()
        vdata = GeomVertexData("vertices", format, Geom.UHStatic)
        vdatastring = self.vertices.tostring()
        vdata.modifyArray(0).modifyHandle().setData(vdatastring)

        # vertexWriter=GeomVertexWriter(vdata, "vertex")
        # [vertexWriter.addData3f(v[0],v[1],v[2]) for v in self.vertices]

        # step 2) make primitives and assign vertices to them
        tris = GeomTriangles(Geom.UHStatic)
        geomFaceNumpyData = numpy.array(self.faces, dtype=numpy.uint32)
        # add some data to face-array
        tris.setIndexType(GeomEnums.NTUint32)
        faceDataString = geomFaceNumpyData.tostring()
        geomFacesDataArray = tris.modifyVertices()
        geomFacesDataArray.modifyHandle().setData(faceDataString)
        tris.setVertices(geomFacesDataArray)

        # [self.setGeomFaces(tris,face) for face in self.faces]

        # step 3) make a Geom object to hold the primitives
        geom = Geom(vdata)
        geom.addPrimitive(tris)
        # step 4) create the bullet mesh and node
        # if ingr.convex_hull:
        #     shape = BulletConvexHullShape()
        #     shape.add_geom(geom)
        # else :
        mesh = BulletTriangleMesh()
        mesh.addGeom(geom)
        shape = BulletTriangleMeshShape(mesh, dynamic=False)  # BulletConvexHullShape
        self.log.info("shape ok %r", shape)
        # inodenp = self.worldNP.attachNewNode(BulletRigidBodyNode(ingr.name))
        # inodenp.node().setMass(1.0)
        #        inodenp.node().addShape(shape)#,TransformState.makePos(Point3(0, 0, 0)))#, pMat)#TransformState.makePos(Point3(jtrans[0],jtrans[1],jtrans[2])))#rotation ?
        return shape

    def create_rbnode(self):
        # Sphere
        if panda3d is None:
            return None
        trans = [0, 0, 0]
        rotMat = mat = numpy.identity(4)
        mat = mat.transpose().reshape((16,))
        mat3x3 = Mat3(
            mat[0], mat[1], mat[2], mat[4], mat[5], mat[6], mat[8], mat[9], mat[10]
        )
        pmat = Mat4(
            mat[0],
            mat[1],
            mat[2],
            mat[3],
            mat[4],
            mat[5],
            mat[6],
            mat[7],
            mat[8],
            mat[9],
            mat[10],
            mat[11],
            trans[0],
            trans[1],
            trans[2],
            mat[15],
        )
        pMat = TransformState.makeMat(pmat)
        if self.parent.panda_solver == "ode":
            pMat = mat3x3
        inodenp = self.addMeshRB(pMat, trans, rotMat)
        if self.panda_solver == "bullet":
            inodenp.setCollideMask(BitMask32.allOn())
            inodenp.node().setAngularDamping(1.0)
            inodenp.node().setLinearDamping(1.0)
            inodenp.setMat(pmat)
            self.parent.world.attachRigidBody(inodenp.node())
            inodenp = inodenp.node()
        elif self.panda_solver == "ode":
            inodenp.setCollideBits(BitMask32(0x00000002))
            inodenp.setCategoryBits(BitMask32(0x00000001))
            # boxGeom.setBody(boxBody)
        self.parent.rb_panda.append(inodenp)
        # self.moveRBnode(inodenp.node(), trans, rotMat)
        return inodenp

    def get_rb_model(self):
        if self.rbnode is None:
            self.rbnode = self.create_rbnode()
        return self.rbnode

    def getMesh(self, filename=None, rep=None, gname=None, **kw):
        """
        Retrieve the compartment 3d representation from the given filename

        @type  filename: string
        @param filename: the name of the input file
        @type  rep: string
        @param rep: the name of the input file for the representation
        """
        geom = None
        if gname is None:
            gname = self.name
        helper = autopack.helper
        if helper is not None:
            parent = helper.getObject("autopackHider")
            if parent is None:
                parent = helper.newEmpty("autopackHider")
        if rep is not None:
            gname = rep
            if helper is not None:
                parent = helper.getObject("O%s" % self.name)
        self.log.info("compartments %s %s %s %r", self.name, filename, gname, rep)
        # identify extension
        name = filename.split("/")[-1]
        fileName, fileExtension = os.path.splitext(name)
        if fileExtension == "":
            tmpFileName1 = autopack.retrieveFile(
                filename + ".indpolface", cache="geometries"
            )
            filename = os.path.splitext(tmpFileName1)[0]
        else:
            filename = autopack.retrieveFile(filename, cache="geometries")
        if filename is None:
            self.log.error(
                "problem with getMesh of compartment %s %s %s %r",
                self.name,
                fileName,
                fileExtension,
                rep,
            )
            return
        if not os.path.isfile(filename) and fileExtension != "":
            self.log.error("problem with %s" + filename)
            return
        fileName, fileExtension = os.path.splitext(filename)
        self.log.info("found fileName %s", fileName)
        if fileExtension.lower() == ".fbx":
            # use the host helper if any to read
            if helper is not None:  # neeed the helper
                helper.read(filename)
                geom = helper.getObject(gname)
                # reparent to the fill parent
                if helper.host == "3dsmax" or helper.host.find("blender") != -1:
                    helper.resetTransformation(
                        geom
                    )  # remove rotation and scale from importing
                if helper.host != "c4d" and rep is None and helper.host != "softimage":
                    # need to rotate the transform that carry the shape
                    helper.rotateObj(geom, [0.0, -math.pi / 2.0, 0.0])
                if helper.host == "softimage":
                    helper.rotateObj(
                        geom, [0.0, -math.pi / 2.0, 0.0], primitive=True
                    )  # need to rotate the primitive
                # p=helper.getObject("autopackHider")
                # if p is None:
                #     p = helper.newEmpty("autopackHider")
                #     helper.toggleDisplay(p,False)
                helper.reParent(geom, parent)
                #     return geom
                # return None
        elif fileExtension == ".dae":
            # use the host helper if any to read
            if helper is None:

                # need to get the mesh directly. Only possible if dae or dejavu format
                # get the dejavu heper but without the View, and in nogui mode
                h = dejavuHelper(vi="nogui")
                dgeoms = h.read(filename)
                v, vn, f = dgeoms.values()[0]["mesh"]
                vn = helper.normal_array(v, numpy.array(f))
                # vn = self.getVertexNormals(v,f)
                return f, v, vn
            else:  # if helper is not None:#neeed the helper
                if helper.host == "dejavu" and helper.nogui:
                    dgeoms = helper.read(filename)
                    v, vn, f = list(dgeoms.values())[0]["mesh"]
                    # fix the normal Should transform first ?
                    vn = helper.normal_array(v, numpy.array(f))
                    v = numpy.array(v) * self.scale
                    self.mesh = helper.createsNmesh(gname, v, None, f)[0]
                    return f, v, vn
                geom = helper.getObject(gname)
                if geom is None:
                    helper.read(filename)
                    geom = helper.getObject(gname)
                    # what if wrong name ?
                    if geom is None:
                        geom = helper.getCurrentSelection()[0]
                        gname = helper.getName(geom)
                        # rename
                    helper.reParent(geom, parent)
                # helper.update()
                if helper.host == "3dsmax" or helper.host.find("blender") != -1:
                    helper.resetTransformation(
                        geom
                    )  # remove rotation and scale from importing
                    # if helper.host != "c4d"  and helper.host != "dejavu"  and helper.host != "softimage":
                    # need to rotate the transform that carry the shape
                #                    helper.rotateObj(geom,[0.0,-math.pi/2.0,0.0])#wayfront as well euler angle
                if helper.host == "softimage":
                    helper.rotateObj(
                        geom, [0.0, -math.pi / 2.0, 0.0], primitive=True
                    )  # need to rotate the primitive
                #                if helper.host =="c4d"  :
                # remove the normaltag if exist
                #                    helper.removeNormalTag(geom)
                #                p=helper.getObject("AutoFillHider")
                #                if p is None:
                #                    p = helper.newEmpty("autopackHider")
                #                    helper.toggleDisplay(p,False)
                #                return geom
                #            return None
        elif fileExtension == "":
            geom = self.getDejaVuMesh(filename, gname)
        else:  # speficif host file
            if helper is not None:  # neeed the helper
                geom = helper.getObject(gname)
                if geom is None:
                    helper.read(filename)
                    geom = helper.getObject(gname)
                #                p=helper.getObject("autopackHider")
                #                if p is None:
                #                    p = helper.newEmpty("autopackHider")
                #                    helper.toggleDisplay(p,False)
                helper.reParent(geom, parent)
        if rep is None:
            if helper.host.find("blender") == -1:
                helper.toggleDisplay(parent, False)
            elif helper.host == "dejavu":
                helper.toggleDisplay(geom, False)
        else:
            return None
        self.gname = gname
        if geom is not None and fileExtension != "" and not self.ghost:
            faces, vertices, vnormals = helper.DecomposeMesh(
                geom, edit=False, copy=False, tri=True, transform=True
            )
            return faces, vertices, vnormals
        else:
            if self.ghost:
                return [], [], []
            faces = geom.getFaces()
            vertices = geom.getVertices()
            vnormals = geom.getVNormals()
            return faces, vertices, vnormals

    def setMesh(self, filename=None, vertices=None, faces=None, vnormals=None, **kw):
        """
        Set the 3d mesh from the given filename or the given mesh data (v,f,n)

        @type  filename: string
        @param filename: the name of the input file
        @type  vertices: array
        @param vertices: mesh vertices or None
        @type  faces: array
        @param faces: mesh faces or None
        @type  vnormals: array
        @param vnormals: mesh vnormals or None
        """
        if vertices is None and filename is not None:
            self.faces, self.vertices, self.vnormals = self.getMesh(filename)
        else:
            self.vertices = vertices
            self.faces = faces
            self.vnormals = vnormals
        if "fnormals" in kw:
            self.fnormals = kw["fnormals"]
        self.mesh = None
        self.ref_obj = filename
        self.bb = self.getBoundingBox()
        v = numpy.array(self.vertices, "f")
        length = numpy.sqrt((v * v).sum(axis=1))
        self.encapsulatingRadius = max(length)

    def saveGridToFile(self, f):
        """Save insidePoints and surfacePoints to file"""
        pickle.dump(self.insidePoints, f)
        pickle.dump(self.surfacePoints, f)
        pickle.dump(self.surfacePointsNormals, f)
        pickle.dump(self.surfacePointsCoords, f)

    def readGridFromFile(self, f):
        """read insidePoints and surfacePoints from file"""
        self.insidePoints = insidePoints = pickle.load(f)
        self.surfacePoints = surfacePoints = pickle.load(f)
        self.surfacePointsNormals = surfacePointsNormals = pickle.load(f)
        self.surfacePointsCoords = surfacePointsCoords = pickle.load(f)
        return surfacePoints, insidePoints, surfacePointsNormals, surfacePointsCoords
        # surfacePointscoords = pickle.load(f)
        # return surfacePoints, insidePoints, surfacePointsNormals, \
        #       surfacePointscoords

    def setNumber(self, num):
        """set compartment uniq id"""
        self.number = num

    def setInnerRecipe(self, recipe):
        """set the inner recipe that define the ingredient to pack inside"""
        assert self.number is not None
        assert isinstance(recipe, Recipe)
        self.innerRecipe = recipe
        self.innerRecipe.number = self.number
        recipe.compartment = self  # weakref.ref(self)
        for ingr in recipe.ingredients:
            ingr.compNum = -self.number
            if hasattr(ingr, "compMask"):
                if not ingr.compMask:
                    ingr.compMask = [ingr.compNum]

    def setSurfaceRecipe(self, recipe):
        """set the inner recipe that define the ingredient to pack at the surface"""
        assert self.number is not None
        assert isinstance(recipe, Recipe)
        self.surfaceRecipe = recipe
        self.surfaceRecipe.number = self.number
        recipe.compartment = self  # weakref.ref(self)
        for ingr in recipe.ingredients:
            ingr.compNum = self.number

    def getCenter(self):
        """get the center of the mesh (vertices barycenter)"""
        if self.center is None:
            coords = numpy.array(self.vertices)  # self.allAtoms.coords
            center = sum(coords) / (len(coords) * 1.0)
            center = list(center)
            for i in range(3):
                center[i] = round(center[i], 4)
            self.center = center

    def getRadius(self):
        """get the radius as the distance between vertices center and bottom left bounding box"""
        import math

        d = self.center - self.bb[0]
        s = numpy.sum(d * d)
        return math.sqrt(s)

    def getBoundingBox(self):
        """get the bounding box"""
        mini = numpy.min(self.vertices, 0)
        maxi = numpy.max(self.vertices, 0)
        xl, yl, zl = mini
        xr, yr, zr = maxi
        self.diag = vlen(vdiff((xr, yr, zr), (xl, yl, zl)))
        return (mini, maxi)

    def getSizeXYZ(self):
        """get the size per axe"""
        sizexyz = [0, 0, 0]
        for i in range(3):
            sizexyz[i] = self.bb[1][i] - self.bb[0][i]
        return sizexyz

    def checkPointInsideBB(self, pt3d, dist=None):
        """check if the given 3d coordinate is inside the compartment bounding box"""
        origin = numpy.array(self.bb[0])
        E = numpy.array(self.bb[1])
        P = numpy.array(pt3d)

        # a point is inside is  < min and > maxi etc..
        test1 = P < origin
        test2 = P > E
        if True in test1 or True in test2:
            # outside
            return False
        else:
            if dist is not None:
                d1 = P - origin
                s1 = numpy.sum(d1 * d1)
                d2 = E - P
                s2 = numpy.sum(d2 * d2)
                if s1 <= dist or s2 <= dist:
                    return False
            return True

    def inBox(self, box):
        """
        check if bounding box of this compartment fits inside the give box
        returns true or false and the extended bounding box if this compartment
        did not fit
        """
        if self.ghost:
            return False, None
        bb = self.bb
        xm, ym, zm = box[0]
        xM, yM, zM = box[1]
        # padding 50 shows problem
        padding = 0.0

        newBB = [box[0][:], box[1][:]]
        fits = True

        if xm > bb[0][0] - padding:
            newBB[0][0] = bb[0][0] - padding
            fits = False

        if ym > bb[0][1] - padding:
            newBB[0][1] = bb[0][1] - padding
            fits = False

        if zm > bb[0][2] - padding:
            newBB[0][2] = bb[0][2] - padding
            fits = False

        if xM < bb[1][0] + padding:
            newBB[1][0] = bb[1][0] + padding
            fits = False

        if yM < bb[1][1] + padding:
            newBB[1][1] = bb[1][1] + padding
            fits = False

        if zM < bb[1][2] + padding:
            newBB[1][2] = bb[1][2] + padding
            fits = False

        return fits, newBB

    def inGrid(self, point, fillBB):
        """
        check if bounding box of this compartment fits inside the give box
        returns true or false and the extended bounding box if this compartment
        did not fit
        """
        mini, maxi = fillBB
        mx, my, mz = mini
        Mx, My, Mz = maxi
        x, y, z = point
        if x >= mx and x <= Mx and y >= my and y <= My and z >= mz and z <= Mz:
            return True
        else:
            return False

    def getMinMaxProteinSize(self):
        """retrieve minimum and maximum ingredient size for inner and surface recipe ingredients"""
        # for compartment in self.compartments:
        #    mini, maxi = compartment.getSmallestProteinSize(size)
        mini1 = mini2 = 9999999.0
        maxi1 = maxi2 = 0.0
        if self.surfaceRecipe:
            mini1, maxi1 = self.surfaceRecipe.getMinMaxProteinSize()
        if self.innerRecipe:
            mini2, maxi2 = self.innerRecipe.getMinMaxProteinSize()
        return min(mini1, mini2), max(maxi1, maxi2)

    def getVertexNormals(self, vertices, faces):
        vnormals = vertices[:]
        face = [[0, 0, 0], [0, 0, 0], [0, 0, 0]]
        v = [[0, 0, 0], [0, 0, 0], [0, 0, 0]]
        for f in faces:
            for i in range(3):
                face[i] = vertices[f[i]]
            for i in range(3):
                v[0][i] = face[1][i] - face[0][i]
                v[1][i] = face[2][i] - face[0][i]
            normal = vcross(v[0], v[1])
            n = vlen(normal)
            if n == 0.0:
                n1 = 1.0
            else:
                n1 = 1.0 / n
            for i in range(3):
                vnormals[f[i]] = [normal[0] * n1, normal[1] * n1, normal[2] * n1]
        return vnormals  # areas added by Graham

    def getFaceNormals(self, vertices, faces, fillBB=None):
        """compute the face normal of the compartment mesh"""
        normals = []
        areas = []  # added by Graham
        face = [[0, 0, 0], [0, 0, 0], [0, 0, 0]]
        v = [[0, 0, 0], [0, 0, 0], [0, 0, 0]]
        for f in faces:
            for i in range(3):
                face[i] = vertices[f[i]]
            for i in range(3):
                v[0][i] = face[1][i] - face[0][i]
                v[1][i] = face[2][i] - face[0][i]
            normal = vcross(v[0], v[1])
            n = vlen(normal)
            if n == 0.0:
                n1 = 1.0
            else:
                n1 = 1.0 / n
            normals.append((normal[0] * n1, normal[1] * n1, normal[2] * n1))
            if fillBB is not None:
                if (
                    self.inGrid(vertices[f[0]], fillBB)
                    and self.inGrid(vertices[f[0]], fillBB)
                    and self.inGrid(vertices[f[0]], fillBB)
                ):
                    areas.append(0.5 * vlen(normal))  # added by Graham
        self.area = sum(areas)
        return normals, areas  # areas added by Graham

    def getInterpolatedNormal(self, pt, tri):
        """compute an interpolated normal for te given triangle at the given point"""
        v1, v2, v3 = self.faces[tri]
        verts = self.vertices
        d1 = vlen(vdiff(pt, verts[v1]))
        d2 = vlen(vdiff(pt, verts[v2]))
        d3 = vlen(vdiff(pt, verts[v3]))
        sumlen1 = d1 + d2 + d3
        w1 = sumlen1 / d1
        w2 = sumlen1 / d2
        w3 = sumlen1 / d3
        n1 = self.vnormals[v1]
        n2 = self.vnormals[v2]
        n3 = self.vnormals[v3]
        norm = (
            (n1[0] * w1 + n2[0] * w2 + n3[0] * w3),
            (n1[1] * w1 + n2[1] * w2 + n3[1] * w3),
            (n1[2] * w1 + n2[2] * w2 + n3[2] * w3),
        )
        l1 = 1.0 / vlen(norm)
        return (norm[0] * l1, norm[1] * l1, norm[2] * l1)

    def createSurfacePoints(self, maxl=20):
        """
        create points inside edges and faces with max distance between then maxl
        creates self.surfacePoints and self.surfacePointsNormals
        """
        vertices = self.vertices
        faces = self.faces
        vnormals = self.vnormals

        points = list(vertices)[:]
        normals = list(vnormals)[:]

        # create points in edges
        edges = {}
        for fn, tri in enumerate(faces):
            s1, s2 = tri[0], tri[1]
            if (s2, s1) in edges:
                edges[(s2, s1)].append(fn)
            else:
                edges[(s1, s2)] = [fn]

            s1, s2 = tri[1], tri[2]
            if (s2, s1) in edges:
                edges[(s2, s1)].append(fn)
            else:
                edges[(s1, s2)] = [fn]

            s1, s2 = tri[2], tri[0]
            if (s2, s1) in edges:
                edges[(s2, s1)].append(fn)
            else:
                edges[(s1, s2)] = [fn]

        for edge, faceInd in list(edges.items()):
            s1, s2 = edge
            p1 = vertices[s1]
            p2 = vertices[s2]
            v1 = vdiff(p2, p1)  # p1->p2
            l1 = vlen(v1)
            if l1 <= maxl:
                continue

            # compute number of points
            nbp1 = int(l1 / maxl)
            if nbp1 < 1:
                continue

            # compute interval size to spread the points
            dl1 = l1 / (nbp1 + 1)

            # compute interval vector
            dx1 = dl1 * v1[0] / l1
            dy1 = dl1 * v1[1] / l1
            dz1 = dl1 * v1[2] / l1
            x, y, z = p1
            nx1, ny1, nz1 = vnormals[s1]
            nx2, ny2, nz2 = vnormals[s2]
            edgeNorm = ((nx1 + nx2) * 0.5, (ny1 + ny2) * 0.5, (nz1 + nz2) * 0.5)
            for i in range(1, nbp1 + 1):
                points.append((x + i * dx1, y + i * dy1, z + i * dz1))
                normals.append(edgeNorm)

        for fn, t in enumerate(faces):
            # if t[0]==16 and t[1]==6 and t[2]==11:
            #    pdb.set_trace()
            pa = vertices[t[0]]
            pb = vertices[t[1]]
            pc = vertices[t[2]]

            va = vdiff(pb, pa)  # p1->p2
            la = vlen(va)
            if la <= maxl:
                continue

            vb = vdiff(pc, pb)  # p2->p3
            lb = vlen(vb)
            if lb <= maxl:
                continue

            vc = vdiff(pa, pc)  # p3->p1
            lc = vlen(vc)
            if lc <= maxl:
                continue

            # pick shortest edge to be second vector
            if la <= lb and la <= lc:
                p1 = pc
                p2 = pa
                v1 = vc
                l1 = lc
                v2 = va
                l2 = la
                v3 = vb

            if lb <= la and lb <= lc:
                p1 = pa
                p2 = pb
                v1 = va
                l1 = la
                v2 = vb
                l2 = lb
                v3 = vc

            if lc <= lb and lc <= la:
                p1 = pb
                p2 = pc
                v1 = vb
                l1 = lb
                v2 = vc
                l2 = lc
                v3 = va

            lengthRatio = l2 / l1

            nbp1 = int(l1 / maxl)
            if nbp1 < 1:
                continue

            dl1 = l1 / (nbp1 + 1)

            dx1 = dl1 * v1[0] / l1
            dy1 = dl1 * v1[1] / l1
            dz1 = dl1 * v1[2] / l1
            x, y, z = p1
            fn = vcross(v1, (-v3[0], -v3[1], -v3[2]))
            fnl = 1.0 / vlen(fn)
            faceNorm = (fn[0] * fnl, fn[1] * fnl, fn[2] * fnl)

            for i in range(1, nbp1 + 1):
                l2c = (i * dl1) * lengthRatio
                nbp2 = int(l2c / maxl)
                #                percentage = (i*dl1)/l1
                # nbp2 = int(l2*lengthRatio*percentage/maxl)
                if nbp2 < 1:
                    continue
                # dl2 = l2*percentage/(nbp2+1)
                dl2 = l2c / (nbp2 + 1)

                dx2 = dl2 * v2[0] / l2
                dy2 = dl2 * v2[1] / l2
                dz2 = dl2 * v2[2] / l2
                for j in range(1, nbp2 + 1):
                    points.append(
                        (
                            x + i * dx1 + j * dx2,
                            y + i * dy1 + j * dy2,
                            z + i * dz1 + j * dz2,
                        )
                    )
                    normals.append(faceNorm)

        self.ogsurfacePoints = points
        self.ogsurfacePointsNormals = normals

<<<<<<< HEAD
    def checkPointInside_rapid(self, point, diag, ray=1):
        # we want to be sure to cover the organelle
        if diag < self.diag:
            diag = self.diag
        inside = False
        v1 = numpy.array(point)
        self.getCenter()
        count1 = self.one_rapid_ray(v1, v1 + numpy.array([0.0, 0.0, 1.1]), diag)
        r = (count1 % 2) == 1  # inside ?
        # we need 2 out of 3 ?
        if ray == 3:
            count2 = self.one_rapid_ray(v1, numpy.array(self.center), diag)
            if (count2 % 2) == 1 and r:
                return True
            count3 = self.one_rapid_ray(v1, v1 + numpy.array([0.0, 1.1, 0.0]), diag)
            if (count3 % 2) == 1 and r:
                return True
            return False
        #            c = count1+count2+count3
        #            if c == 3 : #1 1 1
        #                r = True
        #            elif c == 4 : # 1 2 1
        #                r = True
        #            elif c == 5 : #2 2 1 or 3 1 1 or 3 2 0
        #                r = False
        #            elif c == 6 : # 2 2 2 or 3 3 0 or ...
        #                r = False
        #            if r < 5 :
        #                r = True
        #            else :
        #                r = False
        #            if r :
        #               if (count2 % 2) == 1 and (count3 % 2) == 1 :
        #                   r=True
        #               else :
        #                   r=False
        if r:  # odd inside
            inside = True
        return inside

=======
>>>>>>> 0551a931
    def checkPointInside(self, point, diag, ray=1):
        inside = False
        insideBB = self.checkPointInsideBB(point)  # cutoff?
        r = False
        if insideBB:
            helper = autopack.helper
            if helper.host == "dejavu":
                return insideBB
            # geom = helper.getObject(self.gname)
            geom = self.mesh
            if self.mesh is None:
                self.gname = "%s_Mesh" % self.name
                self.mesh = geom = helper.getObject(self.gname)
            center = helper.getTranslation(geom)
            intersect, count = helper.raycast(geom, point, center, diag, count=True)
            r = (count % 2) == 1
            if ray == 3:
                intersect2, count2 = helper.raycast(
                    geom, point, point + [0.0, 0.0, 1.1], diag, count=True
                )
                intersect3, count3 = helper.raycast(
                    geom, point, point + [0.0, 1.1, 0.0], diag, count=True
                )
                if r:
                    if (count2 % 2) == 1 and (count3 % 2) == 1:
                        r = True
                    else:
                        r = False
        if r:  # odd inside
            inside = True
        return inside

    def BuildGrid(self, env):
        if self.isOrthogonalBoundingBox == 1:
            self.prepare_buildgrid_box(env)
        if (
            env.innerGridMethod == "sdf" and self.isOrthogonalBoundingBox != 1
        ):  # A fillSelection can now be a mesh too... it can use either of these methods
            a, b = self.BuildGrid_utsdf(
                env
            )  # to make the outer most selection from the master and then the compartment
        elif (
            env.innerGridMethod == "bhtree" and self.isOrthogonalBoundingBox != 1
        ):  # surfaces and interiors will be subtracted from it as normal!
            a, b = self.BuildGrid_bhtree(env)
        elif (
            env.innerGridMethod == "jordan" and self.isOrthogonalBoundingBox != 1
        ):  # surfaces and interiors will be subtracted from it as normal!
            a, b = self.BuildGrid_jordan(env)
        elif (
            env.innerGridMethod == "jordan3" and self.isOrthogonalBoundingBox != 1
        ):  # surfaces and interiors will be subtracted from it as normal!
            a, b = self.BuildGrid_jordan(env, ray=3)
        elif (
            env.innerGridMethod == "pyray" and self.isOrthogonalBoundingBox != 1
        ):  # surfaces and interiors will be subtracted from it as normal!
            a, b = self.BuildGrid_pyray(env)
        elif (
            env.innerGridMethod == "floodfill" and self.isOrthogonalBoundingBox != 1
        ):  # surfaces and interiors will be subtracted from it as normal!
            a, b = self.BuildGrid_kevin(env)
        elif (
            env.innerGridMethod == "binvox" and self.isOrthogonalBoundingBox != 1
        ):  # surfaces and interiors will be subtracted from it as normal!
            a, b = self.BuildGrid_binvox(env)
        elif (
            env.innerGridMethod == "trimesh" and self.isOrthogonalBoundingBox != 1
        ):  # surfaces and interiors will be subtracted from it as normal!
            a, b = self.BuildGrid_trimesh(env)
        elif (
            env.innerGridMethod == "scanline" and self.isOrthogonalBoundingBox != 1
        ):  # surfaces and interiors will be subtracted from it as normal!
            a, b = self.BuildGrid_scanline(env)
        return a, b

    def prepare_buildgrid_box(self, env):
        a = env.grid.getPointsInCube(
            self.bb, None, None
        )  # This is the highspeed shortcut for inside points! and no surface! that gets used if the fillSelection is an orthogonal box and there are no other compartments.
        b = []
        env.grid.gridPtId[a] = -self.number
        self.surfacePointsCoords = None
        bb0x, bb0y, bb0z = self.bb[0]
        bb1x, bb1y, bb1z = self.bb[1]
        AreaXplane = (bb1y - bb0y) * (bb1z - bb0z)
        AreaYplane = (bb1x - bb0x) * (bb1z - bb0z)
        AreaZplane = (bb1y - bb0y) * (bb1x - bb0x)
        vSurfaceArea = abs(AreaXplane) * 2 + abs(AreaYplane) * 2 + abs(AreaZplane) * 2
        self.log.info("vSurfaceArea = %r", vSurfaceArea)
        self.insidePoints = a
        self.surfacePoints = []
        self.surfacePointsCoords = []
        self.surfacePointsNormals = []
        self.log.info(
            "%d inside pts, %d tot grid pts, %d master grid",
            len(a),
            len(a),
            len(self.grid.masterGridPositions),
        )
        self.computeVolumeAndSetNbMol(env, b, a, areas=vSurfaceArea)

        return a, b, vSurfaceArea

    def BuildGrid_box(self, env, vSurfaceArea):
        nbGridPoints = len(env.grid.masterGridPositions)
        insidePoints = env.grid.getPointsInCube(self.bb, None, None, addSP=False)
        for p in insidePoints:
            env.grid.gridPtId[p] = -self.number
        surfPtsBB, surfPtsBBNorms = self.getSurfaceBB(self.ogsurfacePoints, env)
        srfPts = surfPtsBB
        surfacePoints, surfacePointsNormals = self.extendGridArrays(
            nbGridPoints, srfPts, surfPtsBBNorms, env
        )
        self.insidePoints = insidePoints
        self.surfacePoints = surfacePoints
        self.surfacePointsCoords = surfPtsBB
        self.surfacePointsNormals = surfacePointsNormals
        self.log.info(
            "%s surface pts, %d inside pts, %d tot grid pts, %d master grid",
            len(self.surfacePoints),
            len(self.insidePoints),
            nbGridPoints,
            len(env.grid.masterGridPositions),
        )
        self.computeVolumeAndSetNbMol(
            env, self.surfacePoints, self.insidePoints, areas=vSurfaceArea
        )

        # Jordan Curve Theorem

    def BuildGrid_jordan(self, env, ray=1):
        """Build the compartment grid ie surface and inside point using jordan theorem and host raycast"""
        # create surface points
        if self.ghost:
            return
        t0 = t1 = time()
        if self.isBox:
            self.overwriteSurfacePts = True
        if self.overwriteSurfacePts:
            self.ogsurfacePoints = self.vertices[:]
            self.ogsurfacePointsNormals = self.vnormals[
                :
            ]  # *numpy.array([0,0,0])+numpy.array([0,1,0])
        #            mat = helper.getTransformation(self.ref_obj)
        # c4dmat = poly.GetMg()
        # mat,imat = self.c4dMat2numpy(c4dmat)
        #            self.ogsurfacePointsNormals = autopack.helper.FixNormals(self.vertices,self.faces,self.vnormals)#,fn=self.fnormals)
        #            self.ogsurfacePointsNormals = helper.ApplyMatrix(numpy.array(self.normals),helper.ToMat(mat))
        else:
            self.createSurfacePoints(maxl=env.grid.gridSpacing)

        # Graham Sum the SurfaceArea for each polyhedron
        vertices = (
            self.vertices
        )  # NEED to make these limited to selection box, not whole compartment
        faces = (
            self.faces
        )  # Should be able to use self.ogsurfacePoints and collect faces too from above
        normalList2, areas = self.getFaceNormals(vertices, faces, fillBB=env.fillBB)
        vSurfaceArea = sum(areas)

        # build a search tree for the vertices
        if self.isBox:
            self.BuildGrid_box(env, vSurfaceArea)
            return self.insidePoints, self.surfacePoints

        self.log.info(
            "time to create surface points %d %d",
            time() - t1,
            len(self.ogsurfacePoints),
        )

        distances = env.grid.distToClosestSurf
        idarray = env.grid.gridPtId
        diag = env.grid.diag
        self.log.info("distance %d", len(distances))
        t1 = time()

        # build search tree for off grid surface points
        srfPts = self.ogsurfacePoints
        self.OGsrfPtsBht = bht = spatial.cKDTree(tuple(srfPts), leafsize=10)
        # res = numpy.zeros(len(srfPts),'f')
        # dist2 = numpy.zeros(len(srfPts),'f')

        number = self.number
        # ogNormals = self.ogsurfacePointsNormals
        insidePoints = []

        # find closest off grid surface point for each grid point
        # FIXME sould be diag of compartment BB inside fillBB
        grdPos = env.grid.masterGridPositions
        #        returnNullIfFail = 0
        self.log.info("compartment build grid jordan %r", diag)  # [],None
        #        closest = bht.closestPointsArray(tuple(grdPos), diag,
        #                                         returnNullIfFail)
        closest = bht.query(tuple(grdPos))  # return both indices and distances

        helper = autopack.helper
        #        geom = helper.getObject(self.gname)
        #        if geom is None :
        #            self.gname = '%s_Mesh'%self.name
        #            geom = helper.getObject(self.gname)
        #        if geom is not None :
        #            center = helper.getTranslation( geom )
        #        else :
        #            self.getCenter()
        #            center = self.center

        self.closestId = closest[1]
        new_distances = closest[0]
        mask = distances[: len(grdPos)] > new_distances
        nindices = numpy.nonzero(mask)
        distances[nindices] = new_distances[nindices]
        # now check if point inside

        helper.resetProgressBar()
        # the main loop
        for ptInd in range(len(grdPos)):  # len(grdPos)):
            coord = [
                grdPos.item((ptInd, 0)),
                grdPos.item((ptInd, 1)),
                grdPos.item((ptInd, 2)),
            ]
            insideBB = self.checkPointInsideBB(coord, dist=new_distances.item(ptInd))
            r = False
            if insideBB:
                r = self.checkPointInside(coord, diag, ray=ray)
            if r:  # odd inside
                insidePoints.append(ptInd)
                idarray.itemset(ptInd, -number)
                # idarray[ptInd] = -number
            if (ptInd % 100) == 0:
                self.log.info("%s inside %s", str(ptInd) + str(len(grdPos)), str(r))
        self.log.info("time to update distance field and idarray %d", time() - t1)

        t1 = time()
        nbGridPoints = len(env.grid.masterGridPositions)

        surfPtsBB, surfPtsBBNorms = self.getSurfaceBB(srfPts, env)
        srfPts = surfPtsBB
        if autopack.verbose:
            print(
                "compare length id distances",
                nbGridPoints,
                len(idarray),
                len(distances),
                (nbGridPoints == len(idarray)),
                (nbGridPoints == len(distances)),
            )
        ex = True  # True if nbGridPoints == len(idarray) else False
        surfacePoints, surfacePointsNormals = self.extendGridArrays(
            nbGridPoints, srfPts, surfPtsBBNorms, env, extended=ex
        )

        insidePoints = insidePoints
        if autopack.verbose:
            print("time to extend arrays", time() - t1)
            print("Total time", time() - t0)

        self.insidePoints = insidePoints
        self.surfacePoints = surfacePoints
        self.surfacePointsCoords = surfPtsBB
        self.surfacePointsNormals = surfacePointsNormals
        if autopack.verbose:
            print(
                "%s surface pts, %d inside pts, %d tot grid pts, %d master grid"
                % (
                    len(self.surfacePoints),
                    len(self.insidePoints),
                    nbGridPoints,
                    len(env.grid.masterGridPositions),
                )
            )

        self.computeVolumeAndSetNbMol(
            env, self.surfacePoints, self.insidePoints, areas=vSurfaceArea
        )
        return self.insidePoints, self.surfacePoints

    def BuildGrid_binvox(self, env, ray=1):
        """Build the compartment grid ie surface and inside point using jordan theorem and host raycast"""
        # create surface points
        # check if file already exist, otherwise rebuild it
        fileName = autopack.retrieveFile(self.filename, cache="geometries")
        filename, file_extension = os.path.splitext(fileName)
        binvox_filename = filename + ".binvox"
        bb = env.grid.boundingBox
        gridN = env.grid.nbGridPoints
        print("check if exist ", binvox_filename)
        if not os.path.exists(binvox_filename):
            # build the file
            print("doesnt exist..build")
            # binvox.exe -c -d 30 -bb -850 -850 -850 850 850 850 HIV_VLP.dae
            os.system(
                autopack.binvox_exe
                + " -c -dc -d %i -bb %f %f %f %f %f %f %s\n"
                % (
                    gridN[0],
                    bb[0][0],
                    bb[0][1],
                    bb[0][2],
                    bb[1][0],
                    bb[1][1],
                    bb[1][2],
                    filename + ".obj",
                )
            )
        self.binvox_filename = binvox_filename
        print("read ", binvox_filename)
        # if use the exact approach, can do some floodfill after...
        with open(self.binvox_filename, "rb") as f:
            m, r = binvox_rw.read(f)
        with open(self.binvox_filename, "rb") as f:
            model = binvox_rw.read_as_coord_array(f)
        # model.translate=[0,0,0]
        model.axis_order = "xzy"
        # model.data = m.ijk.transpose()
        xyz_Data = model.ijkToxyz()
        self.binvox_model = m
        self.binvox_3d = xyz_Data
        # model.axis_order="xzy"
        # this gave us the inside points.
        # xyz_Data = model.ijkToxyz()

        if self.ghost:
            return
        t0 = t1 = time()
        if self.isBox:
            self.overwriteSurfacePts = True
        if self.overwriteSurfacePts:
            self.ogsurfacePoints = self.vertices[:]
            self.ogsurfacePointsNormals = self.vnormals[
                :
            ]  # *numpy.array([0,0,0])+numpy.array([0,1,0])
        else:
            self.createSurfacePoints(maxl=env.grid.gridSpacing)

        # Graham Sum the SurfaceArea for each polyhedron
        vertices = (
            self.vertices
        )  # NEED to make these limited to selection box, not whole compartment
        faces = (
            self.faces
        )  # Should be able to use self.ogsurfacePoints and collect faces too from above
        normalList2, areas = self.getFaceNormals(vertices, faces, fillBB=env.fillBB)
        vSurfaceArea = sum(areas)

        if self.isBox:
            self.BuildGrid_box(env, vSurfaceArea)
            return self.insidePoints, self.surfacePoints

        if autopack.verbose:
            print(
                "time to create surface points", time() - t1, len(self.ogsurfacePoints)
            )

        distances = env.grid.distToClosestSurf
        idarray = env.grid.gridPtId
        diag = env.grid.diag
        if autopack.verbose:
            print("distance ", len(distances), "idarray ", len(idarray))
        t1 = time()

        # build search tree for off grid surface points
        srfPts = self.ogsurfacePoints
        self.OGsrfPtsBht = bht = spatial.cKDTree(tuple(srfPts), leafsize=10)
        # res = numpy.zeros(len(srfPts),'f')
        # dist2 = numpy.zeros(len(srfPts),'f')

        number = self.number

        # find closest off grid surface point for each grid point
        # FIXME sould be diag of compartment BB inside fillBB
        grdPos = env.grid.masterGridPositions
        #        returnNullIfFail = 0
        if autopack.verbose:
            print(
                "compartment build grid jordan",
                diag,
                " nb points in grid ",
                len(grdPos),
            )  # [],None
        #        closest = bht.closestPointsArray(tuple(grdPos), diag,
        #                                         returnNullIfFail)
        closest = bht.query(tuple(grdPos))  # return both indices and distances
        self.closestId = closest[1]
        new_distances = closest[0]
        mask = distances[: len(grdPos)] > new_distances
        nindices = numpy.nonzero(mask)
        distances[nindices] = new_distances[nindices]
        # now check if point inside
        #
        # the main loop
        # need the ptInd that are inside the geom.
        m1 = (grdPos < bb[0]).any(axis=1)
        m2 = (grdPos > bb[1]).any(axis=1)
        m3 = m1 | m2
        # outside indice
        # outsidebb = np.nonzero(m3)[0]
        insidebb = numpy.nonzero(m3 is False)[0]

        ijk = numpy.rint(m.xyzToijk(grdPos[insidebb])).astype(int)
        i = m.ijkToIndex(ijk).astype(int)
        inbb_inside = numpy.nonzero(m.data[i] is True)[0]
        print("found this many ", len(inbb_inside))
        inside_points = insidebb[inbb_inside]
        idarray[inside_points] = -number
        if autopack.verbose:
            print("time to update distance field and idarray", time() - t1)

        t1 = time()
        nbGridPoints = len(env.grid.masterGridPositions)

        surfPtsBB, surfPtsBBNorms = self.getSurfaceBB(srfPts, env)
        srfPts = surfPtsBB
        if autopack.verbose:
            print(
                "compare length id distances",
                nbGridPoints,
                len(idarray),
                len(distances),
                (nbGridPoints == len(idarray)),
                (nbGridPoints == len(distances)),
            )
        ex = True  # True if nbGridPoints == len(idarray) else False
        surfacePoints, surfacePointsNormals = self.extendGridArrays(
            nbGridPoints, srfPts, surfPtsBBNorms, env, extended=ex
        )

        # insidePoints = insidePoints
        if autopack.verbose:
            print("time to extend arrays", time() - t1)
            print("Total time", time() - t0)

        self.insidePoints = inside_points
        self.surfacePoints = surfacePoints
        self.surfacePointsCoords = surfPtsBB
        self.surfacePointsNormals = surfacePointsNormals
        if autopack.verbose:
            print(
                "%s surface pts, %d inside pts, %d tot grid pts, %d master grid"
                % (
                    len(self.surfacePoints),
                    len(self.insidePoints),
                    nbGridPoints,
                    len(env.grid.masterGridPositions),
                )
            )

        self.computeVolumeAndSetNbMol(
            env, self.surfacePoints, self.insidePoints, areas=vSurfaceArea
        )
        return self.insidePoints, self.surfacePoints

    def BuildGrid_trimesh(self, env):
        """Build the compartment grid ie surface and inside points"""
        # create surface points
        if self.ghost:
            return
        t0 = t1 = time()
        if self.isBox:
            self.overwriteSurfacePts = True
        if self.overwriteSurfacePts:
            self.ogsurfacePoints = self.vertices[:]
            self.ogsurfacePointsNormals = self.vnormals[:]
        else:
            self.createSurfacePoints(maxl=env.grid.gridSpacing)

        # Graham Sum the SurfaceArea for each polyhedron
        vertices = (
            self.vertices
        )  # NEED to make these limited to selection box, not whole compartment
        faces = (
            self.faces
        )  # Should be able to use self.ogsurfacePoints and collect faces too from above
        normalList2, areas = self.getFaceNormals(vertices, faces, fillBB=env.fillBB)
        vSurfaceArea = sum(areas)
        # for gnum in range(len(normalList2)):
        #    vSurfaceArea = vSurfaceArea + areas[gnum]
        if self.isBox:
            self.BuildGrid_box(env, vSurfaceArea)
            return self.insidePoints, self.surfacePoints

        if autopack.verbose:
            print(
                "time to create surface points", time() - t1, len(self.ogsurfacePoints)
            )

        distances = env.grid.distToClosestSurf
        idarray = env.grid.gridPtId
        diag = env.grid.diag
        if autopack.verbose:
            print("distance ", len(distances), "idarray ", len(idarray))
        t1 = time()

        # build BHTree for off grid surface points
        srfPts = self.ogsurfacePoints
        self.OGsrfPtsBht = bht = spatial.cKDTree(tuple(srfPts), leafsize=10)
        # res = numpy.zeros(len(srfPts),'f')
        # dist2 = numpy.zeros(len(srfPts),'f')

        number = self.number
        # ogNormals = self.ogsurfacePointsNormals
        insidePoints = []

        # find closest off grid surface point for each grid point
        # FIXME sould be diag of compartment BB inside fillBB
        grdPos = env.grid.masterGridPositions
        #        returnNullIfFail = 0
        if autopack.verbose:
            print(
                "compartment build grid jordan",
                diag,
                " nb points in grid ",
                len(grdPos),
            )  # [],None
        #        closest = bht.closestPointsArray(tuple(grdPos), diag,
        #                                         returnNullIfFail)
        closest = bht.query(tuple(grdPos))  # return both indices and distances

        helper = autopack.helper
        #        geom = helper.getObject(self.gname)
        #        if geom is None :
        #            self.gname = '%s_Mesh'%self.name
        #            geom = helper.getObject(self.gname)
        #        if geom is not None :
        #            center = helper.getTranslation( geom )
        #        else :
        #            self.getCenter()
        #            center = self.center

        self.closestId = closest[1]
        new_distances = closest[0]
        mask = distances[: len(grdPos)] > new_distances
        nindices = numpy.nonzero(mask)
        distances[nindices] = new_distances[nindices]
        # now check if point inside

        # build trimer mesh
        mesh = trimesh.Trimesh(vertices=vertices, faces=faces)
        # get the volume ? mesh.volume
        # voxelized

        trimesh_grid = Voxel(mesh, env.grid.gridSpacing / 1.1547, size_max=numpy.inf)

        helper.resetProgressBar()
        # the main loop

        for ptInd in range(len(grdPos)):  # len(grdPos)):
            coord = [
                grdPos.item((ptInd, 0)),
                grdPos.item((ptInd, 1)),
                grdPos.item((ptInd, 2)),
            ]
            insideBB = self.checkPointInsideBB(coord, dist=new_distances.item(ptInd))
            r = False
            if insideBB:
                r = trimesh_grid.is_filled(coord)
            if r:  # odd inside
                # filter a little to be really inside ?
                if new_distances.item(ptInd) > env.grid.gridSpacing * 1.1547:
                    insidePoints.append(ptInd)
                    idarray.itemset(ptInd, -number)
                # idarray[ptInd] = -number
            if (ptInd % 1000) == 0:
                if autopack.verbose:
                    print(str(ptInd) + "/" + str(len(grdPos)) + " inside " + str(r))
        if autopack.verbose:
            print("time to update distance field and idarray", time() - t1)

        t1 = time()
        nbGridPoints = len(env.grid.masterGridPositions)

        surfPtsBB, surfPtsBBNorms = self.getSurfaceBB(srfPts, env)
        srfPts = surfPtsBB
        if autopack.verbose:
            print(
                "compare length id distances",
                nbGridPoints,
                len(idarray),
                len(distances),
                (nbGridPoints == len(idarray)),
                (nbGridPoints == len(distances)),
            )
        ex = True  # True if nbGridPoints == len(idarray) else False
        surfacePoints, surfacePointsNormals = self.extendGridArrays(
            nbGridPoints, srfPts, surfPtsBBNorms, env, extended=ex
        )

        insidePoints = insidePoints
        if autopack.verbose:
            print("time to extend arrays", time() - t1)
            print("Total time", time() - t0)

        self.insidePoints = insidePoints
        self.surfacePoints = surfacePoints
        self.surfacePointsCoords = surfPtsBB
        self.surfacePointsNormals = surfacePointsNormals
        if autopack.verbose:
            print(
                "%s surface pts, %d inside pts, %d tot grid pts, %d master grid"
                % (
                    len(self.surfacePoints),
                    len(self.insidePoints),
                    nbGridPoints,
                    len(env.grid.masterGridPositions),
                )
            )

        self.computeVolumeAndSetNbMol(
            env, self.surfacePoints, self.insidePoints, areas=vSurfaceArea
        )
        return self.insidePoints, self.surfacePoints

    def BuildGrid_scanline(self, env):
        """Build the compartment grid ie surface and inside point using scanline"""
        # create surface points
        if self.ghost:
            return
        t0 = t1 = time()
        if self.isBox:
            self.overwriteSurfacePts = True
        if self.overwriteSurfacePts:
            self.ogsurfacePoints = self.vertices[:]
            self.ogsurfacePointsNormals = self.vnormals[:]
        else:
            self.createSurfacePoints(maxl=env.grid.gridSpacing)

        # Graham Sum the SurfaceArea for each polyhedron
        vertices = (
            self.vertices
        )  # NEED to make these limited to selection box, not whole compartment
        faces = (
            self.faces
        )  # Should be able to use self.ogsurfacePoints and collect faces too from above
        normalList2, areas = self.getFaceNormals(vertices, faces, fillBB=env.fillBB)
        vSurfaceArea = sum(areas)
        # for gnum in range(len(normalList2)):
        #    vSurfaceArea = vSurfaceArea + areas[gnum]
        if self.isBox:
            self.BuildGrid_box(env, vSurfaceArea)
            return self.insidePoints, self.surfacePoints

        if autopack.verbose:
            print(
                "time to create surface points", time() - t1, len(self.ogsurfacePoints)
            )

        distances = env.grid.distToClosestSurf
        idarray = env.grid.gridPtId
        diag = env.grid.diag
        if autopack.verbose:
            print("distance ", len(distances), "idarray ", len(idarray))
        t1 = time()

        # build search tree for off grid surface points
        srfPts = self.ogsurfacePoints
        self.OGsrfPtsBht = bht = spatial.cKDTree(tuple(srfPts), leafsize=10)
        # res = numpy.zeros(len(srfPts),'f')
        # dist2 = numpy.zeros(len(srfPts),'f')

        number = self.number
        # ogNormals = self.ogsurfacePointsNormals
        insidePoints = []

        # find closest off grid surface point for each grid point
        # FIXME sould be diag of compartment BB inside fillBB
        grdPos = env.grid.masterGridPositions
        #        returnNullIfFail = 0
        if autopack.verbose:
            print(
                "compartment build grid jordan",
                diag,
                " nb points in grid ",
                len(grdPos),
            )  # [],None
        #        closest = bht.closestPointsArray(tuple(grdPos), diag,
        #                                         returnNullIfFail)
        closest = bht.query(tuple(grdPos))  # return both indices and distances

        helper = autopack.helper
        #        geom = helper.getObject(self.gname)
        #        if geom is None :
        #            self.gname = '%s_Mesh'%self.name
        #            geom = helper.getObject(self.gname)
        #        if geom is not None :
        #            center = helper.getTranslation( geom )
        #        else :
        #            self.getCenter()
        #            center = self.center

        self.closestId = closest[1]
        new_distances = closest[0]
        mask = distances[: len(grdPos)] > new_distances
        nindices = numpy.nonzero(mask)
        distances[nindices] = new_distances[nindices]
        # now check if point inside

        # build trimer mesh
        # voxelized
        helper.resetProgressBar()
        # the main loop
        # check the first point
        NX, NY, NZ = env.grid.nbGridPoints
        # int(k * NX * NY + j * NX + i)
        ptInd = 0
        coord = [
            grdPos.item((ptInd, 0)),
            grdPos.item((ptInd, 1)),
            grdPos.item((ptInd, 2)),
        ]
        # is this point inside
        inside = self.checkPointInside(coord, diag, ray=3)
        for k in range(NZ):
            for i in range(NX):
                for j in range(NY):
                    ptInd = int(k * NX * NY + j * NX + i)
                    coord = [
                        grdPos.item((ptInd, 0)),
                        grdPos.item((ptInd, 1)),
                        grdPos.item((ptInd, 2)),
                    ]
                    insideBB = self.checkPointInsideBB(
                        coord, dist=new_distances.item(ptInd)
                    )
                    if insideBB:
                        # check only if close enouhg to surface
                        if (
                            new_distances.item(ptInd)
                            < env.grid.gridSpacing * 1.1547 * 2.0
                        ):
                            inside = self.checkPointInside(coord, diag, ray=3)
                        if inside:
                            insidePoints.append(ptInd)
                            idarray.itemset(ptInd, -number)
                    p = (ptInd / float(len(grdPos))) * 100.0
                    if (ptInd % 1000) == 0 and autopack.verbose:
                        helper.progressBar(
                            progress=int(p),
                            label=str(ptInd)
                            + "/"
                            + str(len(grdPos))
                            + " inside "
                            + str(inside),
                        )
        if autopack.verbose:
            print("time to update distance field and idarray", time() - t1)
        t1 = time()
        nbGridPoints = len(env.grid.masterGridPositions)

        surfPtsBB, surfPtsBBNorms = self.getSurfaceBB(srfPts, env)
        srfPts = surfPtsBB
        if autopack.verbose:
            print(
                "compare length id distances",
                nbGridPoints,
                len(idarray),
                len(distances),
                (nbGridPoints == len(idarray)),
                (nbGridPoints == len(distances)),
            )
        ex = True  # True if nbGridPoints == len(idarray) else False
        surfacePoints, surfacePointsNormals = self.extendGridArrays(
            nbGridPoints, srfPts, surfPtsBBNorms, env, extended=ex
        )

        insidePoints = insidePoints
        if autopack.verbose:
            print("time to extend arrays", time() - t1)
            print("Total time", time() - t0)

        self.insidePoints = insidePoints
        self.surfacePoints = surfacePoints
        self.surfacePointsCoords = surfPtsBB
        self.surfacePointsNormals = surfacePointsNormals
        if autopack.verbose:
            print(
                "%s surface pts, %d inside pts, %d tot grid pts, %d master grid"
                % (
                    len(self.surfacePoints),
                    len(self.insidePoints),
                    nbGridPoints,
                    len(env.grid.masterGridPositions),
                )
            )

        self.computeVolumeAndSetNbMol(
            env, self.surfacePoints, self.insidePoints, areas=vSurfaceArea
        )
        return self.insidePoints, self.surfacePoints

    def BuildGrid_pyray(self, env, ray=1):
        """Build the compartment grid ie surface and inside point using bhtree"""
        # create surface points
        if self.ghost:
            return
        t0 = t1 = time()
        if self.isBox:
            self.overwriteSurfacePts = True
        if self.overwriteSurfacePts:
            self.ogsurfacePoints = self.vertices[:]
            self.ogsurfacePointsNormals = self.vnormals[:]
        else:
            self.createSurfacePoints(maxl=env.grid.gridSpacing)

        # Graham Sum the SurfaceArea for each polyhedron
        vertices = (
            self.vertices
        )  # NEED to make these limited to selection box, not whole compartment
        faces = (
            self.faces
        )  # Should be able to use self.ogsurfacePoints and collect faces too from above
        normalList2, areas = self.getFaceNormals(vertices, faces, fillBB=env.fillBB)
        vSurfaceArea = sum(areas)
        # for gnum in range(len(normalList2)):
        #    vSurfaceArea = vSurfaceArea + areas[gnum]
        if self.isBox:
            nbGridPoints = len(env.grid.masterGridPositions)
            insidePoints = env.grid.getPointsInCube(self.bb, None, None, addSP=False)
            for p in insidePoints:
                env.grid.gridPtId[p] = -self.number
            print("is BOX Total time", time() - t0)
            surfPtsBB, surfPtsBBNorms = self.getSurfaceBB(self.ogsurfacePoints, env)
            srfPts = surfPtsBB
            surfacePoints, surfacePointsNormals = self.extendGridArrays(
                nbGridPoints, srfPts, surfPtsBBNorms, env
            )
            self.insidePoints = insidePoints
            self.surfacePoints = surfacePoints
            self.surfacePointsCoords = surfPtsBB
            self.surfacePointsNormals = surfacePointsNormals
            print(
                "%s surface pts, %d inside pts, %d tot grid pts, %d master grid"
                % (
                    len(self.surfacePoints),
                    len(self.insidePoints),
                    nbGridPoints,
                    len(env.grid.masterGridPositions),
                )
            )

            self.computeVolumeAndSetNbMol(
                env, self.surfacePoints, self.insidePoints, areas=vSurfaceArea
            )
            print(
                "time to create surface points", time() - t1, len(self.ogsurfacePoints)
            )
            return self.insidePoints, self.surfacePoints

        print("time to create surface points", time() - t1, len(self.ogsurfacePoints))

        distances = env.grid.distToClosestSurf
        idarray = env.grid.gridPtId
        diag = env.grid.diag

        t1 = time()

        srfPts = self.ogsurfacePoints
        self.OGsrfPtsBht = ctree = spatial.cKDTree(srfPts, leafsize=10)
        #        print "nspt",len(srfPts)
        #        print srfPts
        number = self.number
        insidePoints = []

        # find closest off grid surface point for each grid point
        # FIXME sould be diag of compartment BB inside fillBB
        grdPos = env.grid.masterGridPositions
        print(
            "compartment build grid ", grdPos, "XX", diag, "XX", len(grdPos)
        )  # [],None
        #        closest = bht.closestPointsArray(tuple(grdPos), diag, returnNullIfFail)
        new_distance, nb = ctree.query(grdPos, 1)
        wh = numpy.greater(distances, new_distance)

        self.closestId = nb
        numpy.copyto(distances, new_distance, where=wh)
        # how to get closest triangle ? may help
        print("distance have been updated")
        helper = autopack.helper
        geom = self.mesh
        center = helper.getCenter(srfPts)
        print("mesh center", center)
        for ptInd in range(len(grdPos)):
            inside = False
            insideBB = self.checkPointInsideBB(grdPos[ptInd], dist=distances[ptInd])
            # print ("insideBB",ptInd,insideBB)
            r = False
            if insideBB:
                # should use an optional direction for the ray, which will help for unclosed surface....
                intersect, count = helper.raycast(
                    geom,
                    grdPos[ptInd],
                    center,
                    diag,
                    count=True,
                    vertices=self.vertices,
                    faces=self.faces,
                )
                # intersect, count = helper.raycast(geom, grdPos[ptInd], grdPos[ptInd]+[0.,1.,0.], diag, count = True )
                r = (count % 2) == 1
                if ray == 3:
                    intersect2, count2 = helper.raycast(
                        geom,
                        grdPos[ptInd],
                        grdPos[ptInd] + [0.0, 0.0, 1.1],
                        diag,
                        count=True,
                        vertices=self.vertices,
                        faces=self.faces,
                    )
                    center = helper.rotatePoint(
                        helper.ToVec(center),
                        [0.0, 0.0, 0.0],
                        [1.0, 0.0, 0.0, math.radians(33.0)],
                    )
                    intersect3, count3 = helper.raycast(
                        geom,
                        grdPos[ptInd],
                        grdPos[ptInd] + [0.0, 1.1, 0.0],
                        diag,
                        count=True,
                        vertices=self.vertices,
                        faces=self.faces,
                    )
                    # intersect3, count3 = helper.raycast(geom, grdPos[ptInd], center, diag, count = True )#grdPos[ptInd]+[0.,1.1,0.]
                    if r:
                        if (count2 % 2) == 1 and (count3 % 2) == 1:
                            r = True
                        else:
                            r = False
            if r:  # odd inside
                inside = True
                if inside:
                    insidePoints.append(ptInd)
                    idarray[ptInd] = -number
            p = (ptInd / float(len(grdPos))) * 100.0
            helper.progressBar(
                progress=int(p),
                label=str(ptInd) + "/" + str(len(grdPos)) + " inside " + str(inside),
            )
        print("time to update distance field and idarray", time() - t1)

        t1 = time()
        nbGridPoints = len(env.grid.masterGridPositions)

        surfPtsBB, surfPtsBBNorms = self.getSurfaceBB(srfPts, env)
        srfPts = surfPtsBB
        print(
            "compare length id distances",
            nbGridPoints,
            (nbGridPoints == len(idarray)),
            (nbGridPoints == len(distances)),
        )
        ex = True  # True if nbGridPoints == len(idarray) else False
        # back to list type
        # histoVol.grid.distToClosestSurf = histoVol.grid.distToClosestSurf.tolist()
        surfacePoints, surfacePointsNormals = self.extendGridArrays(
            nbGridPoints, srfPts, surfPtsBBNorms, env, extended=ex
        )

        insidePoints = insidePoints
        print("time to extend arrays", time() - t1)

        print("Total time", time() - t0)

        self.insidePoints = insidePoints
        self.surfacePoints = surfacePoints
        self.surfacePointsCoords = surfPtsBB
        self.surfacePointsNormals = surfacePointsNormals
        print(
            "%s surface pts, %d inside pts, %d tot grid pts, %d master grid"
            % (
                len(self.surfacePoints),
                len(self.insidePoints),
                nbGridPoints,
                len(env.grid.masterGridPositions),
            )
        )

        self.computeVolumeAndSetNbMol(
            env, self.surfacePoints, self.insidePoints, areas=vSurfaceArea
        )
        return self.insidePoints, self.surfacePoints

    def BuildGrid_bhtree(self, env):
        """Build the compartment grid ie surface and inside point"""
        # create surface points
        if self.ghost:
            return
        t0 = t1 = time()
        if self.isBox:
            self.overwriteSurfacePts = True
        if self.overwriteSurfacePts:
            self.ogsurfacePoints = self.vertices[:]
            self.ogsurfacePointsNormals = self.vnormals[:]
        else:
            self.createSurfacePoints(maxl=env.grid.gridSpacing)

        # Graham Sum the SurfaceArea for each polyhedron
        vertices = (
            self.vertices
        )  # NEED to make these limited to selection box, not whole compartment
        faces = (
            self.faces
        )  # Should be able to use self.ogsurfacePoints and collect faces too from above
        normalList2, areas = self.getFaceNormals(vertices, faces, fillBB=env.fillBB)
        vSurfaceArea = sum(areas)
        # for gnum in range(len(normalList2)):
        #    vSurfaceArea = vSurfaceArea + areas[gnum]
        if self.isBox:
            nbGridPoints = len(env.grid.masterGridPositions)
            insidePoints = env.grid.getPointsInCube(self.bb, None, None, addSP=False)
            for p in insidePoints:
                env.grid.gridPtId[p] = -self.number
            print("is BOX Total time", time() - t0)
            surfPtsBB, surfPtsBBNorms = self.getSurfaceBB(self.ogsurfacePoints, env)
            srfPts = surfPtsBB
            surfacePoints, surfacePointsNormals = self.extendGridArrays(
                nbGridPoints, srfPts, surfPtsBBNorms, env
            )
            self.insidePoints = insidePoints
            self.surfacePoints = surfacePoints
            self.surfacePointsCoords = surfPtsBB
            self.surfacePointsNormals = surfacePointsNormals
            print(
                "%s surface pts, %d inside pts, %d tot grid pts, %d master grid"
                % (
                    len(self.surfacePoints),
                    len(self.insidePoints),
                    nbGridPoints,
                    len(env.grid.masterGridPositions),
                )
            )

            self.computeVolumeAndSetNbMol(
                env, self.surfacePoints, self.insidePoints, areas=vSurfaceArea
            )
            print(
                "time to create surface points", time() - t1, len(self.ogsurfacePoints)
            )
            return self.insidePoints, self.surfacePoints

        print("time to create surface points", time() - t1, len(self.ogsurfacePoints))

        distances = env.grid.distToClosestSurf
        idarray = env.grid.gridPtId
        diag = env.grid.diag

        t1 = time()

        srfPts = self.ogsurfacePoints
        self.OGsrfPtsBht = bht = spatial.cKDTree(tuple(srfPts), leafsize=10)
        res = numpy.zeros(len(srfPts), "f")
        dist2 = numpy.zeros(len(srfPts), "f")
        # print "nspt",len(srfPts)
        # print srfPts
        number = self.number
        ogNormals = self.ogsurfacePointsNormals
        insidePoints = []

        # find closest off grid surface point for each grid point
        # FIXME sould be diag of compartment BB inside fillBB
        grdPos = env.grid.masterGridPositions
        returnNullIfFail = 0
        print(
            "compartment build grid ", grdPos, "XX", diag, "XX", len(grdPos)
        )  # [],None
        closest = bht.closestPointsArray(tuple(grdPos), diag, returnNullIfFail)
        self.closestId = closest

        for ptInd in range(len(grdPos)):  # len(grdPos)):
            # find closest OGsurfacepoint
            gx, gy, gz = grdPos[ptInd]
            sptInd = closest[ptInd]
            if closest[ptInd] == -1:
                print("ouhoua, closest OGsurfacePoint = -1")
                # pdb.set_trace()#???  Can be used to debug with http://docs.python.org/library/pdb.html
            if sptInd < len(srfPts):
                sx, sy, sz = srfPts[sptInd]
                d = math.sqrt(
                    (gx - sx) * (gx - sx)
                    + (gy - sy) * (gy - sy)
                    + (gz - sz) * (gz - sz)
                )
            else:
                try:
                    n = bht.closePointsDist2(tuple(grdPos[ptInd]), diag, res, dist2)
                    d = min(dist2[0:n])
                    sptInd = res[tuple(dist2).index(d)]
                except Exception:
                    # this is quite long
                    delta = numpy.array(srfPts) - numpy.array(grdPos[ptInd])
                    delta *= delta
                    distA = numpy.sqrt(delta.sum(1))
                    d = min(distA)
                    sptInd = list(distA).index(d)
                sx, sy, sz = srfPts[sptInd]
            #            target = afvi.vi.getObject("test")
            #            if target is None :
            #                target = afvi.vi.Sphere("test",radius=10.0,color=[0,0,1])[0]
            #            afvi.vi.setTranslation(target,pos=srfPts[sptInd])
            #            target2 = afvi.vi.getObject("test2")
            #            if target2 is None :
            #                target2 = afvi.vi.Sphere("test2",radius=10.0,color=[0,0,1])[0]
            #            afvi.vi.changeObjColorMat(target2,[0,0,1])
            #            afvi.vi.setTranslation(target2,pos=grdPos[ptInd])
            #            afvi.vi.update()
            # update distance field
            # we should not reompute this ...
            # if ptInd < len(distances)-1:  # Oct. 20, 2012 Graham turned this if off because this dist override is necessary in
            if distances[ptInd] > d:
                distances[ptInd] = d
            # case a diffent surface ends up being closer in the linear walk through the grid

            # check if ptInd in inside
            nx, ny, nz = numpy.array(ogNormals[sptInd])
            #            target3 = afvi.vi.getObject("test3")
            #            if target3 is None :
            #                target3 = afvi.vi.Sphere("test3",radius=10.0,color=[0,0,1])[0]
            #            afvi.vi.changeObjColorMat(target3,[0,0,1])
            #            afvi.vi.setTranslation(target3,pos=numpy.array(srfPts[sptInd])+numpy.array(ogNormals[sptInd])*10.)
            #            afvi.vi.update()

            # check on what side of the surface point the grid point is
            vx, vy, vz = (gx - sx, gy - sy, gz - sz)
            dot = vx * nx + vy * ny + vz * nz
            if dot <= 0:  # inside
                # and the point is actually inside the mesh bounding box
                inside = True
                if self.checkinside:
                    inside = self.checkPointInsideBB(grdPos[ptInd], dist=d)
                # this is not working for a plane, or any unclosed compartment...
                if inside:
                    if (
                        ptInd < len(idarray) - 1
                    ):  # Oct 20, 2012 Graham asks: why do we do this if test? not in old code
                        idarray[ptInd] = -number
                    insidePoints.append(ptInd)
                #                if target2 is not None :
                #                    afvi.vi.changeObjColorMat(target2,[1,0,0])
                # sleep(0.01)
                #            c4d.StatusSetBar(int((ptInd/len(grdPos)*100)))
        print("time to update distance field and idarray", time() - t1)

        t1 = time()
        nbGridPoints = len(env.grid.masterGridPositions)

        surfPtsBB, surfPtsBBNorms = self.getSurfaceBB(srfPts, env)
        srfPts = surfPtsBB
        print(
            "compare length id distances",
            nbGridPoints,
            (nbGridPoints == len(idarray)),
            (nbGridPoints == len(distances)),
        )
        ex = True  # True if nbGridPoints == len(idarray) else False
        surfacePoints, surfacePointsNormals = self.extendGridArrays(
            nbGridPoints, srfPts, surfPtsBBNorms, env, extended=ex
        )

        insidePoints = insidePoints
        print("time to extend arrays", time() - t1)

        print("Total time", time() - t0)

        self.insidePoints = insidePoints
        self.surfacePoints = surfacePoints
        self.surfacePointsCoords = surfPtsBB
        self.surfacePointsNormals = surfacePointsNormals
        print(
            "%s surface pts, %d inside pts, %d tot grid pts, %d master grid"
            % (
                len(self.surfacePoints),
                len(self.insidePoints),
                nbGridPoints,
                len(env.grid.masterGridPositions),
            )
        )

        self.computeVolumeAndSetNbMol(
            env, self.surfacePoints, self.insidePoints, areas=vSurfaceArea
        )
        return self.insidePoints, self.surfacePoints

    def BuildGrid_kevin(self, env, superFine=False):
        """Build the compartment grid ie surface and inside point using flood filling algo from kevin"""
        # create surface points
        if self.ghost:
            return
        startTime = t0 = t1 = time()
        if self.isBox:
            self.overwriteSurfacePts = True
        if self.overwriteSurfacePts:
            self.ogsurfacePoints = self.vertices[:]
            self.ogsurfacePointsNormals = self.vnormals[:]
        else:
            self.createSurfacePoints(maxl=env.grid.gridSpacing)

        # Graham Sum the SurfaceArea for each polyhedron
        vertices = self.vertices[
            :
        ]  # NEED to make these limited to selection box, not whole compartment
        faces = self.faces[
            :
        ]  # Should be able to use self.ogsurfacePoints and collect faces too from above
        normalList2, areas = self.getFaceNormals(vertices, faces, fillBB=env.fillBB)
        vSurfaceArea = sum(areas)

        if self.isBox:
            self.BuildGrid_box(env, vSurfaceArea)
            return self.insidePoints, self.surfacePoints

        if autopack.verbose:
            print(
                "time to create surface points", time() - t1, len(self.ogsurfacePoints)
            )

        distances = env.grid.distToClosestSurf
        idarray = env.grid.gridPtId
        diag = env.grid.diag

        if autopack.verbose:
            print("distance ", len(distances), "idarray ", len(idarray))
        t1 = time()

        # build search tree for off grid surface points

        srfPts = self.ogsurfacePoints
        self.OGsrfPtsBht = spatial.cKDTree(tuple(srfPts), leafsize=10)
        # res = numpy.zeros(len(srfPts),'f')
        # dist2 = numpy.zeros(len(srfPts),'f')

        # ogNormals = self.ogsurfacePointsNormals
        insidePoints = []

        # find closest off grid surface point for each grid point
        # FIXME sould be diag of compartment BB inside fillBB
        points = env.grid.masterGridPositions
        gridPtsPerEdge = env.grid.nbGridPoints
        gridSpacing = env.grid.gridSpacing
        radius = gridSpacing
        boundingBox = env.grid.boundingBox
        grid = env.grid
        #        returnNullIfFail = 0
        if autopack.verbose:
            print(
                "compartment build grid jordan",
                diag,
            )

        helper = autopack.helper

        # Pre-allocates a gridPoint object for every single point we have in our grid.
        gridPoints = []
        i = 0
        for point in points:
            gridPoints.append(gridPoint(i, point, isPolyhedron=False))
            i += 1
        assert len(gridPoints) == len(points)

        # Make a precomputed cube of coordinates and corresponding distances
        distanceCube, distX, distY, distZ = makeMarchingCube(gridSpacing, radius)
        # Flatten and combine these arrays. This is easier to iterate over.
        distanceCubeF, distXF, distYF, distZF = (
            distanceCube.flatten(),
            distX.flatten(),
            distY.flatten(),
            distZ.flatten(),
        )
        zippedNumbers = zip(distanceCubeF, distXF, distYF, distZF)

        NX, NY, NZ = gridPtsPerEdge
        OX, OY, OZ = boundingBox[0]
        spacing1 = (
            1.0 / gridSpacing
        )  # Inverse of the spacing. We compute this here, so we don't have to recompute it repeatedly
        allCoordinates = (
            []
        )  # Tracker for all the fine coordiantes that we have interpolated for the faces of the polyhedron
        # Walk through the faces, projecting each to the grid and marking immediate neighbors so we can test said
        # neighbors for inside/outside later.
        helper.progressBar(label="faces setup")
        for face in faces:
            # Get the vertex coordinates and convert to numpy arrays
            triCoords = [numpy.array(vertices[i]) for i in face]
            thisFaceFineCoords = list(triCoords)
            allCoordinates.extend(triCoords)
            # Use these u/v vectors to interpolate points that reside on the face
            pos = triCoords[0]
            u = triCoords[1] - pos
            v = triCoords[2] - pos
            # Smetimes the hypotenuse isn't fully represented, so use an additional w vector
            # to interpolate points on the hypotenuse
            w = triCoords[2] - triCoords[1]

            # If either u or v is greater than the grid spacing, then we need to subdivide it
            # We will use ceil: if we have a u of length 16, and grid spacing of 5, then we want
            # a u at 0, 5, 10, 15 which is [0, 1, 2, 3] * gridSpacing.

            # Using the default gridspacing, some faces will produce leakage. Instead, we
            # use a denser gridspacing to interpolate, and then project these points back our original spacing.
            # We'll decrease the gridspacing by 67% (so that it's 33% of the original). This seems be the
            # highest we can push this without leakage on edge cases.
            gridSpacingTempFine = gridSpacing / 3
            # Determine the number of grid spacing-sized points we can fit on each vector.
            # Minimum is one because range(1) gives us [0]
            uSubunits, vSubunits, wSubunits = 1, 1, 1
            if vlen(u) > gridSpacingTempFine:
                uSubunits = math.ceil(vlen(u) / gridSpacingTempFine) + 1
            if vlen(v) > gridSpacingTempFine:
                vSubunits = math.ceil(vlen(v) / gridSpacingTempFine) + 1
            if vlen(w) > gridSpacingTempFine:
                wSubunits = math.ceil(vlen(w) / gridSpacingTempFine) + 1
            # Because we have observed leakage, maybe we want to try trying a denser interpolation, using numpy's linspace?
            # Interpolate face of triangle into a fine mesh.
            for uSub in range(int(uSubunits)):
                percentU = uSub * gridSpacingTempFine / vlen(u)
                percentU = min(
                    percentU, 1.0
                )  # Make sure that we have not stepped outside of our original u vector
                # h represents the height of the hypotenuse at this u. Naturally, we cannot go past the hypotenuse, so this will be
                # our upper bound.
                h = percentU * u + (1 - percentU) * v
                for vSub in range(int(vSubunits)):
                    percentV = vSub * gridSpacingTempFine / vlen(v)
                    percentV = min(
                        percentV, 1.0
                    )  # Make sure that we have not stepped oustide of our original v vector.
                    interpolatedPoint = percentU * u + percentV * v
                    # The original if: statement asks if the distance from the origin to the interpolated point is less than
                    # the distance from the origin to the hypotenuse point, as such:
                    # if vlen(interpolatedPoint) < vlen(h):
                    # Wouldn't it be a better idea to measure distance to the u position instead? This is implemented below.
                    if vlen(interpolatedPoint - percentU * u) < vlen(h - percentU * u):
                        allCoordinates.append(interpolatedPoint + pos)
                        thisFaceFineCoords.append(interpolatedPoint + pos)
                    else:
                        break
            # Interpolate the hypotenuse of the triangle into a fine mesh. Prevents leakage.
            for wSub in range(int(wSubunits)):
                # Apply the same proceudre we did above for u/v, just for w (for hypotenuse interpolation)
                percentW = wSub * gridSpacingTempFine / vlen(w)
                percentW = min(percentW, 1.0)
                interpolatedPoint = percentW * w
                allCoordinates.append(interpolatedPoint + triCoords[1])
                thisFaceFineCoords.append(interpolatedPoint + triCoords[1])
            # Once we have interpolated the face, let's project each fine interpolated point to the grid.
            projectedIndices = set()
            for coord in thisFaceFineCoords:
                # Not sure if we need to flip the coordinates. Let's not flip them for now.
                projectedPointIndex = grid.getPointFrom3D(coord)
                projectedIndices.add(projectedPointIndex)

            # Walk through each grid point that our face spans, gather its closest neighbors, annotate them with
            # minimum distance and closest faces, & flag them for testing inside/outside later.
            for P in list(projectedIndices):
                # Get the point object corresponding to the index, and set its polyhedron attribute to true
                g = gridPoints[P]
                g.representsPolyhedron = True
                # Get the coordinates of the point, and convert them to grid units
                # Again, not sure if RH or LH coordinate system. Let's try RH for now.
                xTemp, yTemp, zTemp = g.globalCoord
                i, j, k = (
                    round((xTemp - OX) * spacing1),
                    round((yTemp - OY) * spacing1),
                    round((zTemp - OZ) * spacing1),
                )
                # Let's step through our distance cube, and assign faces/closest distances to each
                for d, x, y, z in zippedNumbers:
                    # Get the grid indices for the point we're considering, and pass if we're stepping oustide the boundaries
                    newI, newJ, newK = i + x, j + y, k + z
                    if (
                        newI < 0
                        or newI > (NX - 1)
                        or newJ < 0
                        or newJ > (NY - 1)
                        or newK < 0
                        or newK > (NZ - 1)
                    ):
                        continue
                    # Get the point index that this coordinate corresponds to.
                    desiredPointIndex = int(round(newK * NX * NY + newJ * NX + newI))
                    desiredPoint = gridPoints[desiredPointIndex]
                    if desiredPoint.representsPolyhedron:
                        continue
                    # Add the current face to the its list of closest faces
                    if face not in desiredPoint.closeFaces:
                        desiredPoint.closeFaces.append(face)
                    # Add the distance to the point's list of distances, and overwrite minimum distance if appropriate
                    desiredPoint.allDistances.append((v, d))
                    if d < desiredPoint.minDistance:
                        desiredPoint.minDistance = d
                        # Later down the road, we want to test as few points as possible for inside/outside. Therefore,
                        # we will only test points that are
                        # if abs(x) <= 1 and abs(y) <= 1 and abs(z) <= 1:
                        #     pointsToTestInsideOutside.add(desiredPointIndex)
        timeFinishProjection = time()
        print(
            "Projecting polyhedron to grid took "
            + str(timeFinishProjection - startTime)
            + " seconds."
        )
        helper.progressBar(label="test gridPoints")
        # Let's start flood filling in inside outside. Here's the general algorithm:
        # Walk through all the points in our grid. Once we encounter a point that has closest faces,
        # then we know we need to test it for inside/outside. Once we test that for inside/outside, we
        # fill in all previous points with that same inside outisde property. To account for the possible
        # situation that there is a surface that is only partially bound by the bbox, then we need to
        # reset the insideOutsideTracker every time we have a change in more than 1 of the 3 coordinates
        # because that indicates we're starting a new row/column of points.

        isOutsideTracker = None
        # This tracks the points that we've iterated over which we do not know if inside/outside.
        # Resets every time we find an inside/outside.
        emptyPointIndicies = []
        mismatchCounter = 0
        for g in gridPoints:
            # Check if we've started a new line. If so, then we reset everything.
            # This test should precede all other test, because we don't want old knowldge
            # to carry over to the new line, since we don't know if the polygon is only partially encapsulated by the bounding box.
            if g.index > 0:  # We can't check the first element, so we can skip it.
                coordDiff = g.globalCoord - gridPoints[g.index - 1].globalCoord
                coordDiffNonzero = [x != 0 for x in coordDiff]
                if sum(coordDiffNonzero) > 1:
                    # assert len(emptyPointIndicies) == 0 # When starting a new line, we shouldn't have any unknowns from the previous line
                    isOutsideTracker = None
                    emptyPointIndicies = []

            # There's no point testing inside/outside for points that are on the surface.
            if g.representsPolyhedron:
                g.isOutside = None
                continue

            if len(g.closeFaces) == 0:
                # If it's not close to any faces, and we don't know if this row is inside/outside, then
                # we have to wait till later to figure it out
                if isOutsideTracker is None:
                    emptyPointIndicies.append(g.index)
                # However, if we do know , we can just use the previous one to fill
                else:
                    g.isOutside = isOutsideTracker
                    # If there are close faces attached to it, then we need to test it for inside/outside.
            else:
                # Find centroid of all the vertices of all the close faces. This will be our endpoint
                # when casting a ray for collision testing.
                uniquePoints = []
                # This takes just the first face and projects to the center of it.
                # [uniquePoints.append(x) for x in g.closeFaces[0] if x not in uniquePoints]
                [
                    uniquePoints.append(x)
                    for x in g.closeFaces[g.closestFaceIndex]
                    if x not in uniquePoints
                ]
                uniquePointsCoords = vertices[uniquePoints]
                endPoint = findPointsCenter(uniquePointsCoords)
                g.testedEndpoint = endPoint

                # Draw a ray to that point, and see if we hit a backface or not
                numHits, thisBackFace = f_ray_intersect_polyhedron(
                    g.globalCoord, endPoint, g.closeFaces, vertices, False
                )

                # We can check the other face as well if we want to be super precise. If they dont' agree, we then check against the entire polyhedron.
                # We have not found any cases in which this is necessary, but it is included just in case.
                if superFine:
                    if len(g.closeFaces) > 1:
                        uniquePoints2 = []
                        [
                            uniquePoints2.append(x)
                            for x in g.closeFaces[1]
                            if x not in uniquePoints2
                        ]
                        uniquePointsCoords2 = vertices[uniquePoints2]
                        endPoint2 = findPointsCenter(uniquePointsCoords2)
                        numHits2, thisBackFace2 = f_ray_intersect_polyhedron(
                            g.globalCoord, endPoint2, g.closeFaces, vertices, False
                        )
                    if len(g.closeFaces) == 1 or thisBackFace != thisBackFace2:
                        mismatchCounter += 1
                        numHits, thisBackFace = f_ray_intersect_polyhedron(
                            g.globalCoord,
                            numpy.array([0.0, 0.0, 0.0]),
                            faces,
                            vertices,
                            False,
                        )

                # Fill in inside outside attribute for this point, as pRayStartPos, pRayEndPos, faces, vertices, pTruncateToSegmentll as for any points before it
                g.isOutside = not thisBackFace
                isOutsideTracker = not thisBackFace
                for i in emptyPointIndicies:
                    gridPoints[i].isOutside = isOutsideTracker
                # Because we have filled in all the unknowns, we can reset that counter.
                emptyPointIndicies = []
            if (g.index % 100) == 0:
                if autopack.verbose:
                    print(
                        str(g.index)
                        + "/"
                        + str(len(gridPoints))
                        + " inside "
                        + str(g.isOutside)
                    )

        # Final pass through for sanity checks.
        for g in gridPoints:
            if g.representsPolyhedron:
                assert g.isOutside is None
            else:
                if g.isOutside is None:
                    g.isOutside = True
        print(
            "Flood filling grid inside/outside took "
            + str(time() - timeFinishProjection)
            + " seconds."
        )
        insidePoints = [g.globalCoord for g in gridPoints if g.isOutside is False]
        # outsidePoints = [g.index for g in gridPoints if g.isOutside == True]
        #        surfacePoints = [g.globalCoord for g in gridPoints if g.representsPolyhedron == True]

        t1 = time()
        nbGridPoints = len(env.grid.masterGridPositions)

        surfPtsBB, surfPtsBBNorms = self.getSurfaceBB(self.ogsurfacePoints, env)
        srfPts = surfPtsBB
        if autopack.verbose:
            print(
                "compare length id distances",
                nbGridPoints,
                len(idarray),
                len(distances),
                (nbGridPoints == len(idarray)),
                (nbGridPoints == len(distances)),
            )
        ex = True  # True if nbGridPoints == len(idarray) else False
        surfacePoints, surfacePointsNormals = self.extendGridArrays(
            nbGridPoints, srfPts, surfPtsBBNorms, env, extended=ex
        )

        if autopack.verbose:
            print("time to extend arrays", time() - t1)
            print("Total time", time() - t0)

        self.insidePoints = insidePoints
        self.surfacePoints = surfacePoints
        self.surfacePointsCoords = surfPtsBB
        self.surfacePointsNormals = surfacePointsNormals
        if autopack.verbose:
            print(
                "%s surface pts, %d inside pts, %d tot grid pts, %d master grid"
                % (
                    len(self.surfacePoints),
                    len(self.insidePoints),
                    nbGridPoints,
                    len(env.grid.masterGridPositions),
                )
            )

        self.computeVolumeAndSetNbMol(
            env, self.surfacePoints, self.insidePoints, areas=vSurfaceArea
        )
        print("Total time", time() - t0)
        return self.insidePoints, self.surfacePoints

    def extendGridArrays(
        self, nbGridPoints, srfPts, surfPtsBBNorms, env, extended=True
    ):
        """Extend the environment grd using the compartment point"""
        if extended:
            length = len(srfPts)
            pointArrayRaw = numpy.zeros((nbGridPoints + length, 3), "f")
            pointArrayRaw[:nbGridPoints] = env.grid.masterGridPositions
            pointArrayRaw[nbGridPoints:] = srfPts
            self.surfacePointscoords = srfPts
            env.grid.nbSurfacePoints += length
            env.grid.masterGridPositions = pointArrayRaw
            if type(env.grid.distToClosestSurf) == numpy.ndarray:
                # histoVol.grid.distToClosestSurf = numpy.append(histoVol.grid.distToClosestSurf,numpy.array([histoVol.grid.diag,]*length ))
                distCS = numpy.ones(length) * env.grid.diag
                env.grid.distToClosestSurf = numpy.hstack(
                    (env.grid.distToClosestSurf, distCS)
                )
            else:
                env.grid.distToClosestSurf.extend(
                    (numpy.ones(length) * env.grid.diag).tolist()
                )
            ptId = numpy.ones(length, "i") * self.number  # surface point
            env.grid.gridPtId = numpy.hstack((env.grid.gridPtId, ptId))
            # histoVol.grid.gridPtId=numpy.append(numpy.array(histoVol.grid.gridPtId), [self.number]*length ,axis=0)#surface point ID
            env.grid.freePoints = numpy.arange(nbGridPoints + length)
            surfacePoints = list(range(nbGridPoints, nbGridPoints + length))
            # histoVol.grid.freePoints.extend(surfacePoints)

            surfacePointsNormals = {}
            for i, n in enumerate(surfPtsBBNorms):
                surfacePointsNormals[nbGridPoints + i] = n
        else:
            length = len(srfPts)
            pointArrayRaw = env.grid.masterGridPositions
            self.surfacePointscoords = srfPts
            env.grid.nbSurfacePoints += length
            surfacePoints = list(range(nbGridPoints - length, nbGridPoints))
            surfacePointsNormals = {}
            for i, n in enumerate(surfPtsBBNorms):
                surfacePointsNormals[nbGridPoints - length + i] = n
        return surfacePoints, surfacePointsNormals

    def getSurfaceBB(self, srfPts, env):
        """get the bounding box from the environment grid that encapsulated the mesh"""
        surfPtsBB = []
        surfPtsBBNorms = []
        mini, maxi = env.fillBB
        mx, my, mz = mini
        Mx, My, Mz = maxi
        ogNorms = self.ogsurfacePointsNormals
        for i, p in enumerate(srfPts):
            x, y, z = p
            if x >= mx and x <= Mx and y >= my and y <= My and z >= mz and z <= Mz:
                surfPtsBB.append(p)
                surfPtsBBNorms.append(ogNorms[i])
        if self.highresVertices is not None:
            srfPts = self.highresVertices
            surfPtsBB = []
            for i, p in enumerate(srfPts):
                x, y, z = p
                if x >= mx and x <= Mx and y >= my and y <= My and z >= mz and z <= Mz:
                    surfPtsBB.append(p)
        self.log.info("surf points going from to %d %d", len(srfPts), len(surfPtsBB))
        srfPts = surfPtsBB
        return surfPtsBB, surfPtsBBNorms

    def BuildGridEnviroOnly(self, env, location=None):
        """Build the compartment grid ie surface and inside only environment"""
        # create surface points
        t0 = t1 = time()
        self.createSurfacePoints(maxl=env.grid.gridSpacing)

        # Graham Sum the SurfaceArea for each polyhedron
        vertices = (
            self.vertices
        )  # NEED to make these limited to selection box, not whole compartment
        faces = (
            self.faces
        )  # Should be able to use self.ogsurfacePoints and collect faces too from above
        normalList2, areas = self.getFaceNormals(vertices, faces, fillBB=env.fillBB)
        vSurfaceArea = sum(areas)
        print("time to create surface points", time() - t1, len(self.ogsurfacePoints))

        distances = env.grid.distToClosestSurf
        idarray = env.grid.gridPtId
        #        diag = histoVol.grid.diag

        t1 = time()
        srfPts = self.ogsurfacePoints
        number = self.number
        ogNormals = self.ogsurfacePointsNormals
        insidePoints = []

        # find closest off grid surface point for each grid point
        # FIXME sould be diag of compartment BB inside fillBB
        grdPos = env.grid.masterGridPositions
        #        returnNullIfFail = 0
        closest = []  # bht.closestPointsArray(grdPos, diag, returnNullIfFail)

        def distanceLoop(
            ptInd,
            distances,
            grdPos,
            closest,
            srfPts,
            ogNormals,
            idarray,
            insidePoints,
            number,
        ):
            # find closest OGsurfacepoint
            gx, gy, gz = grdPos[ptInd]
            sptInd = closest[ptInd]
            # if closest[ptInd] == -1:
            #     pdb.set_trace()
            sx, sy, sz = srfPts[sptInd]

            # update distance field
            d = math.sqrt(
                (gx - sx) * (gx - sx) + (gy - sy) * (gy - sy) + (gz - sz) * (gz - sz)
            )
            if distances[ptInd] > d:
                distances[ptInd] = d

            # check if ptInd in inside
            nx, ny, nz = ogNormals[sptInd]
            # check on what side of the surface point the grid point is
            vx, vy, vz = (gx - sx, gy - sy, gz - sz)
            dot = vx * nx + vy * ny + vz * nz
            if dot < 0:  # inside
                idarray[ptInd] = -number
                insidePoints.append(ptInd)

        if location is None:
            [
                distanceLoop(
                    x,
                    distances,
                    grdPos,
                    closest,
                    srfPts,
                    ogNormals,
                    idarray,
                    insidePoints,
                    number,
                )
                for x in range(len(grdPos))
            ]
        else:
            insidePoints = list(range(len(grdPos)))
            for ptInd in range(len(grdPos)):
                distances[ptInd] = 99999.0
                idarray[ptInd] = location

        print("time to update distance field and idarray", time() - t1)

        t1 = time()
        nbGridPoints = len(env.grid.masterGridPositions)

        surfPtsBB = []
        surfPtsBBNorms = []
        mini, maxi = env.fillBB
        mx, my, mz = mini
        Mx, My, Mz = maxi
        ogNorms = self.ogsurfacePointsNormals
        for i, p in enumerate(srfPts):
            x, y, z = p
            if x >= mx and x <= Mx and y >= my and y <= My and z >= mz and z <= Mz:
                surfPtsBB.append(p)
                surfPtsBBNorms.append(ogNorms[i])

        self.log.info("surf points going from to %d %d", len(srfPts), len(surfPtsBB))
        srfPts = surfPtsBB
        length = len(srfPts)

        pointArrayRaw = numpy.zeros((nbGridPoints + length, 3), "f")
        pointArrayRaw[:nbGridPoints] = env.grid.masterGridPositions
        pointArrayRaw[nbGridPoints:] = srfPts
        self.surfacePointsCoords = srfPts  # surfacePointscoords ?
        env.grid.nbSurfacePoints += length
        env.grid.masterGridPositions = pointArrayRaw
        env.grid.distToClosestSurf.extend([env.grid.diag] * length)

        env.grid.gridPtId.extend([number] * length)
        surfacePoints = list(range(nbGridPoints, nbGridPoints + length))
        env.grid.freePoints.extend(surfacePoints)

        surfacePointsNormals = {}
        for i, n in enumerate(surfPtsBBNorms):
            surfacePointsNormals[nbGridPoints + i] = n

        insidePoints = insidePoints
        print("time to extend arrays", time() - t1)

        print("Total time", time() - t0)

        self.insidePoints = insidePoints
        self.surfacePoints = surfacePoints
        self.surfacePointsCoords = surfPtsBB
        self.surfacePointsNormals = surfacePointsNormals
        print(
            "%s surface pts, %d inside pts, %d tot grid pts, %d master grid"
            % (
                len(self.surfacePoints),
                len(self.insidePoints),
                nbGridPoints,
                len(env.grid.masterGridPositions),
            )
        )

        self.computeVolumeAndSetNbMol(
            env, self.surfacePoints, self.insidePoints, areas=vSurfaceArea
        )
        return self.insidePoints, self.surfacePoints

    def BuildGrid_utsdf(self, env):
        """
        Build the compartment grid ie surface and inside point using signed distance fields
        from the UT package
        """
        t0 = time()
        self.ogsurfacePoints = self.vertices[:]
        self.ogsurfacePointsNormals = self.vnormals[:]
        vertices = self.vertices
        faces = self.faces
        normalList2, areas = self.getFaceNormals(vertices, faces, fillBB=env.fillBB)
        vSurfaceArea = sum(areas)
        #        labels = numpy.ones(len(faces), 'i')

        # FIXME .. dimensions on SDF should addapt to compartment size
        sizex = self.getSizeXYZ()

        from UTpackages.UTsdf import utsdf

        # can be 16,32,64,128,256,512,1024
        #        if spacing not in [16,32,64,128,256,512,1024]:
        #            spacing = self.find_nearest(numpy.array([16,32,64,128,256,512,1024]),spacing)
        # compute SDF
        dim = 16
        dim1 = dim + 1
        size = dim1 * dim1 * dim1

        verts = numpy.array(self.vertices, dtype="f")

        tris = numpy.array(self.faces, dtype="int")
        utsdf.setParameters(
            dim, 0, 1, [0, 0, 0, 0, 0, 0]
        )  # size, bool isNormalFlip, bool insideZero,bufferArr
        surfacePoints = srfPts = self.vertices
        print("ok grid points")
        datap = utsdf.computeSDF(
            numpy.ascontiguousarray(verts, dtype=numpy.float32),
            numpy.ascontiguousarray(tris, dtype=numpy.int32),
        )
        print("ok computeSDF")
        data = utsdf.createNumArr(datap, size)
        volarr = data[:]
        volarr.shape = (dim1, dim1, dim1)
        volarr = numpy.ascontiguousarray(numpy.transpose(volarr), "f")

        # get grid points distances to compartment surface
        from Volume.Operators.trilinterp import trilinterp

        invstep = (
            1.0 / (sizex[0] / dim),
            1.0 / (sizex[1] / dim),
            1.0 / (sizex[2] / dim),
        )
        origin = self.bb[0]
        distFromSurf = trilinterp(env.grid.masterGridPositions, volarr, invstep, origin)

        # update histoVol.distToClosestSurf
        distance = env.grid.distToClosestSurf
        for i, d in enumerate(distFromSurf):
            if distance[i] > d:
                distance[i] = d

        # loop over fill box grid points and build the idarray
        # identify inside and surface points and update the distance field
        insidePoints = []
        surfacePoints = []

        indice = numpy.nonzero(numpy.less(distance, 0.0))
        pointinside = numpy.take(env.grid.masterGridPositions, indice, 0)[0]
        #        print (len(indice[0]),indice,len(pointinside))
        if len(indice) == 1 and len(indice[0]) != 1:
            indice = indice[0]
        if len(pointinside) == 1 and len(pointinside[0]) != 1:
            pointinside = pointinside[0]
        env.grid.gridPtId[indice] = -self.number
        print(
            "sdf pointID N ",
            self.number,
            len(env.grid.gridPtId[indice]),
            env.grid.gridPtId[indice],
        )
        t1 = time()
        nbGridPoints = len(env.grid.masterGridPositions)

        surfPtsBB, surfPtsBBNorms = self.getSurfaceBB(srfPts, env)
        srfPts = surfPtsBB
        surfacePoints, surfacePointsNormals = self.extendGridArrays(
            nbGridPoints, srfPts, surfPtsBBNorms, env
        )

        insidePoints = pointinside
        print("time to extend arrays", time() - t1)

        print("Total time", time() - t0)

        self.insidePoints = insidePoints
        self.surfacePoints = surfacePoints
        self.surfacePointsCoords = surfPtsBB
        self.surfacePointsNormals = surfacePointsNormals
        print(
            "%s surface pts, %d inside pts, %d tot grid pts, %d master grid"
            % (
                len(self.surfacePoints),
                len(self.insidePoints),
                nbGridPoints,
                len(env.grid.masterGridPositions),
            )
        )
        self.computeVolumeAndSetNbMol(
            env, self.surfacePoints, self.insidePoints, areas=vSurfaceArea
        )
        return insidePoints, surfacePoints

    def get_bbox(self, vert_list, BB_SCALE=0.0):
        """get bounding box for the given list of vertices"""
        from multisdf import multisdf

        multisdf.cvar.BB_SCALE = BB_SCALE
        HUGE = 999999

        bbox = []
        x_min = HUGE
        x_max = -HUGE
        y_min = HUGE
        y_max = -HUGE
        z_min = HUGE
        z_max = -HUGE
        for i in range(len(vert_list)):
            p = vert_list[i]
            # check x-span
            if p[0] < x_min:
                x_min = p[0]
            if p[0] > x_max:
                x_max = p[0]
            # check y-span
            if p[1] < y_min:
                y_min = p[1]
            if p[1] > y_max:
                y_max = p[1]
            # check z-span
            if p[2] < z_min:
                z_min = p[2]
            if p[2] > z_max:
                z_max = p[2]

        bbox.append(x_min - BB_SCALE * (x_max - x_min))
        bbox.append(y_min - BB_SCALE * (y_max - y_min))
        bbox.append(z_min - BB_SCALE * (z_max - z_min))

        bbox.append(x_max + BB_SCALE * (x_max - x_min))
        bbox.append(y_max + BB_SCALE * (y_max - y_min))
        bbox.append(z_max + BB_SCALE * (z_max - z_min))
        return bbox

    def BuildGrid_multisdf(self, histoVol):
        """Build the compartment grid ie surface and inside point using multisdf"""
        vertices = self.vertices
        faces = self.faces
        labels = numpy.ones(len(faces), "i")

        # FIXME .. dimensions on SDF should addapt to compartment size
        bbox = self.get_bbox(vertices)
        xmin = bbox[0]
        ymin = bbox[1]
        zmin = bbox[2]
        xmax = bbox[3]
        ymax = bbox[4]
        zmax = bbox[5]

        # compute SDF
        from multisdf import multisdf

        gridSpacing = 30.0
        dimx = int((xmax - xmin) / gridSpacing) + 1
        dimy = int((ymax - ymin) / gridSpacing) + 1
        dimz = int((zmax - zmin) / gridSpacing) + 1

        gSizeX = (xmax - xmin) / (dimx - 1)
        gSizeY = (ymax - ymin) / (dimy - 1)
        gSizeZ = (zmax - zmin) / (dimz - 1)

        print("SDF grid size", dimx, dimy, dimz, gSizeX, gSizeY, gSizeZ)

        mind = -1000.0
        maxd = 1000.0
        datap = multisdf.computeSDF(
            vertices, faces, labels, dimx, dimy, dimz, maxd, mind
        )
        grid_size = dimx * dimy * dimz
        volarr = multisdf.createNumArr(datap, grid_size)
        volarr.shape = (dimz, dimy, dimx)
        volarr = numpy.ascontiguousarray(numpy.transpose(volarr), "f")

        # get grid points distances to compartment surface
        from Volume.Operators.trilinterp import trilinterp

        invstep = (1.0 / gridSpacing, 1.0 / gridSpacing, 1.0 / gridSpacing)
        origin = (xmin, ymin, zmin)
        distFromSurf = trilinterp(histoVol.masterGridPositions, volarr, invstep, origin)

        # save SDF
        self.sdfData = volarr
        self.sdfOrigin = origin
        self.sdfGridSpacing = (gSizeX, gSizeY, gSizeZ)
        self.sdfDims = (dimx, dimy, dimz)

        # update histoVol.distToClosestSurf
        distance = histoVol.distToClosestSurf
        for i, d in enumerate(distFromSurf):
            if distance[i] > d:
                distance[i] = d

        # loop over fill box grid points and build the idarray
        # identify inside and surface points and update the distance field
        number = self.number
        insidePoints = []
        surfacePoints = []
        allNormals = {}
        idarray = histoVol.gridPtId
        # surfaceCutOff = histoVol.gridSpacing*.5
        # print 'BBBBBBBBBBBBBB', surfaceCutOff, min(distFromSurf), max(distFromSurf)
        # print 'We should get', len(filter(lambda x:fabs(x)<surfaceCutOff, distance))

        # import pdb
        # pdb.set_trace()

        for i, d in enumerate(distance):

            # identify surface and interior points
            # there is a problem with SDF putting large negative values
            # for inside points. For now we pick all negative != mind as
            # surface points
            if d > 0:
                continue
            elif d < mind:
                surfacePoints.append(i)
                idarray[i] = number
                allNormals[i] = (1, 0, 0)
            else:
                insidePoints.append(i)
                idarray[i] = -number

        self.computeVolumeAndSetNbMol(histoVol, surfacePoints, insidePoints)

        self.insidePoints = insidePoints
        self.surfacePoints = surfacePoints
        self.surfacePointsNormals = allNormals

        return insidePoints, surfacePoints

    def getSurfacePoint(self, p1, p2, w1, w2):
        """compute point between p1 and p2 with weight w1 and w2"""
        x1, y1, z1 = p1
        x2, y2, z2 = p2
        #        totalWeight = w1+w2
        ratio = w1 / (w1 + w2)
        vec = (x2 - x1, y2 - y1, z2 - z1)
        return x1 + ratio * vec[0], y1 + ratio * vec[1], z1 + ratio * vec[2]

    def estimateVolume(self, unitVol=None, hBB=None):
        """
        get the volume of the compartment
        v: A pointer to the array of vertices
        // i: A pointer to the array of indices
        // n: The number of indices (multiple of 3)
        // This function uses Gauss's Theorem to calculate the volume of a body
        // enclosed by a set of triangles. The triangle set must form a closed
        // surface in R3 and be outward facing. Outward facing triangles index
        // their vertices in a counterclockwise order where the x-axis points
        // left, the y-axis point up and the z-axis points toward you (rhs).
        // from http://www.gamedev.net/page/resources/_/technical/game-programming/area-and-volume-calculations-r2247
        """
        if self.interiorVolume is None or self.interiorVolume == 0.0:
            v = self.vertices
            i = self.faces
            n = len(self.faces)
            volume = 0.0
            for j in range(n):  # (j = 0; j < n; j+=3)
                v1 = v[i[j][0]]
                v2 = v[i[j][1]]
                v3 = v[i[j][2]]
                volume += (
                    (v2[1] - v1[1]) * (v3[2] - v1[2])
                    - (v2[2] - v1[2]) * (v3[1] - v1[1])
                ) * (v1[0] + v2[0] + v3[0])
            self.interiorVolume = volume / 6.0
        if self.surfaceVolume is None or self.surfaceVolume == 0.0:
            if hBB is not None:
                normalList2, areas = self.getFaceNormals(
                    self.vertices, self.faces, fillBB=hBB
                )
                self.surfaceVolume = sum(areas)
            elif unitVol is not None:
                self.surfaceVolume = len(self.vertices) * unitVol

    def computeVolumeAndSetNbMol(
        self, histoVol, surfacePoints, insidePoints, areas=None
    ):
        """
        Compute volume of surface and interior
        set 'nbMol' in each ingredient of both recipes
        """
        unitVol = histoVol.grid.gridSpacing**3
        if surfacePoints:
            self.log.info("%d surface points %.2f unitVol", len(surfacePoints), unitVol)
            # FIXME .. should be surface per surface point instead of unitVol
            self.surfaceVolume = len(surfacePoints) * unitVol
        area = False
        if areas is not None:
            self.surfaceVolume = areas
            area = True
        self.interiorVolume = len(insidePoints) * unitVol
        if self.surfaceVolume is not None:
            self.log.info(
                "%d surface volume %.2f interior volume",
                self.surfaceVolume,
                self.interiorVolume,
            )
        self.log.info("%.2f interior volume", self.interiorVolume)

        # compute number of molecules and save in recipes
        rs = self.surfaceRecipe
        if rs:
            volume = self.surfaceVolume
            rs.setCount(volume, area=area)

        ri = self.innerRecipe
        if ri:
            volume = self.interiorVolume
            a = ri.setCount(volume)
            self.log.info(
                "number of molecules for Special Cube = %r, because interiorVolume = %r",
                a,
                volume,
            )

    def setCount(self):
        # compute number of molecules and save in recipes
        rs = self.surfaceRecipe
        if rs:
            volume = self.surfaceVolume
            rs.setCount(volume)

        ri = self.innerRecipe
        if ri:
            volume = self.interiorVolume
            ri.setCount(volume)

    def getFacesNfromV(self, vindice, ext=0):
        """
        Retrieve the face normal from the indice of a vertice
        """
        f = []
        for i, af in enumerate(self.faces):
            if vindice in af:
                if ext:
                    for vi in af:
                        if vi != vindice:
                            ff = self.getFacesNfromV(vi)
                            f.extend(ff)
                else:
                    f.append(self.fnormals[i])
        return f

    def getVNfromF(self, i):
        """
        Retrieve the vertice normal from the indice of a vertice
        """
        self.normals
        fi = []
        for k, af in enumerate(self.faces):
            if i in af:
                for j in af:
                    if j not in fi:
                        fi.append(j)
        n = []
        for ind in fi:
            n.append(self.normals[ind])
        return n

    def create3DPointLookup(self, nbGridPoints, gridSpacing, dim, boundingBox=None):
        """
        Fill the orthogonal bounding box described by two global corners
         with an array of points spaces pGridSpacing apart. Duplicate from grid class
        """
        if boundingBox is None:
            boundingBox = self.bb
        xl, yl, zl = boundingBox[0]
        xr, yr, zr = boundingBox[1]

        nx, ny, nz = nbGridPoints
        pointArrayRaw = numpy.zeros((nx * ny * nz, 3), "f")
        ijkPtIndice = numpy.zeros((nx * ny * nz, 3), "i")
        size = self.getSizeXYZ()
        # Vector for lower left broken into real of only the z coord.
        i = 0
        for zi in range(nz):
            for yi in range(ny):
                for xi in range(nx):
                    pointArrayRaw[i] = (
                        xl + xi * (size[0] / dim),
                        yl + yi * (size[1] / dim),
                        zl + zi * (size[2] / dim),
                    )
                    ijkPtIndice[i] = (xi, yi, zi)
                    i += 1
        return ijkPtIndice, pointArrayRaw

    def find_nearest(self, array, value):
        """find nearest point indice of value in array using numpy"""
        idx = (numpy.abs(array - value)).argmin()
        return array[idx]

    # TOD add and store the grid_distances  (closest distance for each point). not only inside / outside

    def getSurfaceInnerPoints_sdf(
        self, boundingBox, spacing, display=True, useFix=False
    ):
        """
        Only compute the inner point. No grid.
        This is independant from the packing. Help build ingredient sphere tree and representation
        """
        print("beforea import")
        from autopack.Environment import Grid

        self.grid = grid = Grid()
        grid.boundingBox = boundingBox
        grid.gridSpacing = spacing  # = self.smallestProteinSize*1.1547  # 2/sqrt(3)????
        helper.progressBar(label="BuildGRid")
        grid.gridVolume, grid.nbGridPoints = grid.computeGridNumberOfPoint(
            boundingBox, spacing
        )
        grid.create3DPointLookup()
        nbPoints = grid.gridVolume
        grid.gridPtId = [0] * nbPoints
        xl, yl, zl = boundingBox[0]
        xr, yr, zr = boundingBox[1]
        # distToClosestSurf is set to self.diag initially
        grid.diag = diag = vlen(vdiff((xr, yr, zr), (xl, yl, zl)))
        grid.distToClosestSurf = [diag] * nbPoints
        diag = grid.diag

        from UTpackages.UTsdf import utsdf

        # can be 16,32,64,128,256,512,1024
        if spacing not in [16, 32, 64, 128, 256, 512, 1024]:
            spacing = self.find_nearest(
                numpy.array([16, 32, 64, 128, 256, 512, 1024]), spacing
            )
        dim = spacing
        dim1 = dim + 1

        size = dim1 * dim1 * dim1
        # can be 16,32,64,128,256,512,1024
        verts = numpy.array(self.vertices, dtype="f")
        tris = numpy.array(self.faces, dtype="int")
        utsdf.setParameters(
            int(dim), 0, 1, [0, 0, 0, 0, 0, 0]
        )  # size, bool isNormalFlip, bool insideZero,bufferArr

        # spacing = length / 64
        sizes = self.getSizeXYZ()
        L = max(sizes)
        spacing = L / dim  # = self.smallestProteinSize*1.1547  # 2/sqrt(3)????
        # helper.progressBar(label="BuildGRid")
        # grid.gridVolume,grid.nbGridPoints = grid.computeGridNumberOfPoint(boundingBox,spacing)
        xl, yl, zl = boundingBox[0]
        xr, yr, zr = boundingBox[1]

        print("ok grid points")
        datap = utsdf.computeSDF(verts, tris)
        # datap = utsdf.computeSDF(verts,tris)
        print("ok computeSDF")
        data = utsdf.createNumArr(datap, size)
        self.grid_distances = data
        nbGridPoints = [dim1, dim1, dim1]
        ijkPtIndice, pointArrayRaw = self.create3DPointLookup(
            nbGridPoints, spacing, dim
        )
        print("ok grid", len(data), size)
        nbPoints = len(pointArrayRaw)
        print("n pts", nbPoints)
        grdPos = pointArrayRaw
        indice = numpy.nonzero(numpy.less(data, 0.0))
        pointinside = numpy.take(grdPos, indice, 0)
        # need to update the surface. need to create a aligned grid
        return pointinside[0], self.vertices

    def getSurfaceInnerPoints_kevin(
        self, boundingBox, spacing, display=True, superFine=False
    ):
        """
        Takes a polyhedron, and builds a grid. In this grid:
            - Projects the polyhedron to the grid.
            - Determines which points are inside/outside the polyhedron
            - Determines point's distance to the polyhedron.
        superFine provides the option doing a super leakproof test when determining
        which points are inside or outside. Instead of raycasting to nearby faces to
        determine inside/outside, setting this setting to true will foce the algorithm
        to raycast to the entire polyhedron. This usually not necessary, because the
        built-in algorithm has no known leakage cases, even in extreme edge cases.
        It is simply there as a safeguard.
        """
        # Start the timer.
        from time import time

        startTime = time()

        gridSpacing = spacing
        radius = gridSpacing

        # Make a copy of faces, vertices, and vnormals.
        faces = self.faces[:]
        vertices = self.vertices[:]
        from cellpack.autopack.Environment import Grid

        # Grid initialization referenced from getSurfaceInnerPointsJordan()
        self.grid = grid = Grid()  # setup=False)
        grid.boundingBox = boundingBox
        grid.gridSpacing = spacing
        grid.gridVolume, grid.nbGridPoints = grid.computeGridNumberOfPoint(
            boundingBox, spacing
        )
        grid.create3DPointLookup()
        points = grid.masterGridPositions
        gridPtsPerEdge = grid.nbGridPoints  # In the form [nx, ny, nz]

        # Pre-allocates a gridPoint object for every single point we have in our grid.
        # is this necessary ?
        gridPoints = []
        i = 0
        for point in points:
            gridPoints.append(gridPoint(i, point, isPolyhedron=False))
            i += 1
        assert len(gridPoints) == len(points)

        # Make a precomputed cube of coordinates and corresponding distances
        distanceCube, distX, distY, distZ = makeMarchingCube(gridSpacing, radius)
        # Flatten and combine these arrays. This is easier to iterate over.
        distanceCubeF, distXF, distYF, distZF = (
            distanceCube.flatten(),
            distX.flatten(),
            distY.flatten(),
            distZ.flatten(),
        )
        zippedNumbers = zip(distanceCubeF, distXF, distYF, distZF)

        NX, NY, NZ = gridPtsPerEdge
        OX, OY, OZ = boundingBox[0]
        spacing1 = (
            1.0 / gridSpacing
        )  # Inverse of the spacing. We compute this here, so we don't have to recompute it repeatedly
        allCoordinates = (
            []
        )  # Tracker for all the fine coordiantes that we have interpolated for the faces of the polyhedron

        # Walk through the faces, projecting each to the grid and marking immediate neighbors so we can test said
        # neighbors for inside/outside later.
        for face in faces:
            # Get the vertex coordinates and convert to numpy arrays
            triCoords = [numpy.array(vertices[i]) for i in face]
            thisFaceFineCoords = list(triCoords)
            allCoordinates.extend(triCoords)
            # Use these u/v vectors to interpolate points that reside on the face
            pos = triCoords[0]
            u = triCoords[1] - pos
            v = triCoords[2] - pos
            # Smetimes the hypotenuse isn't fully represented, so use an additional w vector
            # to interpolate points on the hypotenuse
            w = triCoords[2] - triCoords[1]

            # If either u or v is greater than the grid spacing, then we need to subdivide it
            # We will use ceil: if we have a u of length 16, and grid spacing of 5, then we want
            # a u at 0, 5, 10, 15 which is [0, 1, 2, 3] * gridSpacing.

            # Using the default gridspacing, some faces will produce leakage. Instead, we
            # use a denser gridspacing to interpolate, and then project these points back our original spacing.
            # We'll decrease the gridspacing by 67% (so that it's 33% of the original). This seems be the
            # highest we can push this without leakage on edge cases.
            gridSpacingTempFine = gridSpacing / 3
            # Determine the number of grid spacing-sized points we can fit on each vector.
            # Minimum is one because range(1) gives us [0]
            uSubunits, vSubunits, wSubunits = 1, 1, 1
            if vlen(u) > gridSpacingTempFine:
                uSubunits = math.ceil(vlen(u) / gridSpacingTempFine) + 1
            if vlen(v) > gridSpacingTempFine:
                vSubunits = math.ceil(vlen(v) / gridSpacingTempFine) + 1
            if vlen(w) > gridSpacingTempFine:
                wSubunits = math.ceil(vlen(w) / gridSpacingTempFine) + 1
            # Because we have observed leakage, maybe we want to try trying a denser interpolation, using numpy's linspace?
            # Interpolate face of triangle into a fine mesh.
            for uSub in range(uSubunits):
                percentU = uSub * gridSpacingTempFine / vlen(u)
                percentU = min(
                    percentU, 1.0
                )  # Make sure that we have not stepped outside of our original u vector
                # h represents the height of the hypotenuse at this u. Naturally, we cannot go past the hypotenuse, so this will be
                # our upper bound.
                h = percentU * u + (1 - percentU) * v
                for vSub in range(vSubunits):
                    percentV = vSub * gridSpacingTempFine / vlen(v)
                    percentV = min(
                        percentV, 1.0
                    )  # Make sure that we have not stepped oustide of our original v vector.
                    interpolatedPoint = percentU * u + percentV * v
                    # The original if: statement asks if the distance from the origin to the interpolated point is less than
                    # the distance from the origin to the hypotenuse point, as such:
                    # if vlen(interpolatedPoint) < vlen(h):
                    # Wouldn't it be a better idea to measure distance to the u position instead? This is implemented below.
                    if vlen(interpolatedPoint - percentU * u) < vlen(h - percentU * u):
                        allCoordinates.append(interpolatedPoint + pos)
                        thisFaceFineCoords.append(interpolatedPoint + pos)
                    else:
                        break
            # Interpolate the hypotenuse of the triangle into a fine mesh. Prevents leakage.
            for wSub in range(wSubunits):
                # Apply the same proceudre we did above for u/v, just for w (for hypotenuse interpolation)
                percentW = wSub * gridSpacingTempFine / vlen(w)
                percentW = min(percentW, 1.0)
                interpolatedPoint = percentW * w
                allCoordinates.append(interpolatedPoint + triCoords[1])
                thisFaceFineCoords.append(interpolatedPoint + triCoords[1])
            # Once we have interpolated the face, let's project each fine interpolated point to the grid.
            projectedIndices = set()
            for coord in thisFaceFineCoords:
                # Not sure if we need to flip the coordinates. Let's not flip them for now.
                projectedPointIndex = grid.getPointFrom3D(coord)
                projectedIndices.add(projectedPointIndex)

            # Walk through each grid point that our face spans, gather its closest neighbors, annotate them with
            # minimum distance and closest faces, & flag them for testing inside/outside later.
            for P in list(projectedIndices):
                # Get the point object corresponding to the index, and set its polyhedron attribute to true
                g = gridPoints[P]
                g.representsPolyhedron = True
                # Get the coordinates of the point, and convert them to grid units
                # Again, not sure if RH or LH coordinate system. Let's try RH for now.
                xTemp, yTemp, zTemp = g.globalCoord
                i, j, k = (
                    round((xTemp - OX) * spacing1),
                    round((yTemp - OY) * spacing1),
                    round((zTemp - OZ) * spacing1),
                )
                # Let's step through our distance cube, and assign faces/closest distances to each
                for d, x, y, z in zippedNumbers:
                    # Get the grid indices for the point we're considering, and pass if we're stepping oustide the boundaries
                    newI, newJ, newK = i + x, j + y, k + z
                    if (
                        newI < 0
                        or newI > (NX - 1)
                        or newJ < 0
                        or newJ > (NY - 1)
                        or newK < 0
                        or newK > (NZ - 1)
                    ):
                        continue
                    # Get the point index that this coordinate corresponds to.
                    desiredPointIndex = int(round(newK * NX * NY + newJ * NX + newI))
                    desiredPoint = gridPoints[desiredPointIndex]
                    if desiredPoint.representsPolyhedron:
                        continue
                    # Add the current face to the its list of closest faces
                    if face not in desiredPoint.closeFaces:
                        desiredPoint.closeFaces.append(face)
                    # Add the distance to the point's list of distances, and overwrite minimum distance if appropriate
                    desiredPoint.allDistances.append((v, d))
                    if d < desiredPoint.minDistance:
                        desiredPoint.minDistance = d
                        # Later down the road, we want to test as few points as possible for inside/outside. Therefore,
                        # we will only test points that are
                        # if abs(x) <= 1 and abs(y) <= 1 and abs(z) <= 1:
                        #     pointsToTestInsideOutside.add(desiredPointIndex)
        timeFinishProjection = time()
        print(
            "Projecting polyhedron to grid took "
            + str(timeFinishProjection - startTime)
            + " seconds."
        )

        # Let's start flood filling in inside outside. Here's the general algorithm:
        # Walk through all the points in our grid. Once we encounter a point that has closest faces,
        # then we know we need to test it for inside/outside. Once we test that for inside/outside, we
        # fill in all previous points with that same inside outisde property. To account for the possible
        # situation that there is a surface that is only partially bound by the bbox, then we need to
        # reset the insideOutsideTracker every time we have a change in more than 1 of the 3 coordinates
        # because that indicates we're starting a new row/column of points.

        isOutsideTracker = None
        # This tracks the points that we've iterated over which we do not know if inside/outside.
        # Resets every time we find an inside/outside.
        emptyPointIndicies = []
        mismatchCounter = 0
        for g in gridPoints:
            # Check if we've started a new line. If so, then we reset everything.
            # This test should precede all other test, because we don't want old knowldge
            # to carry over to the new line, since we don't know if the polygon is only partially encapsulated by the bounding box.
            if g.index > 0:  # We can't check the first element, so we can skip it.
                coordDiff = g.globalCoord - gridPoints[g.index - 1].globalCoord
                coordDiffNonzero = [x != 0 for x in coordDiff]
                if sum(coordDiffNonzero) > 1:
                    # assert len(emptyPointIndicies) == 0 # When starting a new line, we shouldn't have any unknowns from the previous line
                    isOutsideTracker = None
                    emptyPointIndicies = []

            # There's no point testing inside/outside for points that are on the surface.
            if g.representsPolyhedron:
                g.isOutside = None
                continue

            if len(g.closeFaces) == 0:
                # If it's not close to any faces, and we don't know if this row is inside/outside, then
                # we have to wait till later to figure it out
                if isOutsideTracker is None:
                    emptyPointIndicies.append(g.index)
                # However, if we do know , we can just use the previous one to fill
                else:
                    g.isOutside = isOutsideTracker
                    # If there are close faces attached to it, then we need to test it for inside/outside.
            else:
                # Find centroid of all the vertices of all the close faces. This will be our endpoint
                # when casting a ray for collision testing.
                uniquePoints = []
                # This takes just the first face and projects to the center of it.
                # [uniquePoints.append(x) for x in g.closeFaces[0] if x not in uniquePoints]
                [
                    uniquePoints.append(x)
                    for x in g.closeFaces[g.closestFaceIndex]
                    if x not in uniquePoints
                ]
                uniquePointsCoords = vertices[uniquePoints]
                endPoint = findPointsCenter(uniquePointsCoords)
                g.testedEndpoint = endPoint

                # Draw a ray to that point, and see if we hit a backface or not
                numHits, thisBackFace = f_ray_intersect_polyhedron(
                    g.globalCoord, endPoint, g.closeFaces, vertices, False
                )

                # We can check the other face as well if we want to be super precise. If they dont' agree, we then check against the entire polyhedron.
                # We have not found any cases in which this is necessary, but it is included just in case.
                if superFine:
                    if len(g.closeFaces) > 1:
                        uniquePoints2 = []
                        [
                            uniquePoints2.append(x)
                            for x in g.closeFaces[1]
                            if x not in uniquePoints2
                        ]
                        uniquePointsCoords2 = vertices[uniquePoints2]
                        endPoint2 = findPointsCenter(uniquePointsCoords2)
                        numHits2, thisBackFace2 = f_ray_intersect_polyhedron(
                            g.globalCoord, endPoint2, g.closeFaces, vertices, False
                        )
                    if len(g.closeFaces) == 1 or thisBackFace != thisBackFace2:
                        mismatchCounter += 1
                        numHits, thisBackFace = f_ray_intersect_polyhedron(
                            g.globalCoord,
                            numpy.array([0.0, 0.0, 0.0]),
                            faces,
                            vertices,
                            False,
                        )

                # Fill in inside outside attribute for this point, as pRayStartPos, pRayEndPos, faces, vertices, pTruncateToSegmentll as for any points before it
                g.isOutside = not thisBackFace
                isOutsideTracker = not thisBackFace
                for i in emptyPointIndicies:
                    gridPoints[i].isOutside = isOutsideTracker
                # Because we have filled in all the unknowns, we can reset that counter.
                emptyPointIndicies = []

        # Final pass through for sanity checks.
        for g in gridPoints:
            if g.representsPolyhedron:
                assert g.isOutside is None
            else:
                if g.isOutside is None:
                    g.isOutside = True
        print(
            "Flood filling grid inside/outside took "
            + str(time() - timeFinishProjection)
            + " seconds."
        )
        insidePoints = [g.globalCoord for g in gridPoints if not g.isOutside]
        # outsidePoints = [g.index for g in gridPoints if g.isOutside == True]
        surfacePoints = [g.globalCoord for g in gridPoints if g.representsPolyhedron]
        # distance ?
        if superFine:
            print(
                "Superfine was on and it identified "
                + str(mismatchCounter)
                + " mismatches."
            )
        print(
            "Grid construction took "
            + str(time() - startTime)
            + " seconds for "
            + str(len(faces))
            + " faces and "
            + str(len(gridPoints))
            + " points."
        )
        # what are the grid distance opinmt ?self.grid_distances
        return insidePoints, surfacePoints

<<<<<<< HEAD
    def getSurfaceInnerPoints_jordan(
        self, boundingBox, spacing, display=True, useFix=False, ray=1
    ):
        """
        Only computes the inner point. No grid.
        This is independant from the packing. Help build ingredient sphere tree and representation.
        - Compute surface points
        - Uses Jordan raycasting to determine inside/outside (defaults to 1 iteration, can use 3 iterations)
        """
        helper = autopack.helper
        #        from autopack.Environment import Grid
        if self.grid_type == "halton":
            from cellpack.autopack.BaseGrid import HaltonGrid as Grid
        else:
            from cellpack.autopack.BaseGrid import BaseGrid as Grid

            # Initiate a default grid object and set its properties based on inputs and other calculations
        self.grid = grid = Grid(setup=False)
        grid.boundingBox = boundingBox
        grid.gridSpacing = spacing  # = self.smallestProteinSize*1.1547  # 2/sqrt(3)????
        helper.progressBar(label="BuildGRid")
        grid.gridVolume, grid.nbGridPoints = grid.computeGridNumberOfPoint(
            boundingBox, spacing
        )
        grid.create3DPointLookup()
        nbPoints = (
            grid.gridVolume
        )  # grid.gridVolume is equal to the total number of points.
        grid.gridPtId = [0] * nbPoints  # Creates a list of 0's, with length nbPoints
        xl, yl, zl = boundingBox[0]  # lower left bounding box corner
        xr, yr, zr = boundingBox[1]  # upper right bounding box corner
        # distToClosestSurf is set to self.diag initially
        grid.diag = diag = vlen(vdiff((xr, yr, zr), (xl, yl, zl)))
        grid.distToClosestSurf = (
            numpy.ones(nbPoints) * diag
        )  # Creates distToClosestSurf, a list where every element is the grid diagonal
        distances = grid.distToClosestSurf
        diag = grid.diag

        # otherwise, regard vertices as surface points.
        self.ogsurfacePoints = self.vertices[
            :
        ]  # Makes a copy of the vertices and vnormals lists
        self.ogsurfacePointsNormals = self.vnormals[
            :
        ]  # helper.FixNormals(self.vertices,self.faces,self.vnormals,fn=self.fnormals)
        #        mat = helper.getTransformation(self.ref_obj)
        surfacePoints = srfPts = self.ogsurfacePoints
        self.OGsrfPtsBht = bht = spatial.cKDTree(tuple(srfPts), leafsize=10)

        insidePoints = []
        grdPos = grid.masterGridPositions
        closest = bht.query(tuple(grdPos))

        self.closestId = closest[1]
        new_distances = closest[0]
        mask = distances[: len(grdPos)] > new_distances
        nindices = numpy.nonzero(mask)
        distances[nindices] = new_distances[nindices]
        self.grid_distances = distances
        # returnNullIfFail = 0
        t1 = time()
        # center = helper.getTranslation( self.ref_obj )
        helper.resetProgressBar()
        # Walks through every point, determine inside/outside
        for ptInd in range(len(grdPos)):  # len(grdPos)):
            inside = False  # inside defaults to False (meaning outside), unless evidence is found otherwise.
            # t2=time()
            coord = [
                grdPos.item((ptInd, 0)),
                grdPos.item((ptInd, 1)),
                grdPos.item((ptInd, 2)),
            ]  # grdPos[ptInd]
            insideBB = self.checkPointInsideBB(coord, dist=new_distances.item(ptInd))
            if insideBB:
                r = self.checkPointInside_rapid(coord, diag, ray=ray)
                if r:  # odd inside
                    # idarray[ptInd] = -number
                    insidePoints.append(
                        grdPos[ptInd]
                    )  # Append the index to the list of inside indices.
            p = (ptInd / float(len(grdPos))) * 100.0
            if (ptInd % 100) == 0:
                helper.progressBar(
                    progress=int(p),
                    label=str(ptInd)
                    + "/"
                    + str(len(grdPos))
                    + " inside "
                    + str(inside),
                )
        print("total time", time() - t1)
        return insidePoints, surfacePoints

=======
>>>>>>> 0551a931
    def getSurfaceInnerPoints_sdf_interpolate(
        self, boundingBox, spacing, display=True, useFix=False
    ):
        """
        Only compute the inner point. No grid.
        This is independant from the packing. Help build ingredient sphere tree and representation
        """
        from autopack.Environment import Grid

        self.grid = grid = Grid()
        grid.boundingBox = boundingBox
        grid.gridSpacing = spacing  # = self.smallestProteinSize*1.1547  # 2/sqrt(3)????
        helper.progressBar(label="BuildGRid")
        grid.gridVolume, grid.nbGridPoints = grid.computeGridNumberOfPoint(
            boundingBox, spacing
        )
        grid.create3DPointLookup()
        nbPoints = grid.gridVolume
        grid.gridPtId = [0] * nbPoints
        xl, yl, zl = boundingBox[0]
        xr, yr, zr = boundingBox[1]
        # distToClosestSurf is set to self.diag initially
        grid.diag = diag = vlen(vdiff((xr, yr, zr), (xl, yl, zl)))
        grid.distToClosestSurf = [diag] * nbPoints
        diag = grid.diag
        dim = 16
        dim1 = dim + 1
        size = dim1 * dim1 * dim1
        from UTpackages.UTsdf import utsdf

        verts = numpy.array(self.vertices, dtype="f")
        tris = numpy.array(self.faces, dtype="int")
        utsdf.setParameters(
            dim, 0, 1, [0, 0, 0, 0, 0, 0]
        )  # size, bool isNormalFlip, bool insideZero,bufferArr
        print("ok grid points")
        # datap = utsdf.computeSDF(N.ascontiguousarray(verts, dtype=N.float32),N.ascontiguousarray(tris, dtype=N.int32))
        datap = utsdf.computeSDF(verts, tris)  # noncontiguous?
        print("ok computeSDF ", len(verts), len(tris))
        data = utsdf.createNumArr(datap, size)
        volarr = data[:]
        volarr.shape = (dim1, dim1, dim1)
        volarr = numpy.ascontiguousarray(numpy.transpose(volarr), "f")

        # get grid points distances to compartment surface
        from Volume.Operators.trilinterp import trilinterp

        sizex = self.getSizeXYZ()
        invstep = (
            1.0 / (sizex[0] / dim),
            1.0 / (sizex[0] / dim),
            1.0 / (sizex[0] / dim),
        )
        origin = self.bb[0]
        distFromSurf = trilinterp(grid.masterGridPositions, volarr, invstep, origin)
        # update histoVol.distToClosestSurf
        distance = grid.distToClosestSurf
        for i, d in enumerate(distFromSurf):
            if distance[i] > d:
                distance[i] = d
        self.grid_distances = distance
        #        idarray = histoVol.gridPtId
        indice = numpy.nonzero(numpy.less(distance, 0.0))
        pointinside = numpy.take(grid.masterGridPositions, indice, 0)
        # need to update the surface. need to create a aligned grid
        return pointinside[0], self.vertices

    def getSurfaceInnerPoints(self, boundingBox, spacing, display=True, useFix=False):
        """
        Only compute the inner point. No grid.
        This is independant from the packing. Help build ingredient sphere tree and representation
        """
        from autopack.Environment import Grid

        self.grid = grid = Grid()
        grid.boundingBox = boundingBox
        grid.gridSpacing = spacing  # = self.smallestProteinSize*1.1547  # 2/sqrt(3)????
        helper.progressBar(label="BuildGRid")
        grid.gridVolume, grid.nbGridPoints = grid.computeGridNumberOfPoint(
            boundingBox, spacing
        )
        grid.create3DPointLookup()
        nbPoints = grid.gridVolume
        grid.gridPtId = [0] * nbPoints
        xl, yl, zl = boundingBox[0]
        xr, yr, zr = boundingBox[1]
        # distToClosestSurf is set to self.diag initially
        grid.diag = diag = vlen(vdiff((xr, yr, zr), (xl, yl, zl)))
        grid.distToClosestSurf = [diag] * nbPoints
        distances = grid.distToClosestSurf
        idarray = grid.gridPtId
        diag = grid.diag

        self.ogsurfacePoints = self.vertices[:]
        self.ogsurfacePointsNormals = self.vnormals[
            :
        ]  # helper.FixNormals(self.vertices,self.faces,self.vnormals,fn=self.fnormals)
        mat = helper.getTransformation(self.ref_obj)
        # c4dmat = poly.GetMg()
        # mat,imat = self.c4dMat2numpy(c4dmat)
        self.normals = helper.FixNormals(
            self.vertices, self.faces, self.vnormals, fn=self.fnormals
        )
        self.ogsurfacePointsNormals = helper.ApplyMatrix(
            numpy.array(self.normals), helper.ToMat(mat)
        )
        #        faces = self.faces[:]
        #        self.createSurfacePoints(maxl=grid.gridSpacing/2.0)
        surfacePoints = srfPts = self.ogsurfacePoints
        self.OGsrfPtsBht = bht = spatial.cKDTree(tuple(srfPts), leafsize=10)

        res = numpy.zeros(len(srfPts), "f")
        dist2 = numpy.zeros(len(srfPts), "f")

        number = self.number
        ogNormals = numpy.array(self.ogsurfacePointsNormals)
        insidePoints = []

        # find closest off grid surface point for each grid point
        # FIXME sould be diag of compartment BB inside fillBB
        grdPos = grid.masterGridPositions
        returnNullIfFail = 0
        closest = bht.closestPointsArray(
            tuple(grdPos), diag, returnNullIfFail
        )  # diag is  cutoff ? meanin max distance ?

        self.closestId = closest
        t1 = time()
        helper.resetProgressBar()

        if display:
            sph = helper.Sphere("gPts", res=10, radius=20.0)[0]
            sph2 = helper.Sphere("sPts", res=10, radius=20.0)[0]
            cylN = helper.oneCylinder(
                "normal", [0.0, 0.0, 0.0], [1.0, 1.0, 1.0], radius=20.0
            )
            helper.oneCylinder("V", [0.0, 0.0, 0.0], [1.0, 1.0, 1.0], radius=20.0)
            helper.changeObjColorMat(sph2, (0.0, 0.0, 1.0))
        for ptInd in range(len(grdPos)):  # len(grdPos)):
            # find closest OGsurfacepoint
            if display:
                helper.changeObjColorMat(sph, (1.0, 1.0, 1.0))
                helper.changeObjColorMat(cylN, (1.0, 0.0, 0.0))
            inside = False
            gx, gy, gz = grdPos[ptInd]
            sptInd = closest[ptInd]  # this is a vertices
            if display:
                helper.setTranslation(sph, grdPos[ptInd])
                helper.setTranslation(sph2, srfPts[sptInd])
            #            helper.update()
            if closest[ptInd] == -1:
                print("ouhoua, closest OGsurfacePoint = -1")
                # pdb.set_trace()
                return
            if sptInd < len(srfPts):
                sx, sy, sz = srfPts[sptInd]
                d = math.sqrt(
                    (gx - sx) * (gx - sx)
                    + (gy - sy) * (gy - sy)
                    + (gz - sz) * (gz - sz)
                )
            else:
                #                try :
                n = bht.closePointsDist2(
                    tuple(grdPos[ptInd]), diag, res, dist2
                )  # wthis is not working
                d = min(dist2[0:n])
                sptInd = res[tuple(dist2).index(d)]
                sx, sy, sz = srfPts[sptInd]
            if distances[ptInd] > d:
                distances[ptInd] = d

            if self.fnormals is not None and useFix:
                # too slow
                facesN = self.getFacesNfromV(sptInd, ext=1)
                # now lets get all fnormals and averge them
                n = nx, ny, nz = numpy.average(numpy.array(facesN), 0)
            #            print (faces)

            # check if ptInd in inside
            else:
                n = nx, ny, nz = numpy.array(ogNormals[sptInd])
            #            vRayCollidePos = iRT.f_ray_intersect_polyhedron(numpy.array(grdPos[ptInd]), numpy.array(srfPts[sptInd]), self.ref_obj, 0,point = ptInd);
            #            if (vRayCollidePos %  2):
            #                print ("inside")
            #                inside = True
            #                idarray[ptInd] = -number
            #                insidePoints.append(grdPos[ptInd])
            #            vnpos = numpy.array(npost[sptInd])
            facesN = self.getVNfromF(sptInd)
            d1 = helper.measure_distance(
                numpy.array(grdPos[ptInd]), numpy.array(srfPts[sptInd]) + (n * 0.00001)
            )
            d2 = helper.measure_distance(
                numpy.array(grdPos[ptInd]), numpy.array(srfPts[sptInd])
            )
            print(
                "gridpont distance from surf normal %0.10f from surf  %0.10f closer to snormal %s"
                % (d1, d2, str(d1 < d2))
            )
            #             check on what side of the surface point the grid point is
            vptos = numpy.array(srfPts[sptInd]) - numpy.array(grdPos[ptInd])
            if display:
                #                helper.updateOneCylinder("normal",[0.,0.,0.],(n*spacing),radius=1.0)#srfPts[sptInd],numpy.array(srfPts[sptInd])+(n*spacing*10.0),radius=10.0)
                #                helper.updateOneCylinder("V",[0.,0,0.],vptos,radius=1.0)#srfPts[sptInd],numpy.array(srfPts[sptInd])+(v*spacing*10.0),radius=10.0)
                helper.updateOneCylinder(
                    "normal",
                    srfPts[sptInd],
                    numpy.array(srfPts[sptInd]) + (n * spacing * 10.0),
                    radius=10.0,
                )
                helper.updateOneCylinder(
                    "V",
                    srfPts[sptInd],
                    numpy.array(srfPts[sptInd]) + (vptos * spacing * 10.0),
                    radius=10.0,
                )
                helper.update()
            dots = []
            vptos = helper.normalize(vptos)
            for fn in facesN:
                dot = numpy.dot(vptos, fn)
                dots.append(dot)
                if display:
                    helper.updateOneCylinder(
                        "normal",
                        srfPts[sptInd],
                        numpy.array(srfPts[sptInd]) + (fn * spacing * 10.0),
                        radius=10.0,
                    )
                    helper.update()
            gr = numpy.greater(dots, 0.0)
            #            print dots
            #            print gr
            include = True
            if True in gr and False in gr:
                include = False
            dot = numpy.dot(vptos, n)  # project vptos on n -1 0 1
            vx, vy, vz = (gx - sx, gy - sy, gz - sz)
            dot2 = vx * nx + vy * ny + vz * nz
            a = helper.angle_between_vectors(vptos, n)
            if (
                dot > 0 and a < math.pi / 2.0 and include
            ):  # and d1 > d2 :#and dot < (-1.*10E-5): # inside ?
                print("INSIDE", dot, dot2, a, math.degrees(a))

                # and the point is actually inside the mesh bounding box
                inside = True
                # this is not working for a plane, or any unclosed compartment...
                if inside:
                    idarray[ptInd] = -number
                    insidePoints.append(grdPos[ptInd])
                if display:
                    helper.changeObjColorMat(sph, (1.0, 0.0, 0.0))
                    helper.update()
                    res = helper.drawQuestion(
                        title="Inside?",
                        question="%0.2f %0.2f %0.2f %0.2f %s"
                        % (d1, d2, a, math.degrees(a), str(inside)),
                    )
                    if not res:
                        return insidePoints, surfacePoints
                    #                sleep(5.0)

            p = (ptInd / float(len(grdPos))) * 100.0
            helper.progressBar(
                progress=int(p),
                label=str(ptInd) + "/" + str(len(grdPos)) + " inside " + str(inside),
            )

        print("total time", time() - t1)
        self.grid_distances = distances
        return insidePoints, surfacePoints

    def getSurfaceInnerPointsPandaRay(
        self, boundingBox, spacing, display=True, useFix=False
    ):
        """
        Only compute the inner point. No grid.
        This is independant from the packing. Help build ingredient sphere tree and representation
        """
        # should use the ray and see if it gave better reslt
        from autopack.pandautil import PandaUtil

        pud = PandaUtil()
        from autopack.Environment import Grid

        self.grid = grid = Grid()
        grid.boundingBox = boundingBox
        grid.gridSpacing = spacing  # = self.smallestProteinSize*1.1547  # 2/sqrt(3)????
        helper.progressBar(label="BuildGRid")
        grid.gridVolume, grid.nbGridPoints = grid.computeGridNumberOfPoint(
            boundingBox, spacing
        )
        grid.create3DPointLookup()
        nbPoints = grid.gridVolume
        grid.gridPtId = [0] * nbPoints
        xl, yl, zl = boundingBox[0]
        xr, yr, zr = boundingBox[1]
        # distToClosestSurf is set to self.diag initially
        #        grid.diag = diag = vlen( vdiff((xr,yr,zr), (xl,yl,zl) ) )
        #        grid.distToClosestSurf = [diag]*nbPoints
        #        distances = grid.distToClosestSurf
        #        idarray = grid.gridPtId
        #        diag = grid.diag
        grdPos = grid.masterGridPositions
        insidePoints = []
        surfacePoints = self.vertices
        pud.addMeshRB(self.vertices, self.faces)
        # then sed ray from pointgrid to closest surface oint and see if collide ?
        # distance ? dot ? angle
        grid.diag = diag = vlen(vdiff((xr, yr, zr), (xl, yl, zl)))
        grid.distToClosestSurf = [diag] * nbPoints
        idarray = grid.gridPtId
        diag = grid.diag

        self.ogsurfacePoints = self.vertices[:]
        self.ogsurfacePointsNormals = helper.FixNormals(
            self.vertices, self.faces, self.vnormals, fn=self.fnormals
        )
        #        faces = self.faces[:]
        #        self.createSurfacePoints(maxl=grid.gridSpacing)
        surfacePoints = srfPts = self.ogsurfacePoints
        self.OGsrfPtsBht = bht = spatial.cKDTree(tuple(srfPts), leafsize=10)

        res = numpy.zeros(len(srfPts), "f")

        number = self.number
        ogNormals = numpy.array(self.ogsurfacePointsNormals)
        insidePoints = []

        # find closest off grid surface point for each grid point
        # FIXME sould be diag of compartment BB inside fillBB
        grdPos = grid.masterGridPositions
        returnNullIfFail = 0
        closest = bht.closestPointsArray(
            tuple(grdPos), diag, returnNullIfFail
        )  # diag is  cutoff ? meanin max distance ?

        self.closestId = closest
        helper.resetProgressBar()
        #        helper.progressBar(label="checking point %d" % point)
        #       what abou intractive display ?
        if display:
            sph = helper.Sphere("gPts", res=10, radius=20.0)[0]
            sph2 = helper.Sphere("sPts", res=10, radius=20.0)[0]
            sph3 = helper.Sphere("hitPos", res=10, radius=20.0)[0]
            helper.oneCylinder("normal", [0.0, 0.0, 0.0], [1.0, 1.0, 1.0], radius=20.0)
            helper.oneCylinder("V", [0.0, 0.0, 0.0], [1.0, 1.0, 1.0], radius=20.0)
            helper.changeObjColorMat(sph2, (0.0, 0.0, 1.0))
        for ptInd in range(len(grdPos)):  # len(grdPos)):
            inside = False
            sptInd = closest[ptInd]
            v = -numpy.array(grdPos[ptInd]) + numpy.array(srfPts[closest[ptInd]])
            an = nx, ny, nz = numpy.array(ogNormals[sptInd])
            #            start = Point3(grdPos[i][0],grdPos[i][1],grdPos[i][2])
            if display:
                helper.setTranslation(sph, grdPos[ptInd])
                helper.setTranslation(sph2, srfPts[closest[ptInd]])
                helper.update()
            #            end = Point3(srfPts[closest[i]][0]*diag,srfPts[closest[i]][1]*diag,srfPts[closest[i]][2]*diag)
            # raycats and see what it it on the mesh
            # or result = world.sweepTestClosest(shape, tsFrom, tsTo, penetration)
            res = pud.rayCast(
                grdPos[ptInd], (numpy.array(grdPos[ptInd]) + v) * 99999, closest=True
            )  # world.rayTestAll(start, end)
            # can we get the number of hit?
            if res.hasHit():
                h = res
                #                hit=res.getHits()
                #                for h in hit :
                #                if len(hit):
                #                h = hit[0]
                n = numpy.array(h.getHitNormal())
                a = helper.angle_between_vectors(v, n)
                dot = numpy.dot(v, n)
                dot2 = numpy.dot(an, v)
                a2 = helper.angle_between_vectors(-v, an)
                print("hit with ", a, math.degrees(a), a2, math.degrees(a2), dot, dot2)
                if display:
                    helper.setTranslation(sph3, numpy.array(h.getHitPos()))
                    helper.updateOneCylinder(
                        "normal",
                        srfPts[sptInd],
                        numpy.array(srfPts[sptInd]) + (n * spacing * 10.0),
                        radius=10.0,
                    )
                    helper.updateOneCylinder(
                        "V",
                        grdPos[ptInd],
                        numpy.array(grdPos[ptInd]) + (v),
                        radius=10.0,
                    )
                    helper.update()
                #                    if dot < 0 :#and dot < (-1.*10E-5): # inside ?
                if (
                    dot < 0.0 and dot2 < 0.0
                ):  # a2 < (math.pi/2.)+0.1 and a > (math.pi/2.):# and a < (math.pi/2.) :#and a > (math.pi+(math.pi/2.)):
                    print("INSIDE", dot, a, math.degrees(a))
                    inside = True
                    if inside:
                        idarray[ptInd] = -number
                        insidePoints.append(grdPos[ptInd])
                    if display:
                        helper.changeObjColorMat(sph, (1.0, 0.0, 0.0))
                        helper.update()
                        res = helper.drawQuestion(
                            title="Inside?",
                            question="%0.2f %0.2f %0.2f %0.2f %s"
                            % (dot, dot2, a, math.degrees(a), str(inside)),
                        )
                        if not res:
                            return insidePoints, surfacePoints
            p = (ptInd / float(len(grdPos))) * 100.0
            helper.progressBar(
                progress=int(p),
                label=str(ptInd) + "/" + str(len(grdPos)) + " inside " + str(inside),
            )

        return insidePoints, surfacePoints

    def getSurfaceInnerPointsPanda(
        self, boundingBox, spacing, display=True, useFix=False
    ):
        """
        Only compute the inner point. No grid.
        This is independant from the packing. Help build ingredient sphere tree and representation
        """
        # work for small object
        from autopack.pandautil import PandaUtil

        pud = PandaUtil()
        from autopack.Environment import Grid

        self.grid = grid = Grid()
        grid.boundingBox = boundingBox
        grid.gridSpacing = spacing  # = self.smallestProteinSize*1.1547  # 2/sqrt(3)????
        t = time()
        helper.progressBar(label="BuildGRid")
        grid.gridVolume, grid.nbGridPoints = grid.computeGridNumberOfPoint(
            boundingBox, spacing
        )
        grid.create3DPointLookup()
        nbPoints = grid.gridVolume
        grid.gridPtId = [0] * nbPoints
        xl, yl, zl = boundingBox[0]
        xr, yr, zr = boundingBox[1]
        # distToClosestSurf is set to self.diag initially
        #        grid.diag = diag = vlen( vdiff((xr,yr,zr), (xl,yl,zl) ) )
        #        grid.distToClosestSurf = [diag]*nbPoints
        #        distances = grid.distToClosestSurf
        #        idarray = grid.gridPtId
        #        diag = grid.diag
        grdPos = grid.masterGridPositions
        insidePoints = []
        surfacePoints = self.vertices
        NPT = len(grdPos)
        rads = [spacing] * NPT
        helper.progressBar(label="BuildWorldAndNode")
        t = time()

        def addSphere(r, pos, i):
            node = pud.addSingleSphereRB(r, name=str(i))
            node.setPos(pos[0], pos[1], pos[2])
            helper.progressBar(
                progress=int((i / float(NPT)) * 100.0), label=str(i) + "/" + str(NPT)
            )
            return node

        [addSphere(rads[i], grdPos[i], i) for i in range(NPT)]
        #        node = pud.addMultiSphereRB(rads,grdPos)
        helper.progressBar(
            label="OK SPHERE %0.2f" % (time() - t)
        )  # ("time sphere ",time()-t)
        t = time()
        # add the mesh
        meshnode = pud.addMeshRB(self.vertices, self.faces)
        helper.progressBar(label="OK MESH %0.2f" % (time() - t))  #
        # computeCollisionTest
        t = time()
        iPtList = []
        meshcontacts = pud.world.contactTest(meshnode.node())
        meshcontacts.getNumContacts()
        for ct in meshcontacts.getContacts():
            i = eval(ct.getNode0().getName())
            if i not in iPtList:
                insidePoints.append(grdPos[i])
                iPtList.append(i)
        print("N", len(insidePoints), NPT)
        print("time contact", time() - t)
        return insidePoints, surfacePoints

    def printFillInfo(self):
        """print some info about the compartment and its recipe"""
        print("compartment %d" % self.number)
        r = self.surfaceRecipe
        if r is not None:
            print("    surface recipe:")
            r.printFillInfo("        ")

        r = self.innerRecipe
        if r is not None:
            print("    interior recipe:")
            r.printFillInfo("        ")<|MERGE_RESOLUTION|>--- conflicted
+++ resolved
@@ -1073,49 +1073,6 @@
         self.ogsurfacePoints = points
         self.ogsurfacePointsNormals = normals
 
-<<<<<<< HEAD
-    def checkPointInside_rapid(self, point, diag, ray=1):
-        # we want to be sure to cover the organelle
-        if diag < self.diag:
-            diag = self.diag
-        inside = False
-        v1 = numpy.array(point)
-        self.getCenter()
-        count1 = self.one_rapid_ray(v1, v1 + numpy.array([0.0, 0.0, 1.1]), diag)
-        r = (count1 % 2) == 1  # inside ?
-        # we need 2 out of 3 ?
-        if ray == 3:
-            count2 = self.one_rapid_ray(v1, numpy.array(self.center), diag)
-            if (count2 % 2) == 1 and r:
-                return True
-            count3 = self.one_rapid_ray(v1, v1 + numpy.array([0.0, 1.1, 0.0]), diag)
-            if (count3 % 2) == 1 and r:
-                return True
-            return False
-        #            c = count1+count2+count3
-        #            if c == 3 : #1 1 1
-        #                r = True
-        #            elif c == 4 : # 1 2 1
-        #                r = True
-        #            elif c == 5 : #2 2 1 or 3 1 1 or 3 2 0
-        #                r = False
-        #            elif c == 6 : # 2 2 2 or 3 3 0 or ...
-        #                r = False
-        #            if r < 5 :
-        #                r = True
-        #            else :
-        #                r = False
-        #            if r :
-        #               if (count2 % 2) == 1 and (count3 % 2) == 1 :
-        #                   r=True
-        #               else :
-        #                   r=False
-        if r:  # odd inside
-            inside = True
-        return inside
-
-=======
->>>>>>> 0551a931
     def checkPointInside(self, point, diag, ray=1):
         inside = False
         insideBB = self.checkPointInsideBB(point)  # cutoff?
@@ -3701,103 +3658,6 @@
         # what are the grid distance opinmt ?self.grid_distances
         return insidePoints, surfacePoints
 
-<<<<<<< HEAD
-    def getSurfaceInnerPoints_jordan(
-        self, boundingBox, spacing, display=True, useFix=False, ray=1
-    ):
-        """
-        Only computes the inner point. No grid.
-        This is independant from the packing. Help build ingredient sphere tree and representation.
-        - Compute surface points
-        - Uses Jordan raycasting to determine inside/outside (defaults to 1 iteration, can use 3 iterations)
-        """
-        helper = autopack.helper
-        #        from autopack.Environment import Grid
-        if self.grid_type == "halton":
-            from cellpack.autopack.BaseGrid import HaltonGrid as Grid
-        else:
-            from cellpack.autopack.BaseGrid import BaseGrid as Grid
-
-            # Initiate a default grid object and set its properties based on inputs and other calculations
-        self.grid = grid = Grid(setup=False)
-        grid.boundingBox = boundingBox
-        grid.gridSpacing = spacing  # = self.smallestProteinSize*1.1547  # 2/sqrt(3)????
-        helper.progressBar(label="BuildGRid")
-        grid.gridVolume, grid.nbGridPoints = grid.computeGridNumberOfPoint(
-            boundingBox, spacing
-        )
-        grid.create3DPointLookup()
-        nbPoints = (
-            grid.gridVolume
-        )  # grid.gridVolume is equal to the total number of points.
-        grid.gridPtId = [0] * nbPoints  # Creates a list of 0's, with length nbPoints
-        xl, yl, zl = boundingBox[0]  # lower left bounding box corner
-        xr, yr, zr = boundingBox[1]  # upper right bounding box corner
-        # distToClosestSurf is set to self.diag initially
-        grid.diag = diag = vlen(vdiff((xr, yr, zr), (xl, yl, zl)))
-        grid.distToClosestSurf = (
-            numpy.ones(nbPoints) * diag
-        )  # Creates distToClosestSurf, a list where every element is the grid diagonal
-        distances = grid.distToClosestSurf
-        diag = grid.diag
-
-        # otherwise, regard vertices as surface points.
-        self.ogsurfacePoints = self.vertices[
-            :
-        ]  # Makes a copy of the vertices and vnormals lists
-        self.ogsurfacePointsNormals = self.vnormals[
-            :
-        ]  # helper.FixNormals(self.vertices,self.faces,self.vnormals,fn=self.fnormals)
-        #        mat = helper.getTransformation(self.ref_obj)
-        surfacePoints = srfPts = self.ogsurfacePoints
-        self.OGsrfPtsBht = bht = spatial.cKDTree(tuple(srfPts), leafsize=10)
-
-        insidePoints = []
-        grdPos = grid.masterGridPositions
-        closest = bht.query(tuple(grdPos))
-
-        self.closestId = closest[1]
-        new_distances = closest[0]
-        mask = distances[: len(grdPos)] > new_distances
-        nindices = numpy.nonzero(mask)
-        distances[nindices] = new_distances[nindices]
-        self.grid_distances = distances
-        # returnNullIfFail = 0
-        t1 = time()
-        # center = helper.getTranslation( self.ref_obj )
-        helper.resetProgressBar()
-        # Walks through every point, determine inside/outside
-        for ptInd in range(len(grdPos)):  # len(grdPos)):
-            inside = False  # inside defaults to False (meaning outside), unless evidence is found otherwise.
-            # t2=time()
-            coord = [
-                grdPos.item((ptInd, 0)),
-                grdPos.item((ptInd, 1)),
-                grdPos.item((ptInd, 2)),
-            ]  # grdPos[ptInd]
-            insideBB = self.checkPointInsideBB(coord, dist=new_distances.item(ptInd))
-            if insideBB:
-                r = self.checkPointInside_rapid(coord, diag, ray=ray)
-                if r:  # odd inside
-                    # idarray[ptInd] = -number
-                    insidePoints.append(
-                        grdPos[ptInd]
-                    )  # Append the index to the list of inside indices.
-            p = (ptInd / float(len(grdPos))) * 100.0
-            if (ptInd % 100) == 0:
-                helper.progressBar(
-                    progress=int(p),
-                    label=str(ptInd)
-                    + "/"
-                    + str(len(grdPos))
-                    + " inside "
-                    + str(inside),
-                )
-        print("total time", time() - t1)
-        return insidePoints, surfacePoints
-
-=======
->>>>>>> 0551a931
     def getSurfaceInnerPoints_sdf_interpolate(
         self, boundingBox, spacing, display=True, useFix=False
     ):
