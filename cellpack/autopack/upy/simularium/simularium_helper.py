--- conflicted
+++ resolved
@@ -434,10 +434,7 @@
         objects,
         grid_point_positions=None,
         grid_point_compartment_ids=None,
-<<<<<<< HEAD
-=======
         show_sphere_trees=False,
->>>>>>> 7b672518
     ):
         self.time = 0
         for position, rotation, ingredient, ptInd in objects:
@@ -457,49 +454,19 @@
                     name=ingr_name, display_type=display_type, url=url, color=matplotlib.colors.to_hex(np.array(ingredient.color) / 255)
                 )
             radius = ingredient.encapsulatingRadius if ingredient is not None else 10
-<<<<<<< HEAD
             offset = [0, 0, 0]
             if ingredient.source is not None:
                 offset = np.array(ingredient.source["transform"]["translate"])
             rot_mat = np.array(rotation[0:3, 0:3])
             adj_offset = np.matmul(rot_mat, offset)
             adj_pos = position - adj_offset
-=======
->>>>>>> 7b672518
 
             self.add_instance(
                 ingr_name,
                 ingredient,
                 f"{ingr_name}-{ptInd}",
                 radius,
-<<<<<<< HEAD
                 adj_pos,
-                rotation,
-                sub_points,
-            )
-            # # if grid_point_positions is not None:
-            if len(ingredient.positions) > 0:
-                for level in range(len(ingredient.positions)):
-                    for i in range(len(ingredient.positions[level])):
-                        pos = ingredient.apply_rotation(
-                            rotation, ingredient.positions[level][i], position
-                        )
-                        self.display_data[f"{ingredient.name}-s"] = DisplayData(
-                            name=f"{ingredient.name}-s", display_type=DISPLAY_TYPE.SPHERE, color=matplotlib.colors.to_hex(np.array(ingredient.color) / 255)
-                        )
-
-                        self.add_instance(
-                            f"{ingredient.name}-s",
-                            ingredient,
-                            f"{ingredient.name}-{ptInd}-{i}",
-                            ingredient.radii[level][i],
-                            pos,
-                            rotation,
-                            None,
-                        )
-        grid_point_positions = None
-=======
-                position,
                 rotation,
                 sub_points,
             )
@@ -521,7 +488,6 @@
                                 None,
                             )
 
->>>>>>> 7b672518
         if grid_point_positions is not None:
 
             for index in range(len(grid_point_compartment_ids)):
@@ -1343,11 +1309,7 @@
             time_units=UnitData("ns"),  # nanoseconds
             spatial_units=UnitData("nm"),  # nanometers
         )
-<<<<<<< HEAD
         TrajectoryConverter(converted_data).save(file_name, False)
-=======
-        TrajectoryConverter(converted_data).save(file_name)
->>>>>>> 7b672518
 
     def raycast(self, **kw):
         intersect = False
