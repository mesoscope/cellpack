--- conflicted
+++ resolved
@@ -356,8 +356,6 @@
             instance_id = f"{ingredient.name}-{ptInd}"
             self.place_object(instance_id, position, rotation)
 
-<<<<<<< HEAD
-=======
     def get_display_data(self, ingredient):
         ingr_name = ingredient.name
         display_type = DISPLAY_TYPE.SPHERE
@@ -391,7 +389,6 @@
                 url = pdb_file_name
         return display_type, url
 
->>>>>>> d12cecf9
     def init_scene_with_objects(
         self,
         objects,
@@ -399,14 +396,7 @@
         self.time = 0
         for position, rotation, ingredient, ptInd in objects:
             ingr_name = ingredient.name
-<<<<<<< HEAD
-            display_type = DISPLAY_TYPE.SPHERE
-            if ingredient.Type == "SingleCube":
-                display_type = "CUBE"
-            self.display_data[ingredient.name] = DisplayData(
-                name=ingredient.name, display_type=display_type
-            )
-=======
+
             if ingredient.Type == "Grow" or ingredient.Type == "MultiCylinder":
                 if ingredient.nbCurve == 0:
                     continue
@@ -417,7 +407,6 @@
                     name=ingr_name, display_type=display_type, url=url
                 )
 
->>>>>>> d12cecf9
             self.add_instance(
                 ingredient.name,
                 ingredient,
