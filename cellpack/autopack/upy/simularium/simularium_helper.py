--- conflicted
+++ resolved
@@ -388,32 +388,19 @@
     def get_display_data(self, ingredient):
         display_type = DISPLAY_TYPE.SPHERE
         url = ""
-<<<<<<< HEAD
-        if ingredient.type == "SingleCube":
-            display_type = "CUBE"
-        elif ingredient.type == "SingleSphere":
-=======
         if ingredient.type == "single_cube":
             display_type = "CUBE"
         elif ingredient.type == "single_sphere":
->>>>>>> c4f91705
             display_type = DISPLAY_TYPE.SPHERE
         elif self.is_fiber(ingredient.type):
             display_type = DISPLAY_TYPE.FIBER
         else:
             if ingredient.has_pdb():
                 display_type = DISPLAY_TYPE.PDB
-<<<<<<< HEAD
-                url = ingredient.representations.get_pdb_path()
-            elif ingredient.has_mesh():
-                display_type = DISPLAY_TYPE.OBJ
-                url = ingredient.representations.get_mesh_path()
-=======
                 url = ingredient.use_pdb()
             elif ingredient.has_mesh():
                 display_type = DISPLAY_TYPE.OBJ
                 url = ingredient.use_mesh()
->>>>>>> c4f91705
             else:
                 return DISPLAY_TYPE.SPHERE, ""
         return display_type, url
@@ -454,21 +441,11 @@
                     url=url,
                     color=matplotlib.colors.to_hex(np.array(ingredient.color) / 255),
                 )
-<<<<<<< HEAD
-            radius = ingredient.encapsulating_radius if ingredient is not None else 10
-            offset = [0, 0, 0]
-            if ingredient.source is not None:
-                offset = np.array(ingredient.source["transform"]["translate"])
-            rot_mat = np.array(rotation[0:3, 0:3])
-            adj_offset = np.matmul(rot_mat, offset)
-            adj_pos = position - adj_offset
-=======
 
             radius = ingredient.encapsulating_radius if ingredient is not None else 10
             adj_pos = ingredient.representations.get_adjusted_position(
                 position, rotation
             )
->>>>>>> c4f91705
 
             self.add_instance(
                 ingr_name,
