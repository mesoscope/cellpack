# -*- coding: utf-8 -*-
# standardmodule
import os
import matplotlib
import numpy as np
import trimesh

from simulariumio import (
    TrajectoryConverter,
    TrajectoryData,
    AgentData,
    UnitData,
    MetaData,
    CameraData,
    DisplayData,
)
from simulariumio.cellpack import CellpackConverter, HAND_TYPE
from simulariumio.constants import DISPLAY_TYPE, VIZ_TYPE

from cellpack.autopack.upy import (
    hostHelper,
)
import collada


class Instance:
    def __init__(self, name, instance_id, unique_id, radius, viz_type, mesh=None):
        self.name = name
        self.radius = radius
        self.instance_id = instance_id
        self.id = unique_id
        self.isinstance = True
        self.is_static = False
        self.viz_type = viz_type
        self.time_mapping = {}
        self.mesh = mesh

    def set_static(self, is_static, position=None, rotation=None, sub_points=None):
        self.is_static = is_static
        if is_static is True:
            if self.viz_type == VIZ_TYPE.FIBER:
                self.static_sub_points = sub_points
            else:
                self.static_position = position
                self.static_rotation = rotation
        else:
            self.static_position = None
            self.static_rotation = None
            self.static_sub_points = None

    def move(self, time_point, position=None, rotation=None, sub_points=None):
        if self.viz_type == VIZ_TYPE.FIBER:
            self.time_mapping[time_point] = {
                "sub_points": sub_points,
                "n_subpoints": len(sub_points),
            }
        else:
            euler = CellpackConverter._get_euler_from_matrix(rotation, HAND_TYPE.RIGHT)
            self.time_mapping[time_point] = {"position": position, "rotation": euler}

    def increment_static(self, time_point):
        if self.is_static:
            if self.viz_type == VIZ_TYPE.FIBER:
                self.time_mapping[time_point] = {
                    "sub_points": self.static_sub_points,
                    "n_subpoints": len(self.static_sub_points),
                }
            else:
                self.time_mapping[time_point] = {
                    "position": self.static_position,
                    "rotation": self.static_rotation,
                }


class simulariumHelper(hostHelper.Helper):
    """
    The Simularium helper abstract class
    ============================
        This is the Simularium helper Object. The helper
        give access to the basic function need for create and edit a host 3d object and scene.
    """

    # this id can probably found in c4d.symbols
    # TAG ID
    DATABASE = "https://raw.githubusercontent.com/mesoscope/cellPACK_data/master/cellPACK_database_1.1.0"
    SPLINE = "kNurbsCurve"
    INSTANCE = "Simularium.Geom"
    EMPTY = "Simularium.Geom"
    SPHERE = "Simularium.Spheres"
    POLYGON = "Simularium.IndexedPolygons"
    # msutil = om.MScriptUtil()
    pb = False
    VERBOSE = 0
    DEBUG = 0
    viewer = None
    host = "simularium"

    def __init__(self, master=None, vi=None):
        hostHelper.Helper.__init__(self)
        # we can define here some function alias
        self.nogui = False
        self.time = -1
        self.scene = {}  # dict of instances in the scene
        self.agent_id_counter = 0
        self.display_data = {}
        self.scale_factor = 1 / 10.0
        self.viewer = "nogui"
        self.nogui = True
        self.hext = "dae"
        self.max_fiber_length = 0

    def clear(self):
        self.scene = {}
        self.time = -1

    def updateAppli(self, *args, **kw):
        return self.update(*args, **kw)

    def Cube(self, *args, **kw):
        return self.box(*args, **kw)

    def Box(self, *args, **kw):
        return self.box(*args, **kw)

    def Polylines(self, *args, **kw):
        return []

    def Spheres(self, *args, **kw):
        return self.sphere(*args, **kw)

    def Cylinders(self, *args, **kw):
        return self.cylinder(*args, **kw)

    def Geom(self, *args, **kw):
        pass

    def Labels(self, *args, **kw):
        pass

    def IndexedPolygons(self, *args, **kw):
        pass

    def setViewer(self, vi):
        self.viewer = vi
        self.AddObject = self.viewer.AddObject
        self.Labels = self.viewer.Labels

    def getCurrentScene(self):
        return self.scene

    def progressBar(self, progress=None, label=None):
        """update the progress bar status by progress value and label string
        @type  progress: Int/Float
        @param progress: the new progress
        @type  label: string
        @param label: the new message to put in the progress status
        """
        # resetProgressBar
        print("Progress ", str(progress), label)
        return

    def resetProgressBar(self):
        """reset the Progress Bar, using value"""
        return

    def update(self):
        self.increment_time()

    def getType(self, object):
        return object.__module__

    def getMesh(self, m, **kw):
        if self.viewer == "nogui":
            return None
        if type(m) is str:
            m = self.getCurrentScene().findGeomsByName(m)
        if m is not None:
            return m
        else:
            return None

    def getName(self, o):
        if self.viewer == "nogui":
            return None
        if type(o) is str:
            o = self.getCurrentScene().findGeomsByName(o)

        return o.name

    def increment_static_objects(self):
        for name in self.scene:
            if self.scene[name].is_static:
                self.scene[name].increment_static(self.time)

    def set_object_static(self, name, position, rotation):
        obj = self.getObject(name)
        obj.set_static(True, position, rotation)

    def increment_time(self):
        self.time += 1
        self.increment_static_objects()

    def move_object(self, name, position=None, rotation=None, sub_points=None):
        self.increment_time()
        obj = self.getObject(name)
        obj.move(self.time, position, rotation, sub_points)

    def place_object(self, name, position=None, rotation=None, sub_points=None):
        obj = self.getObject(name)
        obj.move(self.time, position, rotation, sub_points)

    def getObject(self, name):
        return self.scene.get(name)

    def getChilds(self, obj):
        return obj.children

    def deleteObject(self, obj):
        vi = self.getCurrentScene()
        if hasattr(obj, "isinstance"):
            self.deleteInstance(obj)
            return
        try:
            vi.RemoveObject(obj)
        except Exception as e:
            print("problem deleting ", obj, e)

    def newEmpty(
        self, name, location=None, parentCenter=None, display=1, visible=0, **kw
    ):
        # empty = Geom(name, visible=display)
        # if location is not None:
        #     if parentCenter is not None:
        #         location = location - parentCenter
        #     empty.SetTranslation(np.array(location))
        # parent = None
        # if "parent" in kw:
        #     parent = kw["parent"]
        # self.addObjectToScene(None, empty, parent=parent)
        # return empty
        return None

    def updateMasterInstance(self, master, newMesh, **kw):
        # get the instancematrix frommaster
        # apply them to new newMesh
        pass

    def deleteInstance(self, instance):
        # pop the instance from the instanceMatrice
        # delete the object
        m = instance.geom.instanceMatricesFortran[:]
        m = np.delete(m, instance.id, 0)
        m = m.tolist()
        #        m.pop(instance.id)
        matrice = [np.array(mat).reshape((4, 4)) for mat in m]
        instance.geom.Set(instanceMatrices=np.array(matrice))
        del instance

    def add_new_instance_and_update_time(
        self,
        name,
        ingredient,
        instance_id,
        position=None,
        rotation=None,
        sub_points=None,
    ):
        self.agent_id_counter += 1
        if ingredient.type == "Grow" or ingredient.type == "Actine":
            viz_type = VIZ_TYPE.FIBER
        else:
            viz_type = VIZ_TYPE.DEFAULT
        new_instance = Instance(
            name,
            instance_id,
            self.agent_id_counter,
            ingredient.encapsulating_radius,
            viz_type,
        )
        self.scene[instance_id] = new_instance
        self.move_object(instance_id, position, rotation, sub_points)

    def add_instance(
        self,
        name,
        ingredient,
        instance_id,
        radius,
        position=None,
        rotation=None,
        sub_points=None,
        mesh=None,
    ):
        self.agent_id_counter += 1
        if ingredient and self.is_fiber(ingredient.type):
            viz_type = VIZ_TYPE.FIBER
        else:
            viz_type = VIZ_TYPE.DEFAULT

        new_instance = Instance(
            name,
            instance_id,
            self.agent_id_counter,
            radius,
            viz_type,
            mesh,
        )
        self.scene[instance_id] = new_instance
        if position is None and sub_points is None:
            return
        self.place_object(instance_id, position, rotation, sub_points)

    def setObjectMatrix(self, object, matrice, **kw):
        if "transpose" in kw and not hasattr(object, "isinstance"):
            if kw["transpose"]:
                matrice = np.array(matrice).transpose()
        object.SetTransformation(matrice)

    def concatObjectMatrix(self):
        pass

    def GetAbsPosUntilRoot(self, obj):
        return [0, 0.0, 0.0]

    def add_compartment_to_scene(
        self,
        compartment,
    ):
        display_type = DISPLAY_TYPE.SPHERE
        url = ""
        radius = compartment.encapsulating_radius
        if compartment.meshType == "file":
            _, extension = os.path.splitext(compartment.path)
            if extension == ".obj":
                display_type = DISPLAY_TYPE.OBJ
                url = (
                    compartment.path
                    if not os.path.isfile(compartment.path)
                    else os.path.basename(compartment.path)
                )
                radius = 1
        self.display_data[compartment.name] = DisplayData(
            name=compartment.name, display_type=display_type, url=url
        )
        self.add_instance(
            compartment.name,
            None,
            compartment.number,
            radius,
            compartment.position,
            np.identity(4),
        )

    def add_object_to_scene(
        self,
        doc,
        ingredient,
        instance_id,
        position=None,
        rotation=None,
        control_points=None,
    ):
        display_type = DISPLAY_TYPE.SPHERE

        if self.is_fiber(ingredient.type):
            if len(control_points) > self.max_fiber_length:
                self.max_fiber_length = len(control_points)
            display_type = DISPLAY_TYPE.FIBER
        elif ingredient.type == "SingleCube":
            display_type = DISPLAY_TYPE.CUBE
        self.display_data[ingredient.name] = DisplayData(
            name=ingredient.name, display_type=display_type
        )
        if position is None and control_points is None:
            return
        self.add_new_instance_and_update_time(
            ingredient.name, ingredient, instance_id, position, rotation, control_points
        )

    def update_instance_positions_and_rotations(
        self,
        objects,
    ):
        for position, rotation, ingredient, ptInd in objects:
            instance_id = f"{ingredient.name}-{ptInd}"
            self.place_object(instance_id, position, rotation)

    def get_display_data(self, ingredient):
        display_type = DISPLAY_TYPE.SPHERE
        url = ""
        if ingredient.type == "SingleCube":
            display_type = "CUBE"
        elif ingredient.type == "SingleSphere":
            display_type = DISPLAY_TYPE.SPHERE
        elif self.is_fiber(ingredient.type):
            display_type = DISPLAY_TYPE.FIBER
        else:
<<<<<<< HEAD
            if ingredient.has_pdb():
                display_type = DISPLAY_TYPE.PDB
                url = ingredient.representations.get_pdb_path()
            elif ingredient.has_mesh():
                display_type = DISPLAY_TYPE.OBJ
                url = ingredient.representations.get_mesh_path()
=======
            pdb_file_name = ""
            display_type = DISPLAY_TYPE.PDB
            if ingredient.source is not None and ingredient.source["pdb"] is not None:
                pdb_file_name = ingredient.source["pdb"]
            elif ingredient.pdb is not None and ".map" not in ingredient.pdb:
                pdb_file_name = ingredient.pdb
            elif ingredient.mesh_info["file"] is not None:
                meshType = ingredient.mesh_info["type"]
                if meshType == "file":
                    file_path = os.path.basename(ingredient.mesh_info["file"])
                    file_name, _ = os.path.splitext(file_path)

                elif meshType == "raw":
                    file_name = ingr_name
                url = f"{simulariumHelper.DATABASE}/geometries/{file_name}.obj"
                display_type = DISPLAY_TYPE.OBJ
                return display_type, url
            if ".pdb" in pdb_file_name:
                url = f"{simulariumHelper.DATABASE}/other/{pdb_file_name}"
>>>>>>> 8c215b83
            else:
                return DISPLAY_TYPE.SPHERE, ""
        return display_type, url

    @staticmethod
    def is_fiber(ingr_type):
        return ingr_type in [
            "Grow",
            "Actine",
            "MultiCylinders",
            "SingleCylinder",
        ]

    def init_scene_with_objects(
        self,
        objects,
        grid_point_positions=None,
        grid_point_compartment_ids=None,
        show_sphere_trees=False,
    ):
        self.time = 0
        for position, rotation, ingredient, ptInd in objects:
            ingr_name = ingredient.name
            sub_points = None
            if self.is_fiber(ingredient.type):
                if ingredient.nbCurve == 0:
                    continue
                # TODO: get sub_points accurately
                if ingredient.nbCurve > self.max_fiber_length:
                    self.max_fiber_length = ingredient.nbCurve
                sub_points = ingredient.listePtLinear

            if ingr_name not in self.display_data:
                display_type, url = self.get_display_data(ingredient)
                self.display_data[ingredient.name] = DisplayData(
                    name=ingr_name,
                    display_type=display_type,
                    url=url,
                    color=matplotlib.colors.to_hex(np.array(ingredient.color) / 255),
                )
<<<<<<< HEAD
            radius = ingredient.encapsulating_radius if ingredient is not None else 10
=======
            radius = ingredient.encapsulatingRadius if ingredient is not None else 10
            offset = [0, 0, 0]
            if ingredient.source is not None:
                offset = np.array(ingredient.source["transform"]["translate"])
            rot_mat = np.array(rotation[0:3, 0:3])
            adj_offset = np.matmul(rot_mat, offset)
            adj_pos = position - adj_offset

>>>>>>> 8c215b83
            self.add_instance(
                ingr_name,
                ingredient,
                f"{ingr_name}-{ptInd}",
                radius,
                adj_pos,
                rotation,
                sub_points,
            )
            if show_sphere_trees and hasattr(ingredient, "positions"):
                if len(ingredient.positions) > 0:
                    for level in range(len(ingredient.positions)):
                        for i in range(len(ingredient.positions[level])):
                            pos = ingredient.apply_rotation(
                                rotation, ingredient.positions[level][i], position
                            )

                            self.add_instance(
                                f"{ingredient.name}-spheres",
                                ingredient,
                                f"{ingredient.name}-{ptInd}-{i}",
                                ingredient.radii[level][i],
                                pos,
                                rotation,
                                None,
                            )

        if grid_point_positions is not None:

            for index in range(len(grid_point_compartment_ids)):
                if index % 1 == 0:
                    compartment_id = grid_point_compartment_ids[index]
                    point_pos = grid_point_positions[index]
                    if compartment_id < 0:
                        name = "inside"
                    elif compartment_id > 0:
                        name = "surface"
                    else:
                        name = "outside"
                    self.display_data[name] = DisplayData(
                        name=name, display_type=DISPLAY_TYPE.SPHERE, url=""
                    )

                    self.add_instance(
                        name,
                        None,
                        f"{name}-{index}",
                        0.1,
                        point_pos,
                        np.identity(4),
                        None,
                    )

    def addCameraToScene(self):
        pass

    def addLampToScene(self):
        pass

    def reParent(self, obj, parent):
        if self.nogui:
            return
        vi = self.getCurrentScene()
        if vi == "nogui":
            return
        parent = self.getObject(parent)
        if parent is None:
            return

        if type(obj) == list or type(obj) == tuple:
            [
                vi.ReparentObject(
                    self.getObject(o), parent, objectRetainsCurrentPosition=True
                )
                for o in obj
            ]
        else:
            obj = self.getObject(obj)
            if obj is None:
                return
            if obj.viewer is None:
                obj.viewer = vi
            vi.ReparentObject(obj, parent, objectRetainsCurrentPosition=True)

    def setInstance(self):
        return None

    def getTranslation(self, name):

        return self.getObject(name).mesh.centroid  # or getCumulatedTranslation

    def setTranslation(self, name, pos=[0.0, 0.0, 0.0]):
        self.getObject(name).SetTranslation(self.FromVec(pos))

    def translateObj(self, obj, position, use_parent=True):
        if len(position) == 1:
            c = position[0]
        else:
            c = position
        newPos = self.FromVec(c)

        if use_parent:
            parentPos = self.GetAbsPosUntilRoot(obj)  # parent.GetAbsPos()
            newPos = newPos - parentPos
        obj.ConcatTranslation(newPos)

    def scaleObj(self, obj, sc):
        if type(sc) is float:
            sc = [sc, sc, sc]
        # obj.scale = sc #SetScale()?
        #        obj.SetScale(np.array(sc))
        obj.Set(scale=np.array(sc))

    def rotateObj(self, obj, rot):
        # take radians, give degrees
        mat = self.eulerToMatrix(rot)
        obj.Set(rotation=np.array(mat).flatten())  # obj.rotation

    def getTransformation(self, geom):
        if self.nogui:
            return np.identity(4)
        geom = self.getObject(geom)
        return geom.GetMatrix(geom.LastParentBeforeRoot())

    def toggleDisplay(self, obj, display, **kw):
        obj = self.getObject(obj)
        if obj is None:
            return
        obj.Set(visible=display)

    def getVisibility(self, obj, editor=True, render=False, active=False):
        # 0 off, 1#on, 2 undef
        display = {0: True, 1: False, 2: True}
        if type(obj) == str:
            obj = self.getObject(obj)
        if editor and not render and not active:
            return display[obj.GetEditorMode()]
        elif not editor and render and not active:
            return display[obj.GetRenderMode()]
        elif not editor and not render and active:
            return bool(obj[906])
        else:
            return (
                display[obj.GetEditorMode()],
                display[obj.GetRenderMode()],
                bool(obj[906]),
            )

    def getCurrentSelection(
        self,
    ):
        """
        Return the current/active selected object in the document or scene
        Simularium support only one object at a time.
        @rtype:   liste
        @return:  the list of selected object
        """
        return [self.getCurrentScene().currentObject]

    # ####################MATERIALS FUNCTION########################

    def addMaterial(self, name, color):
        return color

    def createTexturedMaterial(self, filename):
        pass

    def assignMaterial(self, object, mat, texture=False):
        if texture:
            object.Set(texture=mat)
        else:
            object.Set(
                materials=[
                    mat,
                ]
            )

    def changeObjColorMat(self, obj, color):
        pass

    def getMaterialObject(self, o):
        pass
        return None

    def getMaterial(self, mat):
        return mat

    def getAllMaterials(self):
        return []

    def getMaterialName(self, mat):
        return None

    def ObjectsSelection(self, listeObjects, typeSel="new"):
        """
        Modify the current object selection.

        @type  listeObjects: list
        @param listeObjects: list of object to joins
        @type  typeSel: string
        @param listeObjects: type of modification: new,add,...

        """
        pass

    #        dic={"add":c4d.SELECTION_ADD,"new":c4d.SELECTION_NEW}
    #        sc = self.getCurrentScene()
    #        [sc.SetSelection(x,dic[typeSel]) for x in listeObjects]

    def oneCylinder(
        self,
        name,
        head,
        tail,
        instance=None,
        parent=None,
    ):
        # if instance is None:
        #     stick = self.getObject(name)
        #     if stick is None:
        #         v = np.array([tail, head])
        #         f = np.arange(len(v))
        #         f.shape = (-1, 2)
        #         stick = Cylinders(
        #             name, inheritMaterial=False, vertices=v, faces=f, radii=[1]
        #         )
        #         # stick = self.Cylinder(name,length=lenght,pos =head)
        #         self.addObjectToScene(self.getCurrentScene(), stick, parent=parent)
        #     else:
        #         v = np.array([tail, head])
        #         f = np.arange(len(v))
        #         f.shape = (-1, 2)
        #         stick.Set(vertices=v, faces=f, redo=1)
        # else:
        #     stick = instance
        #     v = instance.vertexSet.vertices.array
        #     i = len(v)
        #     #            v = np.concatenate((v,np.array([head,tail])))
        #     instance.vertexSet.vertices.AddValues([head, tail])
        #     instance.faceSet.faces.AddValues([i, i + 1])
        #     r = instance.vertexSet.radii.array[0]
        #     instance.vertexSet.radii.AddValues(r)
        #     instance.Set(redo=1)
        return None

    def cylinder(
        self,
        name,
        radius=1.0,
        length=1.0,
        res=0,
        pos=[0.0, 0.0, 0.0],
        parent=None,
        **kw,
    ):
        #        QualitySph={"0":16,"1":3,"2":4,"3":8,"4":16,"5":32}
        if "axis" in kw:
            if kw["axis"] is not None:
                axis = kw["axis"]
            else:
                axis = [0.0, 1.0, 0.0]

        pos = np.array(pos)

        principal_vector = np.array(length * axis)

        control_points = np.array([pos, pos + principal_vector])

        baseCyl = self.Cylinders(
            name,
            radii=[radius],
            inheritMaterial=False,
            quality=res,
            visible=1,
        )
        self.add_object_to_scene(
            None,
            baseCyl,
            parent=parent,
            control_points=control_points,
        )
        if pos is not None:
            self.setTranslation(baseCyl, pos)
        return [baseCyl, baseCyl]

    def updateTubeMesh(self, mesh, cradius=1.0, quality=0, **kw):
        # change the radius to cradius
        mesh = self.getMesh(mesh)
        if type(mesh) is list:
            mesh = mesh[0]
        #        mesh=geom.mesh.GetDown()#should be the cylinder
        # mesh[5000]=cradius
        #        cradius = cradius*1/0.2
        # should used current Y scale too
        mesh.Set(radii=[cradius], quality=quality)

    def sphere(
        self, name, radius=1.0, res=0, parent=None, color=None, mat=None, pos=None
    ):
        baseSphere = self.Spheres(
            name,
            radii=[
                radius,
            ],
            centers=[[0.0, 0.0, 0.0]],
            quality=res,
            inheritMaterial=False,
            visible=1,
        )
        if mat is not None:
            mat = self.getMaterial(mat)
            self.assignMaterial(mat, baseSphere)
        else:
            if color is not None:
                # color = [1.,1.,0.]
                baseSphere.Set(
                    materials=[
                        color,
                    ]
                )
        self.add_object_to_scene(None, baseSphere, parent=parent)
        if pos is not None:
            self.setTranslation(baseSphere, pos)
        return [baseSphere, baseSphere]

    def instancesSphere(
        self, name, centers, radii, meshsphere, colors, scene, parent=None
    ):
        vertices = []
        for i in range(len(centers)):
            vertices.append(centers[i])
        meshsphere.Set(vertices=vertices, materials=colors, radii=radii)
        return meshsphere

    def instancesCylinder(
        self, name, points, faces, radii, mesh, colors, scene, parent=None
    ):
        mesh.Set(vertices=points, faces=faces, radii=radii, materials=colors)
        return mesh

    def FromVec(self, points, pos=True):
        return np.array(
            points
        )  # np.array(float(points[0]),float(points[1]),float(points[2]))

    #
    def ToVec(self, v, pos=True):
        return v

    def spline(self, name, points, close=0, type=1, scene=None, parent=None):
        spline = self.Polylines(name, vertices=points)  # ,faces=f)
        self.AddObject(spline, parent=parent)
        return spline, None

    def update_spline(self, name, new_points):
        spline = self.getObject(name)
        if spline is None:
            return False
        f = [[x, x + 1] for x in range(len(new_points))]
        spline.Set(vertices=new_points, faces=f)
        return True

    def Points(self, name, **kw):
        # need to add the AtomArray modifier....
        parent = None
        if "parent" in kw:
            parent = kw.pop("parent")
        from Simularium.Points import Points

        obj = Points(name, **kw)
        self.add_object_to_scene(self.getCurrentScene(), obj, parent=parent)
        return obj

    def updatePoly(self, polygon, faces=None, vertices=None):
        if type(polygon) == str:
            polygon = self.getObject(polygon)
        if polygon is None:
            return
        if vertices is not None:
            polygon.Set(vertices=vertices)
        if faces is not None:
            polygon.Set(faces=faces)

    def updateMesh(self, obj, vertices=None, faces=None, smooth=False):
        if type(obj) == str:
            obj = self.getObject(obj)
        if obj is None:
            return
        self.updatePoly(obj, faces=faces, vertices=vertices)

    def instancePolygon(self, name, matrices=None, mesh=None, parent=None, **kw):
        return None

    def changeColor(
        self, obj, colors, perVertex=False, proxyObject=False, doc=None, pb=False
    ):
        mesh = self.getMesh(obj)
        mesh.Set(materials=colors, inheritMaterial=False)

    def box(
        self,
        name,
        center=[0.0, 0.0, 0.0],
        size=[1.0, 1.0, 1.0],
        cornerPoints=None,
        **kw,
    ):
        # import np
        box = {name: name}
        if cornerPoints is not None:
            for i in range(3):
                size[i] = cornerPoints[1][i] - cornerPoints[0][i]
            center = (np.array(cornerPoints[0]) + np.array(cornerPoints[1])) / 2.0
            box.Set(cornerPoints=list(cornerPoints))
        else:
            box.Set(center=center, xside=size[0], yside=size[1], zside=size[2])
        # material is a liste of color per faces.
        # aMat=addMaterial("wire")
        parent = None
        if "parent" in kw:
            parent = kw["parent"]
        self.add_object_to_scene(self.getCurrentScene(), box, parent=parent)
        return box, box

    def updateBox(
        self,
        box,
        center=[0.0, 0.0, 0.0],
        size=[1.0, 1.0, 1.0],
        cornerPoints=None,
    ):
        # import np
        box = self.getObject(box)
        if cornerPoints is not None:
            for i in range(3):
                size[i] = cornerPoints[1][i] - cornerPoints[0][i]
            for i in range(3):
                center[i] = (cornerPoints[0][i] + cornerPoints[1][i]) / 2.0
            box.Set(cornerPoints=list(cornerPoints))
        else:
            box.Set(center=center, xside=size[0], yside=size[1], zside=size[2])

    def getCornerPointCube(self, cube):
        if hasattr(cube, "size"):
            size = cube.side
        else:
            size = (cube.xside, cube.yside, cube.zside)
        center = cube.center
        cornerPoints = []
        # lowCorner
        lc = [
            center[0] - size[0] / 2.0,
            center[1] - size[1] / 2.0,
            center[2] - size[2] / 2.0,
        ]
        uc = [
            center[0] + size[0] / 2.0,
            center[1] + size[1] / 2.0,
            center[2] + size[2] / 2.0,
        ]
        cornerPoints = [[lc[0], lc[1], lc[2]], [uc[0], uc[1], uc[2]]]
        return cornerPoints

    def plane(
        self,
        name,
        center=[0.0, 0.0, 0.0],
        size=[1.0, 1.0],
        cornerPoints=None,
        visible=1,
        **kw,
    ):
        # plane or grid
        return None

    def getFace(self, face):
        return face

    def getMeshVertices(self, poly, transform=False):
        mesh = self.checkIsMesh(poly)
        return mesh.getVertices()

    def getMeshNormales(self, poly):
        mesh = self.checkIsMesh(poly)
        return mesh.getVNormals()

    def getMeshEdges(self, poly):
        return None

    def getMeshFaces(self, poly):
        mesh = self.checkIsMesh(poly)
        return mesh.getFaces()

    def isIndexedPolyon(self, obj):
        if not hasattr(obj, "getFaces"):
            for child in self.getChilds(obj):
                c, ipoly = self.isIndexedPolyon(child)
                if ipoly:
                    return c, True
            return None, False
        else:
            return obj, True

    def DecomposeMesh(self, poly, edit=True, copy=True, tri=True, transform=True):
        if not isinstance(poly, trimesh.Trimesh):
            return [], [], []
        return poly.faces, poly.vertices, poly.vertex_normals

    def changeColorO(self, object, colors):
        object.Set(materials=colors)

    def setRigidBody(self, *args, **kw):
        pass

    def pathDeform(self, *args, **kw):
        pass

    def updatePathDeform(self, *args, **kw):
        pass

    # ==============================================================================
    # IO / read/write 3D object, cene file etc
    # ==============================================================================
    def getColladaMaterial(self, geom, col):
        # get the bound geometries
        mat = None
        boundg = list(col.scene.objects("geometry"))
        for bg in boundg:
            if bg.original == geom:
                m = bg.materialnodebysymbol.values()
                if len(m):
                    k0 = [*bg.materialnodebysymbol][0]
                    mat = bg.materialnodebysymbol[k0].target
        return mat

    def TextureFaceCoordintesToVertexCoordinates(self, v, f, t, ti):
        textureuv_vertex = np.zeros((len(v), 2))
        for i, indice_verex in enumerate(f):
            for j in range(3):
                if len(ti) == (len(f) * 3):
                    indice = ti[i + j]
                else:
                    indice = ti[i][j]
                textureuv_vertex[indice_verex[j]] = t[indice]  # (t[ti[i][j]]+1.0)/2.0
        return textureuv_vertex

    def getNormals(self, f, v, n, ni):
        if len(ni.shape) == 1:
            if max(ni) == (len(v) - 1):
                return n[ni]
            else:
                return None
        normals_vertex = np.zeros((len(v), 3))
        for i, indice_vertex in enumerate(f):
            if len(f.shape) == 2:
                for j in range(3):
                    normals_vertex[indice_vertex[j]] = n[
                        ni[i][j]
                    ]  # (t[ti[i][j]]+1.0)/2.0
            else:
                normals_vertex[indice_vertex] = n[ni[i]]
        return normals_vertex

    def nodeToGeom(
        self,
        node,
        i,
        col,
        nodexml,
        parentxml=None,
        parent=None,
        dicgeoms=None,
        uniq=False,
    ):
        name = nodexml.get("name")
        if name is None:
            name = nodexml.get("id")
        pname = ""
        if parentxml is not None:
            pname = parentxml.get("name")
            if pname is None or pname == "":
                pname = parentxml.get("id")
        onode = None
        if dicgeoms is None:
            dicgeoms = {}
        if type(node) == collada.scene.ExtraNode:
            return
        elif type(node) == collada.scene.GeometryNode:
            # create a mesh under parent
            g = node.geometry
            if g.id not in dicgeoms.keys():
                dicgeoms[g.id] = {}
                dicgeoms[g.id]["id"] = g.id
                onode, mesh = self.oneColladaGeom(g, col)
                dicgeoms[g.id]["node"] = onode
                dicgeoms[g.id]["mesh"] = mesh
                dicgeoms[g.id]["instances"] = []
                dicgeoms[g.id]["parentmesh"] = None
                gname = node.children[0].geometry.id

                if parentxml is not None:
                    dicgeoms[g.id]["parentmesh"] = self.getObject(parentxml.get("id"))
        else:  # collada.scene.Node
            # create an empty
            if len(node.children) == 1 and (
                type(node.children[0]) == collada.scene.GeometryNode
            ):
                # no empty just get parent name ?
                gname = node.children[0].geometry.id
                if parentxml is not None:
                    if gname in dicgeoms.keys():
                        if dicgeoms[gname]["parentmesh"] is None:
                            dicgeoms[gname]["parentmesh"] = self.getObject(pname)
                if uniq:
                    onode = self.newEmpty(name)
                    rot, trans, scale = self.Decompose4x4(
                        node.matrix.transpose().reshape(16)
                    )
                    if parent is not None and onode is not None:
                        self.reParent(onode, parent)
                    onode.Set(translation=trans)
                    onode.Set(rotation=rot)  # .reshape(4,4).transpose())
                    onode.Set(scale=scale)
                    dicgeoms[gname]["parentmesh"] = onode
            elif len(node.children) == 1 and (
                type(node.children[0]) == collada.scene.NodeNode
            ):
                # this is an instance do nothing. we are going to use instanceFortrans matrix
                gname = node.children[0].node.children[0].geometry.id
                if parentxml is not None:
                    if gname in dicgeoms.keys():
                        if dicgeoms[gname]["parentmesh"] is None:
                            dicgeoms[gname]["parentmesh"] = self.getObject(pname)
            else:
                onode = self.newEmpty(name)
                rot, trans, scale = self.Decompose4x4(
                    node.matrix.transpose().reshape(16)
                )
                if parent is not None and onode is not None:
                    self.reParent(onode, parent)
                onode.Set(translation=trans)
                onode.Set(rotation=rot)  # .reshape(4,4).transpose())
                onode.Set(scale=scale)
            if hasattr(node, "children") and len(node.children):
                for j, ch in enumerate(node.children):
                    dicgeoms = self.nodeToGeom(
                        ch,
                        j,
                        col,
                        ch.xmlnode,
                        parentxml=nodexml,
                        parent=onode,
                        dicgeoms=dicgeoms,
                    )
        return dicgeoms

    def transformNode(self, node, i, col, parentxmlnode, parent=None):
        name = parentxmlnode.get("name")
        if name is None:
            name = parentxmlnode.get("id")
        if type(node) == collada.scene.GeometryNode:
            pass
        elif type(node) == collada.scene.ExtraNode:
            pass
        else:
            # create an empty
            onode = self.getObject(name)
            rot, trans, scale = self.Decompose4x4(node.matrix.transpose().reshape(16))
            #                trans = [node.transforms[0].x,node.transforms[0].y,node.transforms[0].z]
            #                rot = []
            #                for i in range(1,4):
            #                    rot.extend([node.transforms[i].x,node.transforms[i].y,node.transforms[i].z,0.0])
            #                rot.extend([0.,0.,0.,1.0])
            #                scale = [node.transforms[4].x,node.transforms[4].y,node.transforms[4].z]
            #                onode.Set(translation = trans)#, rotation=rot*0,scale=scale)
            onode.Set(translation=trans)
            onode.Set(rotation=rot)  # .reshape(4,4).transpose())
            onode.Set(scale=scale)
            #                onode.ConcatRotation(rot)
            #                onode.ConcatTranslation(trans)
            #                onode.Set(matrix)
            self.update()
        if hasattr(node, "children") and len(node.children):
            for j, ch in enumerate(node.children):
                self.transformNode(ch, j, col, ch.xmlnode, parent=onode)

    def decomposeColladaGeom(self, g, col):
        name = g.name
        if name == "":
            name = g.id
        v = np.array(g.primitives[0].vertex)  # multiple primitive ?
        nf = len(g.primitives[0].vertex_index)
        sh = g.primitives[0].vertex_index.shape
        if len(sh) == 2 and sh[1] == 3:
            f = g.primitives[0].vertex_index
        else:
            f = g.primitives[0].vertex_index[:nf].reshape(int(nf / 3), 3)
        n = g.primitives[0].normal
        ni = g.primitives[0].normal_index
        vn = []
        if ni is not None:
            vn = self.getNormals(f, v, n, ni)
        return v, vn, f.tolist()

    def oneColladaGeom(self, g, col):
        name = g.name
        if name == "":
            name = g.id
        v = g.primitives[0].vertex  # multiple primitive ?
        nf = len(g.primitives[0].vertex_index)
        sh = g.primitives[0].vertex_index.shape
        if len(sh) == 2 and sh[1] == 3:
            f = g.primitives[0].vertex_index
        else:
            f = g.primitives[0].vertex_index.reshape((nf / 3, 3))
        n = g.primitives[0].normal
        ni = g.primitives[0].normal_index
        vn = []
        if ni is not None:
            vn = self.getNormals(f, v, n, ni)
        onode, mesh = self.createsNmesh(name, v, vn, f.tolist(), smooth=True)
        mesh.inheritMaterial = False
        color = [1.0, 1.0, 1.0]
        mat = self.getColladaMaterial(g, col)

        if mat is not None:
            if type(mat.effect.diffuse) == collada.material.Map:
                color = [1, 1, 1]

                impath = mat.effect.diffuse.sampler.surface.image.path
                # clean the path
                impath = impath.replace("file:////", "")

            else:
                color = mat.effect.diffuse[0:3]
                self.changeObjColorMat(mesh, color)
            matd = mesh.materials[1028]
            if (
                mat.effect.ambient is not None
                and type(mat.effect.ambient) != collada.material.Map
            ):
                matd.prop[matd.AMBI] = mat.effect.ambient[0:3]
        return onode, mesh

    def write(self, listObj, **kw):
        pass

    def writeToFile(self, polygon, file_name, bb):
        """
        Write to simularium file
        """
        total_steps = self.time + 1
        max_number_agents = len(self.scene)
        x_size = bb[1][0] - bb[0][0]
        y_size = bb[1][1] - bb[0][1]
        z_size = bb[1][2] - bb[0][2]
        box_adjustment = (np.array(bb[0]) + np.array(bb[1])) * self.scale_factor / 2
        box_size = [
            x_size * self.scale_factor,
            y_size * self.scale_factor,
            z_size * self.scale_factor,
        ]

        n_agents = [0 for x in range(total_steps)]
        type_names = [
            ["" for x in range(max_number_agents)] for x in range(total_steps)
        ]
        positions = [
            [[0, 0, 0] for x in range(max_number_agents)] for x in range(total_steps)
        ]
        rotations = [
            [[0, 0, 0] for x in range(max_number_agents)] for x in range(total_steps)
        ]
        viz_types = [
            [VIZ_TYPE.DEFAULT for x in range(max_number_agents)]
            for x in range(total_steps)
        ]
        unique_ids = [[0 for x in range(max_number_agents)] for x in range(total_steps)]
        radii = [[1 for x in range(max_number_agents)] for x in range(total_steps)]
        n_subpoints = [
            [0 for x in range(max_number_agents)] for x in range(total_steps)
        ]
        subpoints = [
            [
                [[0, 0, 0] for x in range(self.max_fiber_length)]
                for x in range(max_number_agents)
            ]
            for x in range(total_steps)
        ]
        for t in range(total_steps):
            n = 0
            for name in self.scene:
                obj = self.scene[name]
                if t not in obj.time_mapping:
                    continue

                data_at_time = obj.time_mapping[t]
                n_agents[t] += 1
                type_names[t][n] = obj.name
                unique_ids[t][n] = obj.id
                radii[t][n] = obj.radius * self.scale_factor
                if obj.viz_type == VIZ_TYPE.FIBER:
                    curve = data_at_time["sub_points"]
                    viz_types[t][n] = obj.viz_type
                    positions[t][n] = [0, 0, 0]
                    rotations[t][n] = [0, 0, 0]
                    scaled_control_points = np.array(curve) * self.scale_factor
                    subpoints[t][n] = scaled_control_points.tolist()
                    n_subpoints[t][n] = len(curve)
                else:
                    position = data_at_time["position"]
                    positions[t][n] = [
                        position[0] * self.scale_factor - box_adjustment[0],
                        position[1] * self.scale_factor - box_adjustment[1],
                        position[2] * self.scale_factor - box_adjustment[2],
                    ]
                    rotation = data_at_time["rotation"]
                    rotations[t][n] = rotation
                    viz_types[t][n] = obj.viz_type
                    n_subpoints[t][n] = 0
                n += 1

        camera_z_position = box_size[2] if box_size[2] > 10 else 100.0
        converted_data = TrajectoryData(
            meta_data=MetaData(
                box_size=np.array(box_size),
                camera_defaults=CameraData(
                    position=np.array([10.0, 0.0, camera_z_position]),
                    look_at_position=np.array([0.0, 0.0, 0.0]),
                    fov_degrees=60.0,
                ),
            ),
            agent_data=AgentData(
                display_data=self.display_data,
                times=1 * np.array(list(range(total_steps))),
                n_agents=np.array(n_agents),
                viz_types=np.array(viz_types),
                unique_ids=np.array(unique_ids),
                types=np.array(type_names),
                positions=np.array(positions),
                rotations=np.array(rotations),
                radii=np.array(radii),
                subpoints=np.array(subpoints),
                n_subpoints=np.array(n_subpoints),
            ),
            time_units=UnitData("ns"),  # nanoseconds
            spatial_units=UnitData("nm"),  # nanometers
        )
<<<<<<< HEAD
        TrajectoryConverter(converted_data).save(file_name)
=======
        TrajectoryConverter(converted_data).save(file_name, False)
>>>>>>> 8c215b83

    def raycast(self, **kw):
        intersect = False
        if "count" in kw:
            return intersect, 0
        if "fnormal" in kw:
            return intersect, [0, 0, 0]
        if "hitpos" in kw:
            return intersect, [0, 0, 0]
        return intersect

    def raycast_test(self, obj, start, end, length, **kw):
        return<|MERGE_RESOLUTION|>--- conflicted
+++ resolved
@@ -395,34 +395,12 @@
         elif self.is_fiber(ingredient.type):
             display_type = DISPLAY_TYPE.FIBER
         else:
-<<<<<<< HEAD
             if ingredient.has_pdb():
                 display_type = DISPLAY_TYPE.PDB
                 url = ingredient.representations.get_pdb_path()
             elif ingredient.has_mesh():
                 display_type = DISPLAY_TYPE.OBJ
                 url = ingredient.representations.get_mesh_path()
-=======
-            pdb_file_name = ""
-            display_type = DISPLAY_TYPE.PDB
-            if ingredient.source is not None and ingredient.source["pdb"] is not None:
-                pdb_file_name = ingredient.source["pdb"]
-            elif ingredient.pdb is not None and ".map" not in ingredient.pdb:
-                pdb_file_name = ingredient.pdb
-            elif ingredient.mesh_info["file"] is not None:
-                meshType = ingredient.mesh_info["type"]
-                if meshType == "file":
-                    file_path = os.path.basename(ingredient.mesh_info["file"])
-                    file_name, _ = os.path.splitext(file_path)
-
-                elif meshType == "raw":
-                    file_name = ingr_name
-                url = f"{simulariumHelper.DATABASE}/geometries/{file_name}.obj"
-                display_type = DISPLAY_TYPE.OBJ
-                return display_type, url
-            if ".pdb" in pdb_file_name:
-                url = f"{simulariumHelper.DATABASE}/other/{pdb_file_name}"
->>>>>>> 8c215b83
             else:
                 return DISPLAY_TYPE.SPHERE, ""
         return display_type, url
@@ -463,10 +441,7 @@
                     url=url,
                     color=matplotlib.colors.to_hex(np.array(ingredient.color) / 255),
                 )
-<<<<<<< HEAD
             radius = ingredient.encapsulating_radius if ingredient is not None else 10
-=======
-            radius = ingredient.encapsulatingRadius if ingredient is not None else 10
             offset = [0, 0, 0]
             if ingredient.source is not None:
                 offset = np.array(ingredient.source["transform"]["translate"])
@@ -474,7 +449,6 @@
             adj_offset = np.matmul(rot_mat, offset)
             adj_pos = position - adj_offset
 
->>>>>>> 8c215b83
             self.add_instance(
                 ingr_name,
                 ingredient,
@@ -1323,11 +1297,7 @@
             time_units=UnitData("ns"),  # nanoseconds
             spatial_units=UnitData("nm"),  # nanometers
         )
-<<<<<<< HEAD
-        TrajectoryConverter(converted_data).save(file_name)
-=======
         TrajectoryConverter(converted_data).save(file_name, False)
->>>>>>> 8c215b83
 
     def raycast(self, **kw):
         intersect = False
