# -*- coding: utf-8 -*-
# standardmodule
import os
import matplotlib
import numpy as np
import trimesh

from simulariumio import (
    TrajectoryConverter,
    TrajectoryData,
    AgentData,
    UnitData,
    MetaData,
    CameraData,
    DisplayData,
)
from simulariumio.cellpack import CellpackConverter, HAND_TYPE
from simulariumio.constants import DISPLAY_TYPE, VIZ_TYPE

from cellpack.autopack.upy import (
    hostHelper,
)
import collada


class Instance:
    def __init__(self, name, instance_id, unique_id, radius, viz_type, mesh=None):
        self.name = name
        self.radius = radius
        self.instance_id = instance_id
        self.id = unique_id
        self.isinstance = True
        self.is_static = False
        self.viz_type = viz_type
        self.time_mapping = {}
        self.mesh = mesh

    def set_static(self, is_static, position=None, rotation=None, sub_points=None):
        self.is_static = is_static
        if is_static is True:
            if self.viz_type == VIZ_TYPE.FIBER:
                self.static_sub_points = sub_points
            else:
                self.static_position = position
                self.static_rotation = rotation
        else:
            self.static_position = None
            self.static_rotation = None
            self.static_sub_points = None

    def move(self, time_point, position=None, rotation=None, sub_points=None):
        if self.viz_type == VIZ_TYPE.FIBER:
            self.time_mapping[time_point] = {
                "sub_points": sub_points,
                "n_subpoints": len(sub_points),
            }
        else:
            euler = CellpackConverter._get_euler_from_matrix(rotation, HAND_TYPE.RIGHT)
            self.time_mapping[time_point] = {"position": position, "rotation": euler}

    def increment_static(self, time_point):
        if self.is_static:
            if self.viz_type == VIZ_TYPE.FIBER:
                self.time_mapping[time_point] = {
                    "sub_points": self.static_sub_points,
                    "n_subpoints": len(self.static_sub_points),
                }
            else:
                self.time_mapping[time_point] = {
                    "position": self.static_position,
                    "rotation": self.static_rotation,
                }


class simulariumHelper(hostHelper.Helper):
    """
    The Simularium helper abstract class
    ============================
        This is the Simularium helper Object. The helper
        give access to the basic function need for create and edit a host 3d object and scene.
    """

    # this id can probably found in c4d.symbols
    # TAG ID
    DATABASE = "https://raw.githubusercontent.com/mesoscope/cellPACK_data/master/cellPACK_database_1.1.0"
    SPLINE = "kNurbsCurve"
    INSTANCE = "Simularium.Geom"
    EMPTY = "Simularium.Geom"
    SPHERE = "Simularium.Spheres"
    POLYGON = "Simularium.IndexedPolygons"
    # msutil = om.MScriptUtil()
    pb = False
    VERBOSE = 0
    DEBUG = 0
    viewer = None
    host = "simularium"

    def __init__(self, master=None, vi=None):
        hostHelper.Helper.__init__(self)
        # we can define here some function alias
        self.nogui = False
        self.time = -1
        self.scene = {}  # dict of instances in the scene
        self.agent_id_counter = 0
        self.display_data = {}
        self.scale_factor = 1 / 10.0
        self.viewer = "nogui"
        self.nogui = True
        self.hext = "dae"
        self.max_fiber_length = 0

    def clear(self):
        self.scene = {}
        self.time = -1

    def updateAppli(self, *args, **kw):
        return self.update(*args, **kw)

    def Cube(self, *args, **kw):
        return self.box(*args, **kw)

    def Box(self, *args, **kw):
        return self.box(*args, **kw)

    def Polylines(self, *args, **kw):
        return []

    def Spheres(self, *args, **kw):
        return self.sphere(*args, **kw)

    def Cylinders(self, *args, **kw):
        return self.cylinder(*args, **kw)

    def Geom(self, *args, **kw):
        pass

    def Labels(self, *args, **kw):
        pass

    def IndexedPolygons(self, *args, **kw):
        pass

    def setViewer(self, vi):
        self.viewer = vi
        self.AddObject = self.viewer.AddObject
        self.Labels = self.viewer.Labels

    def getCurrentScene(self):
        return self.scene

    def progressBar(self, progress=None, label=None):
        """update the progress bar status by progress value and label string
        @type  progress: Int/Float
        @param progress: the new progress
        @type  label: string
        @param label: the new message to put in the progress status
        """
        # resetProgressBar
        print("Progress ", str(progress), label)
        return

    def resetProgressBar(self):
        """reset the Progress Bar, using value"""
        return

    def update(self):
        self.increment_time()

    def getType(self, object):
        return object.__module__

    def getMesh(self, m, **kw):
        if self.viewer == "nogui":
            return None
        if type(m) is str:
            m = self.getCurrentScene().findGeomsByName(m)
        if m is not None:
            return m
        else:
            return None

    def getName(self, o):
        if self.viewer == "nogui":
            return None
        if type(o) is str:
            o = self.getCurrentScene().findGeomsByName(o)

        return o.name

    def increment_static_objects(self):
        for name in self.scene:
            if self.scene[name].is_static:
                self.scene[name].increment_static(self.time)

    def set_object_static(self, name, position, rotation):
        obj = self.getObject(name)
        obj.set_static(True, position, rotation)

    def increment_time(self):
        self.time += 1
        self.increment_static_objects()

    def move_object(self, name, position=None, rotation=None, sub_points=None):
        self.increment_time()
        obj = self.getObject(name)
        obj.move(self.time, position, rotation, sub_points)

    def place_object(self, name, position=None, rotation=None, sub_points=None):
        obj = self.getObject(name)
        obj.move(self.time, position, rotation, sub_points)

    def getObject(self, name):
        return self.scene.get(name)

    def getChilds(self, obj):
        return obj.children

    def deleteObject(self, obj):
        vi = self.getCurrentScene()
        if hasattr(obj, "isinstance"):
            self.deleteInstance(obj)
            return
        try:
            vi.RemoveObject(obj)
        except Exception as e:
            print("problem deleting ", obj, e)

    def newEmpty(
        self, name, location=None, parentCenter=None, display=1, visible=0, **kw
    ):
        # empty = Geom(name, visible=display)
        # if location is not None:
        #     if parentCenter is not None:
        #         location = location - parentCenter
        #     empty.SetTranslation(np.array(location))
        # parent = None
        # if "parent" in kw:
        #     parent = kw["parent"]
        # self.addObjectToScene(None, empty, parent=parent)
        # return empty
        return None

    def updateMasterInstance(self, master, newMesh, **kw):
        # get the instancematrix frommaster
        # apply them to new newMesh
        pass

    def deleteInstance(self, instance):
        # pop the instance from the instanceMatrice
        # delete the object
        m = instance.geom.instanceMatricesFortran[:]
        m = np.delete(m, instance.id, 0)
        m = m.tolist()
        #        m.pop(instance.id)
        matrice = [np.array(mat).reshape((4, 4)) for mat in m]
        instance.geom.Set(instanceMatrices=np.array(matrice))
        del instance

    def add_new_instance_and_update_time(
        self,
        name,
        ingredient,
        instance_id,
        position=None,
        rotation=None,
        sub_points=None,
    ):
        self.agent_id_counter += 1
        if ingredient.type == "Grow" or ingredient.type == "Actine":
            viz_type = VIZ_TYPE.FIBER
        else:
            viz_type = VIZ_TYPE.DEFAULT
        new_instance = Instance(
            name,
            instance_id,
            self.agent_id_counter,
            ingredient.encapsulating_radius,
            viz_type,
        )
        self.scene[instance_id] = new_instance
        self.move_object(instance_id, position, rotation, sub_points)

    def add_instance(
        self,
        name,
        ingredient,
        instance_id,
        radius,
        position=None,
        rotation=None,
        sub_points=None,
        mesh=None,
    ):
        self.agent_id_counter += 1
        if ingredient and self.is_fiber(ingredient.type):
            viz_type = VIZ_TYPE.FIBER
        else:
            viz_type = VIZ_TYPE.DEFAULT

        new_instance = Instance(
            name,
            instance_id,
            self.agent_id_counter,
            radius,
            viz_type,
            mesh,
        )
        self.scene[instance_id] = new_instance
        if position is None and sub_points is None:
            return
        self.place_object(instance_id, position, rotation, sub_points)

    def setObjectMatrix(self, object, matrice, **kw):
        if "transpose" in kw and not hasattr(object, "isinstance"):
            if kw["transpose"]:
                matrice = np.array(matrice).transpose()
        object.SetTransformation(matrice)

    def concatObjectMatrix(self):
        pass

    def GetAbsPosUntilRoot(self, obj):
        return [0, 0.0, 0.0]

    def add_compartment_to_scene(
        self,
        compartment,
    ):
        display_type = DISPLAY_TYPE.SPHERE
        url = ""
        radius = compartment.encapsulating_radius
        if compartment.meshType == "file":
            _, extension = os.path.splitext(compartment.path)
            if extension == ".obj":
                display_type = DISPLAY_TYPE.OBJ
                url = (
                    compartment.path
                    if not os.path.isfile(compartment.path)
                    else os.path.basename(compartment.path)
                )
                radius = 1
        self.display_data[compartment.name] = DisplayData(
            name=compartment.name, display_type=display_type, url=url
        )
        self.add_instance(
            compartment.name,
            None,
            compartment.number,
            radius,
            compartment.position,
            np.identity(4),
        )

    def add_object_to_scene(
        self,
        doc,
        ingredient,
        instance_id,
        position=None,
        rotation=None,
        control_points=None,
    ):
        display_type = DISPLAY_TYPE.SPHERE

        if self.is_fiber(ingredient.type):
            if len(control_points) > self.max_fiber_length:
                self.max_fiber_length = len(control_points)
            display_type = DISPLAY_TYPE.FIBER
        elif ingredient.type == "SingleCube":
            display_type = DISPLAY_TYPE.CUBE
        self.display_data[ingredient.name] = DisplayData(
            name=ingredient.name, display_type=display_type
        )
        if position is None and control_points is None:
            return
        self.add_new_instance_and_update_time(
            ingredient.name, ingredient, instance_id, position, rotation, control_points
        )

    def update_instance_positions_and_rotations(
        self,
        objects,
    ):
        for position, rotation, ingredient, ptInd in objects:
            instance_id = f"{ingredient.name}-{ptInd}"
            self.place_object(instance_id, position, rotation)

    def get_display_data(self, ingredient):
        display_type = DISPLAY_TYPE.SPHERE
        url = ""
        if ingredient.type == "SingleCube":
            display_type = "CUBE"
        elif ingredient.type == "SingleSphere":
            display_type = DISPLAY_TYPE.SPHERE
        elif self.is_fiber(ingredient.type):
            display_type = DISPLAY_TYPE.FIBER
        else:
<<<<<<< HEAD
            pdb_file_name = ""
            display_type = DISPLAY_TYPE.PDB
            if ingredient.source is not None and ingredient.source["pdb"] is not None:
                pdb_file_name = ingredient.source["pdb"]
            elif ingredient.pdb is not None and ".map" not in ingredient.pdb:
                pdb_file_name = ingredient.pdb
            elif ingredient.mesh_info is not None:
                meshType = (
                    ingredient.mesh_info["type"]
                    if ingredient.mesh_info["type"] is not None
                    else "file"
                )
                if meshType == "file":
                    file_path = os.path.basename(ingredient.mesh_info["file"])
                    file_name, _ = os.path.splitext(file_path)

                elif meshType == "raw":
                    file_name = ingr_name
                url = f"{simulariumHelper.DATABASE}/geometries/{file_name}.obj"
=======
            if ingredient.has_pdb():
                display_type = DISPLAY_TYPE.PDB
                url = ingredient.representations.get_pdb_path()
            elif ingredient.has_mesh():
>>>>>>> 17bf00b1
                display_type = DISPLAY_TYPE.OBJ
                url = ingredient.representations.get_mesh_path()
            else:
                return DISPLAY_TYPE.SPHERE, ""
        return display_type, url

    @staticmethod
    def is_fiber(ingr_type):
        return ingr_type in [
            "Grow",
            "Actine",
            "MultiCylinders",
            "SingleCylinder",
        ]

    def init_scene_with_objects(
        self,
        objects,
        grid_point_positions=None,
        grid_point_compartment_ids=None,
        show_sphere_trees=False,
    ):
        self.time = 0
        for position, rotation, ingredient, ptInd in objects:
            ingr_name = ingredient.name
            sub_points = None
            if self.is_fiber(ingredient.type):
                if ingredient.nbCurve == 0:
                    continue
                # TODO: get sub_points accurately
                if ingredient.nbCurve > self.max_fiber_length:
                    self.max_fiber_length = ingredient.nbCurve
                sub_points = ingredient.listePtLinear

            if ingr_name not in self.display_data:
                display_type, url = self.get_display_data(ingredient)
                self.display_data[ingredient.name] = DisplayData(
                    name=ingr_name,
                    display_type=display_type,
                    url=url,
                    color=matplotlib.colors.to_hex(np.array(ingredient.color) / 255),
                )
            radius = ingredient.encapsulating_radius if ingredient is not None else 10
            offset = [0, 0, 0]
            if ingredient.source is not None:
                offset = np.array(ingredient.source["transform"]["translate"])
            rot_mat = np.array(rotation[0:3, 0:3])
            adj_offset = np.matmul(rot_mat, offset)
            adj_pos = position - adj_offset

            self.add_instance(
                ingr_name,
                ingredient,
                f"{ingr_name}-{ptInd}",
                radius,
                adj_pos,
                rotation,
                sub_points,
            )
            if show_sphere_trees and hasattr(ingredient, "positions"):
                if len(ingredient.positions) > 0:
                    for level in range(len(ingredient.positions)):
                        for i in range(len(ingredient.positions[level])):
                            pos = ingredient.apply_rotation(
                                rotation, ingredient.positions[level][i], position
                            )

                            self.add_instance(
                                f"{ingredient.name}-spheres",
                                ingredient,
                                f"{ingredient.name}-{ptInd}-{i}",
                                ingredient.radii[level][i],
                                pos,
                                rotation,
                                None,
                            )

        if grid_point_positions is not None:

            for index in range(len(grid_point_compartment_ids)):
                if index % 1 == 0:
                    compartment_id = grid_point_compartment_ids[index]
                    point_pos = grid_point_positions[index]
                    if compartment_id < 0:
                        name = "inside"
                    elif compartment_id > 0:
                        name = "surface"
                    else:
                        name = "outside"
                    self.display_data[name] = DisplayData(
                        name=name, display_type=DISPLAY_TYPE.SPHERE, url=""
                    )

                    self.add_instance(
                        name,
                        None,
                        f"{name}-{index}",
                        0.1,
                        point_pos,
                        np.identity(4),
                        None,
                    )

    def addCameraToScene(self):
        pass

    def addLampToScene(self):
        pass

    def reParent(self, obj, parent):
        if self.nogui:
            return
        vi = self.getCurrentScene()
        if vi == "nogui":
            return
        parent = self.getObject(parent)
        if parent is None:
            return

        if type(obj) == list or type(obj) == tuple:
            [
                vi.ReparentObject(
                    self.getObject(o), parent, objectRetainsCurrentPosition=True
                )
                for o in obj
            ]
        else:
            obj = self.getObject(obj)
            if obj is None:
                return
            if obj.viewer is None:
                obj.viewer = vi
            vi.ReparentObject(obj, parent, objectRetainsCurrentPosition=True)

    def setInstance(self):
        return None

    def getTranslation(self, name):

        return self.getObject(name).mesh.centroid  # or getCumulatedTranslation

    def setTranslation(self, name, pos=[0.0, 0.0, 0.0]):
        self.getObject(name).SetTranslation(self.FromVec(pos))

    def translateObj(self, obj, position, use_parent=True):
        if len(position) == 1:
            c = position[0]
        else:
            c = position
        newPos = self.FromVec(c)

        if use_parent:
            parentPos = self.GetAbsPosUntilRoot(obj)  # parent.GetAbsPos()
            newPos = newPos - parentPos
        obj.ConcatTranslation(newPos)

    def scaleObj(self, obj, sc):
        if type(sc) is float:
            sc = [sc, sc, sc]
        # obj.scale = sc #SetScale()?
        #        obj.SetScale(np.array(sc))
        obj.Set(scale=np.array(sc))

    def rotateObj(self, obj, rot):
        # take radians, give degrees
        mat = self.eulerToMatrix(rot)
        obj.Set(rotation=np.array(mat).flatten())  # obj.rotation

    def getTransformation(self, geom):
        if self.nogui:
            return np.identity(4)
        geom = self.getObject(geom)
        return geom.GetMatrix(geom.LastParentBeforeRoot())

    def toggleDisplay(self, obj, display, **kw):
        obj = self.getObject(obj)
        if obj is None:
            return
        obj.Set(visible=display)

    def getVisibility(self, obj, editor=True, render=False, active=False):
        # 0 off, 1#on, 2 undef
        display = {0: True, 1: False, 2: True}
        if type(obj) == str:
            obj = self.getObject(obj)
        if editor and not render and not active:
            return display[obj.GetEditorMode()]
        elif not editor and render and not active:
            return display[obj.GetRenderMode()]
        elif not editor and not render and active:
            return bool(obj[906])
        else:
            return (
                display[obj.GetEditorMode()],
                display[obj.GetRenderMode()],
                bool(obj[906]),
            )

    def getCurrentSelection(
        self,
    ):
        """
        Return the current/active selected object in the document or scene
        Simularium support only one object at a time.
        @rtype:   liste
        @return:  the list of selected object
        """
        return [self.getCurrentScene().currentObject]

    # ####################MATERIALS FUNCTION########################

    def addMaterial(self, name, color):
        return color

    def createTexturedMaterial(self, filename):
        pass

    def assignMaterial(self, object, mat, texture=False):
        if texture:
            object.Set(texture=mat)
        else:
            object.Set(
                materials=[
                    mat,
                ]
            )

    def changeObjColorMat(self, obj, color):
        pass

    def getMaterialObject(self, o):
        pass
        return None

    def getMaterial(self, mat):
        return mat

    def getAllMaterials(self):
        return []

    def getMaterialName(self, mat):
        return None

    def ObjectsSelection(self, listeObjects, typeSel="new"):
        """
        Modify the current object selection.

        @type  listeObjects: list
        @param listeObjects: list of object to joins
        @type  typeSel: string
        @param listeObjects: type of modification: new,add,...

        """
        pass

    #        dic={"add":c4d.SELECTION_ADD,"new":c4d.SELECTION_NEW}
    #        sc = self.getCurrentScene()
    #        [sc.SetSelection(x,dic[typeSel]) for x in listeObjects]

    def oneCylinder(
        self,
        name,
        head,
        tail,
        instance=None,
        parent=None,
    ):
        # if instance is None:
        #     stick = self.getObject(name)
        #     if stick is None:
        #         v = np.array([tail, head])
        #         f = np.arange(len(v))
        #         f.shape = (-1, 2)
        #         stick = Cylinders(
        #             name, inheritMaterial=False, vertices=v, faces=f, radii=[1]
        #         )
        #         # stick = self.Cylinder(name,length=lenght,pos =head)
        #         self.addObjectToScene(self.getCurrentScene(), stick, parent=parent)
        #     else:
        #         v = np.array([tail, head])
        #         f = np.arange(len(v))
        #         f.shape = (-1, 2)
        #         stick.Set(vertices=v, faces=f, redo=1)
        # else:
        #     stick = instance
        #     v = instance.vertexSet.vertices.array
        #     i = len(v)
        #     #            v = np.concatenate((v,np.array([head,tail])))
        #     instance.vertexSet.vertices.AddValues([head, tail])
        #     instance.faceSet.faces.AddValues([i, i + 1])
        #     r = instance.vertexSet.radii.array[0]
        #     instance.vertexSet.radii.AddValues(r)
        #     instance.Set(redo=1)
        return None

    def cylinder(
        self,
        name,
        radius=1.0,
        length=1.0,
        res=0,
        pos=[0.0, 0.0, 0.0],
        parent=None,
        **kw,
    ):
        #        QualitySph={"0":16,"1":3,"2":4,"3":8,"4":16,"5":32}
        if "axis" in kw:
            if kw["axis"] is not None:
                axis = kw["axis"]
            else:
                axis = [0.0, 1.0, 0.0]

        pos = np.array(pos)

        principal_vector = np.array(length * axis)

        control_points = np.array([pos, pos + principal_vector])

        baseCyl = self.Cylinders(
            name,
            radii=[radius],
            inheritMaterial=False,
            quality=res,
            visible=1,
        )
        self.add_object_to_scene(
            None,
            baseCyl,
            parent=parent,
            control_points=control_points,
        )
        if pos is not None:
            self.setTranslation(baseCyl, pos)
        return [baseCyl, baseCyl]

    def updateTubeMesh(self, mesh, cradius=1.0, quality=0, **kw):
        # change the radius to cradius
        mesh = self.getMesh(mesh)
        if type(mesh) is list:
            mesh = mesh[0]
        #        mesh=geom.mesh.GetDown()#should be the cylinder
        # mesh[5000]=cradius
        #        cradius = cradius*1/0.2
        # should used current Y scale too
        mesh.Set(radii=[cradius], quality=quality)

    def sphere(
        self, name, radius=1.0, res=0, parent=None, color=None, mat=None, pos=None
    ):
        baseSphere = self.Spheres(
            name,
            radii=[
                radius,
            ],
            centers=[[0.0, 0.0, 0.0]],
            quality=res,
            inheritMaterial=False,
            visible=1,
        )
        if mat is not None:
            mat = self.getMaterial(mat)
            self.assignMaterial(mat, baseSphere)
        else:
            if color is not None:
                # color = [1.,1.,0.]
                baseSphere.Set(
                    materials=[
                        color,
                    ]
                )
        self.add_object_to_scene(None, baseSphere, parent=parent)
        if pos is not None:
            self.setTranslation(baseSphere, pos)
        return [baseSphere, baseSphere]

    def instancesSphere(
        self, name, centers, radii, meshsphere, colors, scene, parent=None
    ):
        vertices = []
        for i in range(len(centers)):
            vertices.append(centers[i])
        meshsphere.Set(vertices=vertices, materials=colors, radii=radii)
        return meshsphere

    def instancesCylinder(
        self, name, points, faces, radii, mesh, colors, scene, parent=None
    ):
        mesh.Set(vertices=points, faces=faces, radii=radii, materials=colors)
        return mesh

    def FromVec(self, points, pos=True):
        return np.array(
            points
        )  # np.array(float(points[0]),float(points[1]),float(points[2]))

    #
    def ToVec(self, v, pos=True):
        return v

    def spline(self, name, points, close=0, type=1, scene=None, parent=None):
        spline = self.Polylines(name, vertices=points)  # ,faces=f)
        self.AddObject(spline, parent=parent)
        return spline, None

    def update_spline(self, name, new_points):
        spline = self.getObject(name)
        if spline is None:
            return False
        f = [[x, x + 1] for x in range(len(new_points))]
        spline.Set(vertices=new_points, faces=f)
        return True

    def Points(self, name, **kw):
        # need to add the AtomArray modifier....
        parent = None
        if "parent" in kw:
            parent = kw.pop("parent")
        from Simularium.Points import Points

        obj = Points(name, **kw)
        self.add_object_to_scene(self.getCurrentScene(), obj, parent=parent)
        return obj

    def updatePoly(self, polygon, faces=None, vertices=None):
        if type(polygon) == str:
            polygon = self.getObject(polygon)
        if polygon is None:
            return
        if vertices is not None:
            polygon.Set(vertices=vertices)
        if faces is not None:
            polygon.Set(faces=faces)

    def updateMesh(self, obj, vertices=None, faces=None, smooth=False):
        if type(obj) == str:
            obj = self.getObject(obj)
        if obj is None:
            return
        self.updatePoly(obj, faces=faces, vertices=vertices)

    def instancePolygon(self, name, matrices=None, mesh=None, parent=None, **kw):
        return None

    def changeColor(
        self, obj, colors, perVertex=False, proxyObject=False, doc=None, pb=False
    ):
        mesh = self.getMesh(obj)
        mesh.Set(materials=colors, inheritMaterial=False)

    def box(
        self,
        name,
        center=[0.0, 0.0, 0.0],
        size=[1.0, 1.0, 1.0],
        cornerPoints=None,
        **kw,
    ):
        # import np
        box = {name: name}
        if cornerPoints is not None:
            for i in range(3):
                size[i] = cornerPoints[1][i] - cornerPoints[0][i]
            center = (np.array(cornerPoints[0]) + np.array(cornerPoints[1])) / 2.0
            box.Set(cornerPoints=list(cornerPoints))
        else:
            box.Set(center=center, xside=size[0], yside=size[1], zside=size[2])
        # material is a liste of color per faces.
        # aMat=addMaterial("wire")
        parent = None
        if "parent" in kw:
            parent = kw["parent"]
        self.add_object_to_scene(self.getCurrentScene(), box, parent=parent)
        return box, box

    def updateBox(
        self,
        box,
        center=[0.0, 0.0, 0.0],
        size=[1.0, 1.0, 1.0],
        cornerPoints=None,
    ):
        # import np
        box = self.getObject(box)
        if cornerPoints is not None:
            for i in range(3):
                size[i] = cornerPoints[1][i] - cornerPoints[0][i]
            for i in range(3):
                center[i] = (cornerPoints[0][i] + cornerPoints[1][i]) / 2.0
            box.Set(cornerPoints=list(cornerPoints))
        else:
            box.Set(center=center, xside=size[0], yside=size[1], zside=size[2])

    def getCornerPointCube(self, cube):
        if hasattr(cube, "size"):
            size = cube.side
        else:
            size = (cube.xside, cube.yside, cube.zside)
        center = cube.center
        cornerPoints = []
        # lowCorner
        lc = [
            center[0] - size[0] / 2.0,
            center[1] - size[1] / 2.0,
            center[2] - size[2] / 2.0,
        ]
        uc = [
            center[0] + size[0] / 2.0,
            center[1] + size[1] / 2.0,
            center[2] + size[2] / 2.0,
        ]
        cornerPoints = [[lc[0], lc[1], lc[2]], [uc[0], uc[1], uc[2]]]
        return cornerPoints

    def plane(
        self,
        name,
        center=[0.0, 0.0, 0.0],
        size=[1.0, 1.0],
        cornerPoints=None,
        visible=1,
        **kw,
    ):
        # plane or grid
        return None

    def getFace(self, face):
        return face

    def getMeshVertices(self, poly, transform=False):
        mesh = self.checkIsMesh(poly)
        return mesh.getVertices()

    def getMeshNormales(self, poly):
        mesh = self.checkIsMesh(poly)
        return mesh.getVNormals()

    def getMeshEdges(self, poly):
        return None

    def getMeshFaces(self, poly):
        mesh = self.checkIsMesh(poly)
        return mesh.getFaces()

    def isIndexedPolyon(self, obj):
        if not hasattr(obj, "getFaces"):
            for child in self.getChilds(obj):
                c, ipoly = self.isIndexedPolyon(child)
                if ipoly:
                    return c, True
            return None, False
        else:
            return obj, True

    def DecomposeMesh(self, poly, edit=True, copy=True, tri=True, transform=True):
        if not isinstance(poly, trimesh.Trimesh):
            return [], [], []
        return poly.faces, poly.vertices, poly.vertex_normals

    def changeColorO(self, object, colors):
        object.Set(materials=colors)

    def setRigidBody(self, *args, **kw):
        pass

    def pathDeform(self, *args, **kw):
        pass

    def updatePathDeform(self, *args, **kw):
        pass

    # ==============================================================================
    # IO / read/write 3D object, cene file etc
    # ==============================================================================
    def getColladaMaterial(self, geom, col):
        # get the bound geometries
        mat = None
        boundg = list(col.scene.objects("geometry"))
        for bg in boundg:
            if bg.original == geom:
                m = bg.materialnodebysymbol.values()
                if len(m):
                    k0 = [*bg.materialnodebysymbol][0]
                    mat = bg.materialnodebysymbol[k0].target
        return mat

    def TextureFaceCoordintesToVertexCoordinates(self, v, f, t, ti):
        textureuv_vertex = np.zeros((len(v), 2))
        for i, indice_verex in enumerate(f):
            for j in range(3):
                if len(ti) == (len(f) * 3):
                    indice = ti[i + j]
                else:
                    indice = ti[i][j]
                textureuv_vertex[indice_verex[j]] = t[indice]  # (t[ti[i][j]]+1.0)/2.0
        return textureuv_vertex

    def getNormals(self, f, v, n, ni):
        if len(ni.shape) == 1:
            if max(ni) == (len(v) - 1):
                return n[ni]
            else:
                return None
        normals_vertex = np.zeros((len(v), 3))
        for i, indice_vertex in enumerate(f):
            if len(f.shape) == 2:
                for j in range(3):
                    normals_vertex[indice_vertex[j]] = n[
                        ni[i][j]
                    ]  # (t[ti[i][j]]+1.0)/2.0
            else:
                normals_vertex[indice_vertex] = n[ni[i]]
        return normals_vertex

    def nodeToGeom(
        self,
        node,
        i,
        col,
        nodexml,
        parentxml=None,
        parent=None,
        dicgeoms=None,
        uniq=False,
    ):
        name = nodexml.get("name")
        if name is None:
            name = nodexml.get("id")
        pname = ""
        if parentxml is not None:
            pname = parentxml.get("name")
            if pname is None or pname == "":
                pname = parentxml.get("id")
        onode = None
        if dicgeoms is None:
            dicgeoms = {}
        if type(node) == collada.scene.ExtraNode:
            return
        elif type(node) == collada.scene.GeometryNode:
            # create a mesh under parent
            g = node.geometry
            if g.id not in dicgeoms.keys():
                dicgeoms[g.id] = {}
                dicgeoms[g.id]["id"] = g.id
                onode, mesh = self.oneColladaGeom(g, col)
                dicgeoms[g.id]["node"] = onode
                dicgeoms[g.id]["mesh"] = mesh
                dicgeoms[g.id]["instances"] = []
                dicgeoms[g.id]["parentmesh"] = None
                gname = node.children[0].geometry.id

                if parentxml is not None:
                    dicgeoms[g.id]["parentmesh"] = self.getObject(parentxml.get("id"))
        else:  # collada.scene.Node
            # create an empty
            if len(node.children) == 1 and (
                type(node.children[0]) == collada.scene.GeometryNode
            ):
                # no empty just get parent name ?
                gname = node.children[0].geometry.id
                if parentxml is not None:
                    if gname in dicgeoms.keys():
                        if dicgeoms[gname]["parentmesh"] is None:
                            dicgeoms[gname]["parentmesh"] = self.getObject(pname)
                if uniq:
                    onode = self.newEmpty(name)
                    rot, trans, scale = self.Decompose4x4(
                        node.matrix.transpose().reshape(16)
                    )
                    if parent is not None and onode is not None:
                        self.reParent(onode, parent)
                    onode.Set(translation=trans)
                    onode.Set(rotation=rot)  # .reshape(4,4).transpose())
                    onode.Set(scale=scale)
                    dicgeoms[gname]["parentmesh"] = onode
            elif len(node.children) == 1 and (
                type(node.children[0]) == collada.scene.NodeNode
            ):
                # this is an instance do nothing. we are going to use instanceFortrans matrix
                gname = node.children[0].node.children[0].geometry.id
                if parentxml is not None:
                    if gname in dicgeoms.keys():
                        if dicgeoms[gname]["parentmesh"] is None:
                            dicgeoms[gname]["parentmesh"] = self.getObject(pname)
            else:
                onode = self.newEmpty(name)
                rot, trans, scale = self.Decompose4x4(
                    node.matrix.transpose().reshape(16)
                )
                if parent is not None and onode is not None:
                    self.reParent(onode, parent)
                onode.Set(translation=trans)
                onode.Set(rotation=rot)  # .reshape(4,4).transpose())
                onode.Set(scale=scale)
            if hasattr(node, "children") and len(node.children):
                for j, ch in enumerate(node.children):
                    dicgeoms = self.nodeToGeom(
                        ch,
                        j,
                        col,
                        ch.xmlnode,
                        parentxml=nodexml,
                        parent=onode,
                        dicgeoms=dicgeoms,
                    )
        return dicgeoms

    def transformNode(self, node, i, col, parentxmlnode, parent=None):
        name = parentxmlnode.get("name")
        if name is None:
            name = parentxmlnode.get("id")
        if type(node) == collada.scene.GeometryNode:
            pass
        elif type(node) == collada.scene.ExtraNode:
            pass
        else:
            # create an empty
            onode = self.getObject(name)
            rot, trans, scale = self.Decompose4x4(node.matrix.transpose().reshape(16))
            #                trans = [node.transforms[0].x,node.transforms[0].y,node.transforms[0].z]
            #                rot = []
            #                for i in range(1,4):
            #                    rot.extend([node.transforms[i].x,node.transforms[i].y,node.transforms[i].z,0.0])
            #                rot.extend([0.,0.,0.,1.0])
            #                scale = [node.transforms[4].x,node.transforms[4].y,node.transforms[4].z]
            #                onode.Set(translation = trans)#, rotation=rot*0,scale=scale)
            onode.Set(translation=trans)
            onode.Set(rotation=rot)  # .reshape(4,4).transpose())
            onode.Set(scale=scale)
            #                onode.ConcatRotation(rot)
            #                onode.ConcatTranslation(trans)
            #                onode.Set(matrix)
            self.update()
        if hasattr(node, "children") and len(node.children):
            for j, ch in enumerate(node.children):
                self.transformNode(ch, j, col, ch.xmlnode, parent=onode)

    def decomposeColladaGeom(self, g, col):
        name = g.name
        if name == "":
            name = g.id
        v = np.array(g.primitives[0].vertex)  # multiple primitive ?
        nf = len(g.primitives[0].vertex_index)
        sh = g.primitives[0].vertex_index.shape
        if len(sh) == 2 and sh[1] == 3:
            f = g.primitives[0].vertex_index
        else:
            f = g.primitives[0].vertex_index[:nf].reshape(int(nf / 3), 3)
        n = g.primitives[0].normal
        ni = g.primitives[0].normal_index
        vn = []
        if ni is not None:
            vn = self.getNormals(f, v, n, ni)
        return v, vn, f.tolist()

    def oneColladaGeom(self, g, col):
        name = g.name
        if name == "":
            name = g.id
        v = g.primitives[0].vertex  # multiple primitive ?
        nf = len(g.primitives[0].vertex_index)
        sh = g.primitives[0].vertex_index.shape
        if len(sh) == 2 and sh[1] == 3:
            f = g.primitives[0].vertex_index
        else:
            f = g.primitives[0].vertex_index.reshape((nf / 3, 3))
        n = g.primitives[0].normal
        ni = g.primitives[0].normal_index
        vn = []
        if ni is not None:
            vn = self.getNormals(f, v, n, ni)
        onode, mesh = self.createsNmesh(name, v, vn, f.tolist(), smooth=True)
        mesh.inheritMaterial = False
        color = [1.0, 1.0, 1.0]
        mat = self.getColladaMaterial(g, col)

        if mat is not None:
            if type(mat.effect.diffuse) == collada.material.Map:
                color = [1, 1, 1]

                impath = mat.effect.diffuse.sampler.surface.image.path
                # clean the path
                impath = impath.replace("file:////", "")

            else:
                color = mat.effect.diffuse[0:3]
                self.changeObjColorMat(mesh, color)
            matd = mesh.materials[1028]
            if (
                mat.effect.ambient is not None
                and type(mat.effect.ambient) != collada.material.Map
            ):
                matd.prop[matd.AMBI] = mat.effect.ambient[0:3]
        return onode, mesh

    def write(self, listObj, **kw):
        pass

    def writeToFile(self, polygon, file_name, bb):
        """
        Write to simularium file
        """
        total_steps = self.time + 1
        max_number_agents = len(self.scene)
        x_size = bb[1][0] - bb[0][0]
        y_size = bb[1][1] - bb[0][1]
        z_size = bb[1][2] - bb[0][2]
        box_adjustment = (np.array(bb[0]) + np.array(bb[1])) * self.scale_factor / 2
        box_size = [
            x_size * self.scale_factor,
            y_size * self.scale_factor,
            z_size * self.scale_factor,
        ]

        n_agents = [0 for x in range(total_steps)]
        type_names = [
            ["" for x in range(max_number_agents)] for x in range(total_steps)
        ]
        positions = [
            [[0, 0, 0] for x in range(max_number_agents)] for x in range(total_steps)
        ]
        rotations = [
            [[0, 0, 0] for x in range(max_number_agents)] for x in range(total_steps)
        ]
        viz_types = [
            [VIZ_TYPE.DEFAULT for x in range(max_number_agents)]
            for x in range(total_steps)
        ]
        unique_ids = [[0 for x in range(max_number_agents)] for x in range(total_steps)]
        radii = [[1 for x in range(max_number_agents)] for x in range(total_steps)]
        n_subpoints = [
            [0 for x in range(max_number_agents)] for x in range(total_steps)
        ]
        subpoints = [
            [
                [[0, 0, 0] for x in range(self.max_fiber_length)]
                for x in range(max_number_agents)
            ]
            for x in range(total_steps)
        ]
        for t in range(total_steps):
            n = 0
            for name in self.scene:
                obj = self.scene[name]
                if t not in obj.time_mapping:
                    continue

                data_at_time = obj.time_mapping[t]
                n_agents[t] += 1
                type_names[t][n] = obj.name
                unique_ids[t][n] = obj.id
                radii[t][n] = obj.radius * self.scale_factor
                if obj.viz_type == VIZ_TYPE.FIBER:
                    curve = data_at_time["sub_points"]
                    viz_types[t][n] = obj.viz_type
                    positions[t][n] = [0, 0, 0]
                    rotations[t][n] = [0, 0, 0]
                    scaled_control_points = np.array(curve) * self.scale_factor
                    subpoints[t][n] = scaled_control_points.tolist()
                    n_subpoints[t][n] = len(curve)
                else:
                    position = data_at_time["position"]
                    positions[t][n] = [
                        position[0] * self.scale_factor - box_adjustment[0],
                        position[1] * self.scale_factor - box_adjustment[1],
                        position[2] * self.scale_factor - box_adjustment[2],
                    ]
                    rotation = data_at_time["rotation"]
                    rotations[t][n] = rotation
                    viz_types[t][n] = obj.viz_type
                    n_subpoints[t][n] = 0
                n += 1

        camera_z_position = box_size[2] if box_size[2] > 10 else 100.0
        converted_data = TrajectoryData(
            meta_data=MetaData(
                box_size=np.array(box_size),
                camera_defaults=CameraData(
                    position=np.array([10.0, 0.0, camera_z_position]),
                    look_at_position=np.array([0.0, 0.0, 0.0]),
                    fov_degrees=60.0,
                ),
            ),
            agent_data=AgentData(
                display_data=self.display_data,
                times=1 * np.array(list(range(total_steps))),
                n_agents=np.array(n_agents),
                viz_types=np.array(viz_types),
                unique_ids=np.array(unique_ids),
                types=np.array(type_names),
                positions=np.array(positions),
                rotations=np.array(rotations),
                radii=np.array(radii),
                subpoints=np.array(subpoints),
                n_subpoints=np.array(n_subpoints),
            ),
            time_units=UnitData("ns"),  # nanoseconds
            spatial_units=UnitData("nm"),  # nanometers
        )
        TrajectoryConverter(converted_data).save(file_name, False)

    def raycast(self, **kw):
        intersect = False
        if "count" in kw:
            return intersect, 0
        if "fnormal" in kw:
            return intersect, [0, 0, 0]
        if "hitpos" in kw:
            return intersect, [0, 0, 0]
        return intersect

    def raycast_test(self, obj, start, end, length, **kw):
        return<|MERGE_RESOLUTION|>--- conflicted
+++ resolved
@@ -395,32 +395,10 @@
         elif self.is_fiber(ingredient.type):
             display_type = DISPLAY_TYPE.FIBER
         else:
-<<<<<<< HEAD
-            pdb_file_name = ""
-            display_type = DISPLAY_TYPE.PDB
-            if ingredient.source is not None and ingredient.source["pdb"] is not None:
-                pdb_file_name = ingredient.source["pdb"]
-            elif ingredient.pdb is not None and ".map" not in ingredient.pdb:
-                pdb_file_name = ingredient.pdb
-            elif ingredient.mesh_info is not None:
-                meshType = (
-                    ingredient.mesh_info["type"]
-                    if ingredient.mesh_info["type"] is not None
-                    else "file"
-                )
-                if meshType == "file":
-                    file_path = os.path.basename(ingredient.mesh_info["file"])
-                    file_name, _ = os.path.splitext(file_path)
-
-                elif meshType == "raw":
-                    file_name = ingr_name
-                url = f"{simulariumHelper.DATABASE}/geometries/{file_name}.obj"
-=======
             if ingredient.has_pdb():
                 display_type = DISPLAY_TYPE.PDB
                 url = ingredient.representations.get_pdb_path()
             elif ingredient.has_mesh():
->>>>>>> 17bf00b1
                 display_type = DISPLAY_TYPE.OBJ
                 url = ingredient.representations.get_mesh_path()
             else:
