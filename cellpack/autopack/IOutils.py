# -*- coding: utf-8 -*-
"""
Created on Sun Jan 27 09:04:10 2013

@author: Ludovic Autin
"""
import os
import pickle

import numpy
import json
from json import JSONEncoder
from json import encoder
from collections import OrderedDict

from numpy.core.arrayprint import printoptions

import cellpack.autopack as autopack
import cellpack.autopack.transformation as tr
from .ingredient.Ingredient import Ingredient
from cellpack.autopack.Serializable import (
    sCompartment,
    sIngredientGroup,
    sIngredient,
    sIngredientFiber,
)
from cellpack.autopack.Recipe import Recipe
from .ingredient import (
    ActinIngredient,
    GrowIngredient,
)

encoder.FLOAT_REPR = lambda o: format(o, ".8g")


class NumpyArrayEncoder(JSONEncoder):
    def default(self, obj):
        if isinstance(obj, numpy.ndarray):
            return obj.tolist()
        return JSONEncoder.default(self, obj)


def getValueToXMLNode(vtype, node, attrname):
    value = node.getAttribute(attrname)
    value = str(value)
    if not len(value):
        return None
    if vtype not in ["liste", "filename", "string"]:
        value = eval(value)
    else:
        value = str(value)
    return value


def setValueToXMLNode(value, node, attrname):
    if value is None:
        print(attrname, " is None !")
        return
    if attrname == "color":
        if type(value) != list and type(value) != tuple:
            if autopack.helper is not None:
                value = autopack.helper.getMaterialProperty(value, ["color"])[0]
            else:
                value = [1.0, 0.0, 0.0]
    if type(value) == numpy.ndarray:
        value = value.tolist()
    elif type(value) == list or type(value) == tuple:
        for i, v in enumerate(value):
            if type(v) == numpy.ndarray:
                value[i] = v.tolist()
            elif type(v) == list or type(v) == tuple:
                for j, va in enumerate(v):
                    if type(va) == numpy.ndarray:
                        v[j] = va.tolist()
    node.setAttribute(attrname, str(value))


def setValueToJsonNode(value, attrname):
    vdic = OrderedDict()
    vdic[attrname] = None
    if value is None:
        print(attrname, " is None !")
        return vdic
    if attrname == "color":
        if type(value) != list and type(value) != tuple:
            if autopack.helper is not None:
                value = autopack.helper.getMaterialProperty(value, ["color"])[0]
            else:
                value = [1.0, 0.0, 0.0]
    if type(value) == numpy.ndarray:
        value = value.tolist()
    elif type(value) == list or type(value) == tuple:
        if len(value) == 0:
            return vdic
        else:
            for i, v in enumerate(value):
                if type(v) == numpy.ndarray:
                    value[i] = v.tolist()
                elif type(v) == list or type(v) == tuple:
                    for j, va in enumerate(v):
                        if type(va) == numpy.ndarray:
                            v[j] = va.tolist()
                            # node.setAttribute(attrname,str(value))
    vdic[attrname] = value
    return vdic


def setValueToPythonStr(value, attrname):
    if value is None:
        print(attrname, " is None !")
        return
    if attrname == "color":
        if type(value) != list and type(value) != tuple:
            if autopack.helper is not None:
                value = autopack.helper.getMaterialProperty(value, ["color"])[0]
            else:
                value = [1.0, 0.0, 0.0]
    if type(value) == numpy.ndarray:
        value = value.tolist()
    elif type(value) == list:
        for i, v in enumerate(value):
            if type(v) == numpy.ndarray:
                value[i] = v.tolist()
            elif type(v) == list:
                for j, va in enumerate(v):
                    if type(va) == numpy.ndarray:
                        v[j] = va.tolist()
    if type(value) == str:
        return "%s = '%s'" % (attrname, str(value))
    else:
        return "%s = %s" % (attrname, str(value))


def getStringValueOptions(value, attrname):
    """
    Helper function to return the given environment option as a string to
    be write in the xml file.
    """
    if value is None:
        return "None"
    if attrname == "color":
        if type(value) != list and type(value) != tuple:
            if autopack.helper is not None:
                value = autopack.helper.getMaterialProperty(value, ["color"])[0]
            else:
                value = [1.0, 0.0, 0.0]
    if type(value) == numpy.ndarray:
        value = value.tolist()
    elif type(value) == list:
        for i, v in enumerate(value):
            if type(v) == numpy.ndarray:
                value[i] = v.tolist()
            elif type(v) == list:
                for j, va in enumerate(v):
                    if type(va) == numpy.ndarray:
                        v[j] = va.tolist()
    if type(value) == str:
        value = '"' + value + '"'
    return str(value)


def updatePositionsRadii(ingr):
    toupdate = {"positions": []}
    toupdate["radii"] = []
    nLOD = len(ingr.positions)
    for i in range(nLOD):
        toupdate["positions"].append(
            {"coords": numpy.array(ingr.positions[i]).flatten().tolist()}
        )
        toupdate["radii"].append({"radii": ingr.radii[i]})
    return toupdate


class GrabResult(object):
    """Class for callbacks"""

    def __init__(self, env):
        self.collision = []
        # self.lock = thread.allocate_lock()

    def reset(self):
        self.collision = []

    def grab(self, value):
        """
        the callback function
        """
        # we must use lock here because += is not atomic
        # self.lock.acquire()
        self.collision.append(value)
        # self.lock.release()


class ExportCollada(object):
    def __init__(self, env):
        self.env = env


class IOingredientTool(object):
    # parser that can return an ingredient
    def __init__(self, env=None):
        super(IOingredientTool, self)
        self.env = env
        self.use_quaternion = False

    def read(self, filename):
        fileName, fileExtension = os.path.splitext(filename)
        if fileExtension == ".xml":
            pass  # self.load_XML(setupfile)
        elif fileExtension == ".py":  # execute ?
            pass  # return IOutils.load_Python(env,setupfile)
        elif fileExtension == ".json":
            pass  # return IOutils.load_Json(env,setupfile)

    def write(self, ingr, filename, ingr_format="xml", kwds=None, result=False):
        if ingr_format == "json":
            ingdic = self.ingrJsonNode(ingr, result=result, kwds=kwds)
            with open(filename + ".json", "w") as fp:  # doesnt work with symbol link ?
                json.dump(
                    ingdic, fp, indent=1, separators=(",", ":")
                )  # ,indent=4, separators=(',', ': ')
        elif ingr_format == "python":
            ingrnode = self.ingrPythonNode(ingr)
            f = open(filename + ".py", "w")
            f.write(ingrnode)
            f.close()
        elif ingr_format == "all":
            ingdic = self.ingrJsonNode(ingr, result=result, kwds=kwds)
            with open(filename + ".json", "w") as fp:  # doesnt work with symbol link ?
                json.dump(
                    ingdic, fp, indent=4, separators=(",", ": ")
                )  # ,indent=4, separators=(',', ': ')
            ingrnode = self.ingrPythonNode(ingr)
            f = open(filename + ".py", "w")
            f.write(ingrnode)
            f.close()

    def makeIngredientFromJson(self, env, inode=None, filename=None, recipe="Generic"):
        overwrite_dic = {}
        ingr_dic = {}
        if filename is None and inode is not None:
            if "include" in inode:
                filename = inode["include"]
            if "overwrite" in inode:
                overwrite_dic = inode["overwrite"]
        if filename is not None:
            filename = autopack.retrieveFile(
                filename,
                # destination = recipe+os.sep+"recipe"+os.sep+"ingredients"+os.sep,
                cache="recipes",
            )
            with open(filename, "r") as fp:  # doesnt work with symbol link ?
                ingr_dic = json.load(fp)
        elif inode is not None:
            ingr_dic = inode
        else:
            print("filename is None and not ingredient dictionary provided")
            return None
        kw = ingr_dic
        # check for overwritten parameter
        if len(overwrite_dic):
            kw.update(overwrite_dic)
        ingre = self.makeIngredient(env, **kw)
        return ingre

    def ingrJsonNode(self, ingr, result=False, kwds=None, transpose=False):
        # force position instead of sphereFile
        ingdic = OrderedDict()
        if kwds is None:
            kwds = ingr.KWDS
        for k in kwds:
            v = getattr(ingr, str(k))
            #            if hasattr(v,"tolist"):
            #                v=v.tolist()
            #            ingdic[k] = v
            if v is not None:
                ingdic.update(setValueToJsonNode(v, str(k)))
        # if sphereTree file present should not use the pos-radii keyword
        # if ingr.sphereFile is not None and not result:
        # remove the position and radii key
        #    ingdic.pop("positions", None)
        #    ingdic.pop("radii", None)
        # update the positions and radii to new format
        toupdate = updatePositionsRadii(ingr)
        ingdic.update(toupdate)
        if numpy.sum(ingr.offset) != 0.0:
            if "transform" not in ingr.source:
                ingr.source["transform"] = {"offset": ingr.offset}
            else:
                ingr.source["transform"]["offset"] = ingr.offset

        # reslt ?s
        if result:
            ingdic["results"] = []
            for r in ingr.results:
                # position
                if hasattr(r[0], "tolist"):
                    r[0] = r[0].tolist()
                # rotation
                if hasattr(r[1], "tolist"):
                    r[1] = r[1].tolist()
                R = numpy.array(r[1]).tolist()  # this will not work with cellvIEW?
                if transpose:
                    R = (
                        numpy.array(r[1]).transpose().tolist()
                    )  # this will not work with cellvIEW?
                # transpose ?
                if self.use_quaternion:
                    R = tr.quaternion_from_matrix(R).tolist()
                ingdic["results"].append([r[0], R])
            if isinstance(ingr, GrowIngredient) or isinstance(ingr, ActinIngredient):
                ingdic["nbCurve"] = ingr.nbCurve
                for i in range(ingr.nbCurve):
                    lp = numpy.array(ingr.listePtLinear[i])
                    ingr.listePtLinear[i] = lp.tolist()
                    ingdic["curve" + str(i)] = ingr.listePtLinear[i]
                #            res=numpy.array(ingdic["results"]).transpose()
                #            ingdic["results"]=res.tolist()
        ingdic["name"] = ingr.o_name
        return ingdic

    def ingrPythonNode(self, ingr, recipe="recipe"):
        inrStr = (
            "#include as follow : execfile('pathto/"
            + ingr.name
            + ".py',globals(),{'recipe':recipe_variable_name})\n"
        )
        if ingr.type == "MultiSphere":
            inrStr += (
                "from autopack.Ingredient import SingleSphereIngr, MultiSphereIngr\n"
            )
            inrStr += ingr.name + "= MultiSphereIngr( \n"
        if ingr.type == "MultiCylinder":
            inrStr += "from autopack.Ingredient import MultiCylindersIngr\n"
            inrStr += ingr.name + "= MultiCylindersIngr( \n"
        for k in ingr.KWDS:
            v = getattr(ingr, k)
            aStr = setValueToPythonStr(v, k)
            if aStr is not None:
                inrStr += aStr + ",\n"
        inrStr += ")\n"
        inrStr += recipe + ".addIngredient(" + ingr.name + ")\n"
        return inrStr

    @staticmethod
    def clean_arguments(arguments_to_include, **arguments):
        new_arguments = {}
        for index, name in enumerate(arguments):
            if name in arguments_to_include:
                new_arguments[name] = arguments[name]
        return new_arguments

    def makeIngredient(self, env, **kw):
        ingr = None
        ingredient_type = kw["type"]
        if (
            ingredient_type == "Grow"
            or ingredient_type == "Actine"
            or ingredient_type == "MultiCylinder"
        ):
            arguments = IOingredientTool.clean_arguments(GrowIngredient.ARGUMENTS, **kw)
        else:
            arguments = IOingredientTool.clean_arguments(Ingredient.ARGUMENTS, **kw)
        ingr = env.create_ingredient(**arguments)
        return ingr

    def set_recipe_ingredient(self, xmlnode, recipe):
        # get the defined ingredient
        ingrnodes = xmlnode.getElementsByTagName("ingredient")
        for ingrnode in ingrnodes:
            ingre = self.makeIngredientFromXml(inode=ingrnode)  # , recipe=self.name)
            if ingre:
                recipe.addIngredient(ingre)
            else:
                print(
                    "PROBLEM creating ingredient from ",
                    ingrnode,
                )
            # check for includes
        ingrnodes_include = xmlnode.getElementsByTagName("include")
        for inclnode in ingrnodes_include:
            xmlfile = str(inclnode.getAttribute("filename"))
            ingre = self.makeIngredientFromXml(filename=xmlfile)  # , recipe=self.name)
            if ingre:
                recipe.addIngredient(ingre)
            else:
                print("PROBLEM creating ingredient from ", ingrnode)
            # look for overwritten attribute


def addCompartments(env, compdic, i, io_ingr):
    # compdic on the form : {u'positions': [[]], u'from': u'HIV-1_0.1.6-7.json', u'rotations': [[]]}

    fname = compdic["from"]
    # retrievet the file
    filename = autopack.retrieveFile(fname, cache="recipes")
    ninstance = len(compdic["positions"])
    with open(filename, "r") as fp:  # doesnt work with symbol link ?
        if autopack.use_json_hook:
            jsondic = json.load(
                fp, object_pairs_hook=OrderedDict
            )  # ,indent=4, separators=(',', ': ')
        else:
            jsondic = json.load(fp)
    for n in range(ninstance):
        pos = numpy.array(compdic["positions"][n])  # Vec3
        rot = numpy.array(compdic["rotations"][n])  # quaternion
        # we only extract the compartments ferom the file
        # order issue
        for cname in jsondic["compartments"]:
            comp_dic = jsondic["compartments"][cname]
            name = str(comp_dic["name"]) + "_" + str(i) + "_" + str(n)
            geom = str(comp_dic["geom"])
            rep = ""
            if "rep" in comp_dic:
                rep = str(comp_dic["rep"])
            rep_file = ""
            if "rep_file" in comp_dic:
                rep_file = str(comp_dic["rep_file"])
            if rep != "None" and len(rep) != 0 and rep != "" and rep != "":
                rname = rep_file.split("/")[-1]
                fileName, fileExtension = os.path.splitext(rname)
                if fileExtension == "":
                    fileExtension = autopack.helper.hext
                    if fileExtension == "":
                        rep_file = rep_file + fileExtension
                    else:
                        rep_file = rep_file + "." + fileExtension
            else:
                rep = None
                rep_file = None
            print("add compartment ", name, geom, rep, rep_file)
            compartment = env.create_compartment(
                name, geom, str(comp_dic["name"]), rep, rep_file
            )
            # need to transform the v,f,n to the new rotation and position
            # NOTE: we could initialize compartments with pos and rot instead
            # of transforming it every time we make a new one
            compartment.transformMesh(pos, rot)
            env.addCompartment(compartment)
            if "surface" in comp_dic:
                snode = comp_dic["surface"]
                ingrs_dic = snode["ingredients"]
                if len(ingrs_dic):
                    rSurf = Recipe(name="surf_" + str(len(env.compartments) - 1))
                    #                        rSurf = Recipe(name=o.name+"_surf")
                    for ing_name in ingrs_dic:
                        # either xref or defined
                        ing_dic = ingrs_dic[ing_name]
                        ingr = io_ingr.makeIngredientFromJson(
                            env=env, inode=ing_dic, recipe=env.name
                        )
                        rSurf.addIngredient(ingr)
                        # setup recipe
                    compartment.setSurfaceRecipe(rSurf)
            if "interior" in comp_dic:
                snode = comp_dic["interior"]
                ingrs_dic = snode["ingredients"]
                if len(ingrs_dic):
                    #                        rMatrix = Recipe(name=o.name+"_int")
                    rMatrix = Recipe(name="int_" + str(len(env.compartments) - 1))
                    for ing_name in ingrs_dic:
                        # either xref or defined
                        ing_dic = ingrs_dic[ing_name]
                        ingr = io_ingr.makeIngredientFromJson(
                            env=env, inode=ing_dic, recipe=env.name
                        )
                        rMatrix.addIngredient(ingr)
                        # setup recipe
                    compartment.setInnerRecipe(rMatrix)


def save_as_simularium(env, setupfile, all_ingr_as_array, compartments):
    autopack.helper.clear()
    grid_positions = env.grid.masterGridPositions if env.show_grid_spheres else None
    compartment_ids = env.grid.compartment_ids if env.show_grid_spheres else None
    autopack.helper.init_scene_with_objects(
        all_ingr_as_array, grid_positions, compartment_ids, env.show_sphere_trees
    )
    if compartments is not None:
        for compartment in compartments:
            autopack.helper.add_compartment_to_scene(compartment)
    autopack.helper.writeToFile(None, f"{setupfile}_results", env.boundingBox)


def save_Mixed_asJson(
    env,
    setupfile,
    useXref=True,
    kwds=None,
    result=False,
    grid=False,
    packing_options=False,
    indent=True,
    quaternion=False,
    transpose=False,
):
    """
    Save the current environment setup as an json file.
    env is the environment / recipe to be exported.
    """
    io_ingr = IOingredientTool(env=env)
    io_ingr.use_quaternion = quaternion
    env.setupfile = setupfile  # +".json"provide the server?
    # the output path for this recipes files
    if env.setupfile.find("http") != -1 or env.setupfile.find("ftp") != -1:
        pathout = os.path.dirname(os.path.abspath(autopack.retrieveFile(env.setupfile)))
    else:
        pathout = os.path.dirname(os.path.abspath(env.setupfile))
    if env.version is None:
        env.version = "1.0"
    env.jsondic = OrderedDict({"recipe": {"name": env.name, "version": env.version}})
    if env.custom_paths:
        # this was the used path at loading time
        env.jsondic["recipe"]["paths"] = env.custom_paths
    if result:
        env.jsondic["recipe"]["setupfile"] = env.setupfile
    if packing_options:
        env.jsondic["options"] = {}
        for k in env.OPTIONS:
            v = getattr(env, k)
            if k == "gradients":
                v = list(env.gradients.keys())
                #            elif k == "runTimeDisplay"
            env.jsondic["options"].update(setValueToJsonNode(v, k))
        # add the boundin box
        env.jsondic["options"].update(
            setValueToJsonNode(env.boundingBox, "boundingBox")
        )
    if grid:
        # grid path information
        if env.grid is not None:
            if env.grid.filename is not None or env.grid.result_filename is not None:
                env.jsondic["grid"] = {
                    "grid_storage": str(env.grid.filename),
                    "grid_result": str(env.grid.result_filename),
                }

    if packing_options:
        # gradient information
        if len(env.gradients):
            env.jsondic["gradients"] = {}
            for gname in env.gradients:
                g = env.gradients[gname]
                env.jsondic["gradients"][str(g.name)] = {}
                for k in g.OPTIONS:
                    v = getattr(g, k)
                    env.jsondic["gradients"][str(g.name)].update(
                        setValueToJsonNode(v, k)
                    )

    r = env.exteriorRecipe
    if r:
        env.jsondic["cytoplasme"] = {}
        env.jsondic["cytoplasme"]["ingredients"] = {}
        for ingr in r.ingredients:
            if useXref and packing_options:
                # write the json file for this ingredient
                io_ingr.write(
                    ingr,
                    pathout + os.sep + ingr.o_name,
                    ingr_format="json",
                    kwds=kwds,
                    result=result,
                    transpose=transpose,
                )
                # use reference file : str(pathout+os.sep+ingr.o_name+".json")
                ing_filename = (
                    ingr.o_name + ".json"
                )  # autopack.revertOnePath(pathout+os.sep+ingr.o_name+".json")
                env.jsondic["cytoplasme"]["ingredients"][ingr.o_name] = {
                    "name": ingr.o_name,
                    "include": ing_filename,
                }
            else:
                env.jsondic["cytoplasme"]["ingredients"][
                    ingr.o_name
                ] = io_ingr.ingrJsonNode(
                    ingr, result=result, kwds=kwds, transpose=transpose
                )  # {"name":ingr.o_name}
                env.jsondic["cytoplasme"]["ingredients"][ingr.o_name][
                    "name"
                ] = ingr.o_name
    if len(env.compartments):
        env.jsondic["compartments"] = OrderedDict()
    for o in env.compartments:
        env.jsondic["compartments"][str(o.name)] = OrderedDict()
        if packing_options:
            env.jsondic["compartments"][str(o.name)]["geom"] = str(
                o.filename
            )  # should point to the used filename
            env.jsondic["compartments"][str(o.name)]["name"] = str(o.ref_obj)
            if o.representation is not None:
                fileName, fileExtension = os.path.splitext(o.representation_file)
                env.jsondic["compartments"][str(o.name)]["rep"] = str(
                    o.representation
                )  # None
                env.jsondic["compartments"][str(o.name)]["rep_file"] = str(fileName)
        rs = o.surfaceRecipe
        if rs:
            env.jsondic["compartments"][str(o.name)]["surface"] = {}
            env.jsondic["compartments"][str(o.name)]["surface"]["ingredients"] = {}
            for ingr in rs.ingredients:
                if useXref and packing_options:
                    # write the json file for this ingredient
                    io_ingr.write(
                        ingr,
                        pathout + os.sep + ingr.o_name,
                        ingr_format="json",
                        result=result,
                        kwds=kwds,
                        transpose=transpose,
                    )
                    # use reference file
                    env.jsondic["compartments"][str(o.name)]["surface"]["ingredients"][
                        ingr.o_name
                    ] = {"name": ingr.o_name, "include": str(ingr.o_name + ".json")}
                else:
                    env.jsondic["compartments"][str(o.name)]["surface"]["ingredients"][
                        ingr.o_name
                    ] = io_ingr.ingrJsonNode(
                        ingr, result=result, kwds=kwds, transpose=transpose
                    )  # {"name":ingr.o_name}
                    env.jsondic["compartments"][str(o.name)]["surface"]["ingredients"][
                        ingr.o_name
                    ]["name"] = ingr.o_name
        ri = o.innerRecipe
        if ri:
            env.jsondic["compartments"][str(o.name)]["interior"] = {}
            env.jsondic["compartments"][str(o.name)]["interior"]["ingredients"] = {}
            for ingr in ri.ingredients:
                if useXref and packing_options:
                    # write the json file for this ingredient
                    io_ingr.write(
                        ingr,
                        pathout + os.sep + ingr.o_name,
                        ingr_format="json",
                        result=result,
                        kwds=kwds,
                        transpose=transpose,
                    )
                    # use reference file
                    env.jsondic["compartments"][str(o.name)]["interior"]["ingredients"][
                        ingr.o_name
                    ] = {"name": ingr.o_name, "include": str(ingr.o_name + ".json")}
                else:
                    env.jsondic["compartments"][str(o.name)]["interior"]["ingredients"][
                        ingr.o_name
                    ] = io_ingr.ingrJsonNode(
                        ingr, result=result, kwds=kwds, transpose=transpose
                    )  # {"name":ingr.o_name}
                    env.jsondic["compartments"][str(o.name)]["interior"]["ingredients"][
                        ingr.o_name
                    ]["name"] = ingr.o_name
    with open(setupfile, "w") as fp:  # doesnt work with symbol link ?

        if indent:
            json.dump(
                env.jsondic, fp, indent=1, separators=(",", ":"), cls=NumpyArrayEncoder
            )  # ,indent=4, separators=(',', ': ')
        else:
            json.dump(
                env.jsondic, fp, separators=(",", ":"), cls=NumpyArrayEncoder
            )  # ,indent=4, separators=(',', ': ')
    printoptions("Mixed recipe saved to ", setupfile)


def save_asPython(env, setupfile, useXref=True):
    """
    Save the current environment setup as a python script file.
    """
    io_ingr = IOingredientTool(env=env)
    env.setupfile = setupfile
    pathout = os.path.dirname(os.path.abspath(env.setupfile))
    # add the import statement
    setupStr = """
import sys
import os
#autopack
import autopack
localdir = wrkDir = autopack.__path__[0]
from autopack.Ingredient import SingleSphereIngr, MultiSphereIngr
from autopack.Ingredient import MultiCylindersIngr,GrowIngredient,ActinIngredient
from autopack.Compartment import Compartment
from autopack.Recipe import Recipe
from autopack.Environment import Environment
from autopack.Graphics import AutopackViewer as AFViewer
#access the helper
helper = autopack.helper
if helper is None :
import upy
helperClass = upy.getHelperClass()
helper =helperClass()
#create the viewer
ViewerType=autopack.helper.host
afviewer = AFViewer(ViewerType=helper.host,helper=helper)#long ?
#make some option here
afviewer.doPoints = False
afviewer.doSpheres = False
afviewer.quality = 1 #lowest quality for sphere and cylinder
afviewer.visibleMesh = True #mesh default visibility
#create the env
h1 = Environment()
"""
    setupStr += "h1.name='" + env.name + "'\n"
    for k in env.OPTIONS:
        v = getattr(env, k)
        if k == "gradients":
            v = list(env.gradients.keys())
        vstr = getStringValueOptions(v, k)  # env.setValueToXMLNode(v,options,k)
        setupStr += "h1.%s=%s\n" % (k, vstr)
    # add the boundin box
    vstr = getStringValueOptions(
        env.boundingBox, "boundingBox"
    )  # env.setValueToXMLNode(v,options,k)
    setupStr += "h1.%s=%s\n" % ("boundingBox", vstr)
    vstr = getStringValueOptions(env.version, k)  # env.setValueToXMLNode(v,options,k)
    setupStr += "h1.%s=%s\n" % ("version", vstr)

    # TODO : GRADIENT
    #        if len(env.gradients):
    #            gradientsnode=env.xmldoc.createElement("gradients")
    #            root.appendChild(gradientsnode)
    #            for gname in env.gradients:
    #                g = env.gradients[gname]
    #                grnode = env.xmldoc.createElement("gradient")
    #                gradientsnode.appendChild(grnode)
    #                grnode.setAttribute("name",str(g.name))
    #                for k in g.OPTIONS:
    #                    v = getattr(g,k)
    #                    env.setValueToXMLNode(v,grnode,k)
    #
    #        grid path information
    #        if env.grid.filename is not None or env.grid.result_filename is not None:
    #            gridnode=env.xmldoc.createElement("grid")
    #            root.appendChild(gridnode)
    #            gridnode.setAttribute("grid_storage",str(env.grid.filename))
    #            gridnode.setAttribute("grid_result",str(env.grid.result_filename))
    #
    r = env.exteriorRecipe
    if r:
        setupStr += "cytoplasme = Recipe()\n"
        for ingr in r.ingredients:
            if useXref:
                io_ingr.write(ingr, pathout + os.sep + ingr.name, ingr_format="python")
                setupStr += (
                    "execfile('"
                    + pathout
                    + os.sep
                    + ingr.name
                    + ".py',globals(),{'recipe':cytoplasme})\n"
                )
            else:
                ingrnode = io_ingr.ingrPythonNode(ingr, recipe="cytoplasme")
                setupStr += ingrnode
        setupStr += "h1.setExteriorRecipe(cytoplasme)\n"
    for o in env.compartments:
        setupStr += o.name + " = Compartment('" + o.name + "',None, None, None,\n"
        setupStr += "         filename='" + o.filename + "',\n"
        if o.representation is not None:
            setupStr += "         object_name ='" + o.representation + "',\n"
            setupStr += "         object_filename ='" + o.representation_file + "'\n"
        setupStr += "         )\n"
        setupStr += "h1.addCompartment(" + o.name + ")\n"
        rs = o.surfaceRecipe
        if rs:
            setupStr += o.name + "_surface = Recipe(name='" + o.name + "_surf')\n"
            for ingr in rs.ingredients:
                if useXref:
                    io_ingr.write(
                        ingr, pathout + os.sep + ingr.name, ingr_format="python"
                    )
                    setupStr += (
                        "execfile('"
                        + pathout
                        + os.sep
                        + ingr.name
                        + ".py',globals(),{'recipe':"
                        + o.name
                        + "_surface})\n"
                    )
                else:
                    ingrnode = io_ingr.ingrPythonNode(ingr, recipe=o.name + "_surface")
                    setupStr += ingrnode
            setupStr += o.name + ".setSurfaceRecipe(" + o.name + "_surface)\n"
        ri = o.innerRecipe
        if ri:
            setupStr += o.name + "_inner = Recipe(name='" + o.name + "_int')\n"
            for ingr in rs.ingredients:
                if useXref:
                    io_ingr.write(
                        ingr, pathout + os.sep + ingr.name, ingr_format="python"
                    )
                    setupStr += (
                        "execfile('"
                        + pathout
                        + os.sep
                        + ingr.name
                        + ".py',globals(),{'recipe':"
                        + o.name
                        + "_inner})\n"
                    )
                else:
                    ingrnode = io_ingr.ingrPythonNode(ingr, recipe=o.name + "_inner")
                    setupStr += ingrnode
            setupStr += o.name + ".setInnerRecipe(" + o.name + "_inner)\n"
    setupStr += "afviewer.SetHistoVol(h1,0,display=False)\n"
    setupStr += "afviewer.displayPreFill()\n"
    setupStr += "bbox = afviewer.helper.getObject('histvolBB')\n"
    setupStr += "if bbox is None : bbox = afviewer.helper.box('histvolBB',cornerPoints=h1.boundingBox)\n"
    setupStr += "helper = afviewer.helper\n"
    setupStr += "noGUI = False\n"
    setupStr += "try :\n"
    setupStr += "    print ('try')\n"
    setupStr += (
        "    AFGui.Set('"
        + env.name
        + "',helper=afviewer.helper,afviewer=afviewer,histoVol=h1,bbox=bbox)\n"
    )
    setupStr += "except:\n"
    setupStr += "    print ('no GUI')\n"
    setupStr += "    noGUI = True\n"
    f = open(setupfile, "w")
    f.write(setupStr)
    f.close()


def checkRotFormat(rotation, transpose):
    if numpy.array(rotation).shape == (4,):
        if transpose:
            return tr.matrix_from_quaternion(rotation).transpose()  # transpose ?
        else:
            return tr.matrix_from_quaternion(rotation)
    else:
        return rotation


def gatherResult(ingr_result, transpose, use_quaternion, type=0.0, lefthand=False):
    all_pos = []
    all_rot = []
    for r in ingr_result:
        # position
        if hasattr(r[0], "tolist"):
            r[0] = r[0].tolist()
        # rotation
        if hasattr(r[1], "tolist"):
            r[1] = r[1].tolist()
        R = numpy.array(r[1]).tolist()  # this will not work with cellvIEW?
        R = checkRotFormat(R, transpose)
        if transpose:
            R = numpy.array(R).transpose().tolist()  # this will not work with cellvIEW?
        # transpose ?
        if lefthand:
            all_pos.append([-r[0][0], r[0][1], r[0][2], type])  # ing type?
            R = tr.quaternion_from_matrix(R).tolist()
            all_rot.append([R[1], -R[2], -R[3], R[0]])
        else:
            all_pos.append([r[0][0], r[0][1], r[0][2], type])
            if use_quaternion:
                R = tr.quaternion_from_matrix(R).tolist()
            all_rot.append(R)
        # print ingr.o_name, type, all_pos[-1], all_rot[-1]
    return all_pos, all_rot


def serializedRecipe(env, transpose, use_quaternion, result=False, lefthand=False):
    # specify the  keyword ?
    sCompartment.static_id = 0
    sIngredientFiber.static_id = 0
    sIngredient.static_id = [0, 0, 0]
    sIngredientGroup.static_id = 0
    all_pos = []
    all_rot = []
    root = sCompartment("root")
    r = env.exteriorRecipe
    if r:
        exterior = sCompartment("cytoplasme")
        proteins = None  # sIngredientGroup("proteins", 0)
        fibers = None  # sIngredientGroup("fibers", 1)
        for ingr in r.ingredients:
            nbmol = len(ingr.results)
            if len(ingr.results) == 0:
                nbmol = ingr.count
            toupdate = updatePositionsRadii(ingr)
            kwds = {
<<<<<<< HEAD
                "nbMol": nbmol,
=======
                "count": nbmol,
>>>>>>> c4f91705
                "principal_vector": ingr.principal_vector,
                "molarity": ingr.molarity,
                "source": ingr.source,
                "positions": toupdate["positions"],
                "radii_lod": toupdate["radii"],
            }
            if ingr.type == "Grow":
                if fibers is None:
                    fibers = sIngredientGroup("fibers", 1)
                igr = sIngredient(ingr.o_name, 1, **kwds)
                fibers.addIngredient(igr)
            else:
                if proteins is None:
                    proteins = sIngredientGroup("proteins", 0)
                igr = sIngredient(ingr.o_name, 0, **kwds)
                proteins.addIngredient(igr)
            if result:
                ap, ar = gatherResult(
                    ingr.results,
                    transpose,
                    use_quaternion,
                    type=igr.ingredient_id,
                    lefthand=lefthand,
                )
                all_pos.extend(ap)
                all_rot.extend(ar)
        root.addCompartment(exterior)
        if proteins is not None:
            exterior.addIngredientGroup(proteins)
        if fibers is not None:
            exterior.addIngredientGroup(fibers)
    for o in env.compartments:
        co = sCompartment(o.name)
        rs = o.surfaceRecipe
        if rs:
            surface = sCompartment("surface")
            proteins = None  # sIngredientGroup("proteins", 0)
            fibers = None  # sIngredientGroup("fibers", 1)
            for ingr in rs.ingredients:
                nbmol = len(ingr.results)
                if len(ingr.results) == 0:
                    nbmol = ingr.count
                toupdate = updatePositionsRadii(ingr)
                kwds = {
<<<<<<< HEAD
                    "nbMol": nbmol,
=======
                    "count": nbmol,
>>>>>>> c4f91705
                    "principal_vector": ingr.principal_vector,
                    "molarity": ingr.molarity,
                    "source": ingr.source,
                    "positions": toupdate["positions"],
                    "radii_lod": toupdate["radii"],
                }
                if ingr.type == "Grow":
                    if fibers is None:
                        fibers = sIngredientGroup("fibers", 1)
                    igr = sIngredient(ingr.o_name, 1, **kwds)
                    fibers.addIngredient(igr)
                else:
                    if proteins is None:
                        proteins = sIngredientGroup("proteins", 0)
                    igr = sIngredient(ingr.o_name, 0, **kwds)
                    proteins.addIngredient(igr)
                if result:
                    ap, ar = gatherResult(
                        ingr.results,
                        transpose,
                        use_quaternion,
                        type=igr.ingredient_id,
                        lefthand=lefthand,
                    )
                    all_pos.extend(ap)
                    all_rot.extend(ar)
            co.addCompartment(surface)
            if proteins is not None:
                surface.addIngredientGroup(proteins)
            if fibers is not None:
                surface.addIngredientGroup(fibers)
        ri = o.innerRecipe
        if ri:
            interior = sCompartment("interior")
            proteins = None  # sIngredientGroup("proteins", 0)
            fibers = None  # sIngredientGroup("fibers", 1)
            for ingr in ri.ingredients:
                nbmol = len(ingr.results)
                if len(ingr.results) == 0:
                    nbmol = ingr.count
                toupdate = updatePositionsRadii(ingr)
                kwds = {
<<<<<<< HEAD
                    "nbMol": nbmol,
=======
                    "count": nbmol,
>>>>>>> c4f91705
                    "principal_vector": ingr.principal_vector,
                    "molarity": ingr.molarity,
                    "source": ingr.source,
                    "positions": toupdate["positions"],
                    "radii_lod": toupdate["radii"],
                }
                if ingr.type == "Grow":
                    if fibers is None:
                        fibers = sIngredientGroup("fibers", 1)
                    igr = sIngredient(ingr.o_name, 1, **kwds)
                    fibers.addIngredient(igr)
                else:
                    if proteins is None:
                        proteins = sIngredientGroup("proteins", 0)
                    igr = sIngredient(ingr.o_name, 0, **kwds)
                    proteins.addIngredient(igr)
                if result:
                    ap, ar = gatherResult(
                        ingr.results,
                        transpose,
                        use_quaternion,
                        type=igr.ingredient_id,
                        lefthand=lefthand,
                    )
                    all_pos.extend(ap)
                    all_rot.extend(ar)
            co.addCompartment(interior)
            if proteins is not None:
                interior.addIngredientGroup(proteins)
            if fibers is not None:
                interior.addIngredientGroup(fibers)
        root.addCompartment(co)
    data_json = root.to_JSON()
    return data_json, all_pos, all_rot


def serializedFromResult(env, transpose, use_quaternion, result=False, lefthand=False):
    all_pos = []
    all_rot = []
    root = sCompartment("root")
    r = None
    if "cytoplasme" in env:
        r = env["cytoplasme"]
    if r:
        exterior = sCompartment("cytoplasme")
        proteins = None  # sIngredientGroup("proteins", 0)
        # fibers = None  # sIngredientGroup("fibers", 1)
        for ingr_name in r["ingredients"]:
            ingr = r["ingredients"][ingr_name]
<<<<<<< HEAD
            kwds = {"nbMol": len(ingr["results"]), "source": ingr["source"]}
=======
            kwds = {"count": len(ingr["results"]), "source": ingr["source"]}
>>>>>>> c4f91705
            #            if ingr.type == "Grow":
            #                if fibers is None:
            #                    fibers = sIngredientGroup("fibers", 1)
            #                igr = sIngredient(ingr.o_name, 1, **kwds)
            #                fibers.addIngredient(igr)
            #            else:
            if proteins is None:
                proteins = sIngredientGroup("proteins", 0)
            igr = sIngredient(ingr["name"], 0, **kwds)
            proteins.addIngredient(igr)
            if result:
                ap, ar = gatherResult(
                    ingr["results"],
                    transpose,
                    use_quaternion,
                    type=igr.ingredient_id,
                    lefthand=lefthand,
                )
                all_pos.extend(ap)
                all_rot.extend(ar)
        root.addCompartment(exterior)
        if proteins is not None:
            exterior.addIngredientGroup(proteins)
    #        if fibers is not None:
    #            exterior.addIngredientGroup(fibers)
    if "compartments" in env:
        for o_name in env["compartments"]:
            o = env["compartments"][o_name]
            co = sCompartment(o_name)
            rs = None
            if "surface" in o:
                rs = o["surface"]
            if rs:
                surface = sCompartment("surface")
                proteins = None  # sIngredientGroup("proteins", 0)
                for ingr_name in rs["ingredients"]:
                    ingr = rs["ingredients"][ingr_name]
<<<<<<< HEAD
                    kwds = {"nbMol": len(ingr["results"]), "source": ingr["source"]}
=======
                    kwds = {"count": len(ingr["results"]), "source": ingr["source"]}
>>>>>>> c4f91705
                    #                if ingr.type == "Grow":
                    #                    if fibers is None:
                    #                        fibers = sIngredientGroup("fibers", 1)
                    #                    igr = sIngredient(ingr.o_name, 1, **kwds)
                    #                    fibers.addIngredient(igr)
                    #                else:
                    if proteins is None:
                        proteins = sIngredientGroup("proteins", 0)
                    igr = sIngredient(ingr["name"], 0, **kwds)
                    proteins.addIngredient(igr)
                    if result:
                        ap, ar = gatherResult(
                            ingr["results"],
                            transpose,
                            use_quaternion,
                            type=igr.ingredient_id,
                            lefthand=lefthand,
                        )
                        all_pos.extend(ap)
                        all_rot.extend(ar)
                co.addCompartment(surface)
                if proteins is not None:
                    surface.addIngredientGroup(proteins)
            #            if fibers is not None:
            #                surface.addIngredientGroup(fibers)
            ri = None
            if "interior" in o:
                ri = o["interior"]
            if ri:
                interior = sCompartment("interior")
                proteins = None  # sIngredientGroup("proteins", 0)
                for ingr_name in ri["ingredients"]:
                    ingr = ri["ingredients"][ingr_name]
<<<<<<< HEAD
                    kwds = {"nbMol": len(ingr["results"]), "source": ingr["source"]}
=======
                    kwds = {"count": len(ingr["results"]), "source": ingr["source"]}
>>>>>>> c4f91705
                    #                if ingr.type == "Grow":
                    #                    if fibers is None:
                    #                        fibers = sIngredientGroup("fibers", 1)
                    #                    igr = sIngredient(ingr["name"], 1, **kwds)
                    #                    fibers.addIngredient(igr)
                    #                else:
                    if proteins is None:
                        proteins = sIngredientGroup("proteins", 0)
                    igr = sIngredient(ingr["name"], 0, **kwds)
                    proteins.addIngredient(igr)
                    if result:
                        ap, ar = gatherResult(
                            ingr["results"],
                            transpose,
                            use_quaternion,
                            type=igr.ingredient_id,
                            lefthand=lefthand,
                        )
                        all_pos.extend(ap)
                        all_rot.extend(ar)
                co.addCompartment(interior)
                if proteins is not None:
                    interior.addIngredientGroup(proteins)
            #            if fibers is not None:
            #                interior.addIngredientGroup(fibers)
            root.addCompartment(co)
    data_json = root.to_JSON()
    return data_json, all_pos, all_rot


def serializedRecipe_group_dic(env, transpose, use_quaternion, lefthand=False):
    # all_pos = []
    # all_rot = []
    root = sCompartment("root")
    r = env["cytoplasme"]
    if r:
        group = sIngredientGroup("cytoplasme")
        for ingr_name in r["ingredients"]:
            ingr = r["ingredients"][ingr_name]
<<<<<<< HEAD
            kwds = {"nbMol": len(ingr["results"]), "source": ingr["source"]}
=======
            kwds = {"count": len(ingr["results"]), "source": ingr["source"]}
>>>>>>> c4f91705
            # if ingr.type == "Grow":
            #    igr = sIngredientFiber(ingr.o_name, **kwds)
            #    group.addIngredientFiber(igr)
            # else:
            igr = sIngredient(ingr["name"], **kwds)
            group.addIngredient(igr)
            # ap, ar = gatherResult(ingr["results"], transpose, use_quaternion, type=igr.ingredient_id, lefthand=lefthand)
            # all_pos.extend(ap)
            # all_rot.extend(ar)
        root.addIngredientGroup(group)
    for o in env["compartments"]:
        co = sCompartment(o.name)
        rs = env["compartments"][o]["surface"]
        if rs:
            group = sIngredientGroup("surface")
            for ingr_name in rs["ingredients"]:
                ingr = rs["ingredients"][ingr_name]
                kwds = {"count": len(ingr["results"]), "source": ingr["source"]}
                igr = sIngredient(ingr["name"], **kwds)
                group.addIngredient(igr)

            co.addIngredientGroup(group)
        ri = env["compartments"][o]["interior"]
        if ri:
            group = sIngredientGroup("interior")
            for ingr_name in ri["ingredients"]:
                ingr = ri["ingredients"][ingr_name]
<<<<<<< HEAD
                kwds = {"nbMol": len(ingr["results"]), "source": ingr["source"]}
=======
                kwds = {"count": len(ingr["results"]), "source": ingr["source"]}
>>>>>>> c4f91705
                #                if ingr.type == "Grow":
                #                    igr = sIngredientFiber(ingr.o_name, **kwds)
                #                    group.addIngredientFiber(igr)
                #                else:
                igr = sIngredient(ingr["name"], **kwds)
                group.addIngredient(igr)

            co.addIngredientGroup(group)
        root.addCompartment(co)
    data_json = root.to_JSON()
    return data_json  # , all_pos, all_rot


def serializedRecipe_group(env, transpose, use_quaternion, lefthand=False):
    all_pos = []
    all_rot = []
    root = sCompartment("root")
    r = env.exteriorRecipe
    if r:
        group = sIngredientGroup("cytoplasme")
        for ingr in r.ingredients:
<<<<<<< HEAD
            kwds = {"nbMol": len(ingr.results), "source": ingr.source}
=======
            kwds = {"count": len(ingr.results), "source": ingr.source}
>>>>>>> c4f91705
            if ingr.type == "Grow":
                igr = sIngredientFiber(ingr.o_name, **kwds)
                group.addIngredientFiber(igr)
            else:
                igr = sIngredient(ingr.o_name, **kwds)
                group.addIngredient(igr)
            ap, ar = gatherResult(
                ingr.results,
                transpose,
                use_quaternion,
                type=igr.ingredient_id,
                lefthand=lefthand,
            )
            all_pos.extend(ap)
            all_rot.extend(ar)
        root.addIngredientGroup(group)
    for o in env.compartments:
        co = sCompartment(o.name)
        rs = o.surfaceRecipe
        if rs:
            group = sIngredientGroup("surface")
            for ingr in rs.ingredients:
<<<<<<< HEAD
                kwds = {"nbMol": len(ingr.results), "source": ingr.source}
=======
                kwds = {"count": len(ingr.results), "source": ingr.source}
>>>>>>> c4f91705
                if ingr.type == "Grow":
                    igr = sIngredientFiber(ingr.o_name, **kwds)
                    group.addIngredientFiber(igr)
                else:
                    igr = sIngredient(ingr.o_name, **kwds)
                    group.addIngredient(igr)
                ap, ar = gatherResult(
                    ingr.results,
                    transpose,
                    use_quaternion,
                    type=igr.ingredient_id,
                    lefthand=lefthand,
                )
                all_pos.extend(ap)
                all_rot.extend(ar)
            co.addIngredientGroup(group)
        ri = o.innerRecipe
        if ri:
            group = sIngredientGroup("interior")
            for ingr in ri.ingredients:
<<<<<<< HEAD
                kwds = {"nbMol": len(ingr.results), "source": ingr.source}
=======
                kwds = {"count": len(ingr.results), "source": ingr.source}
>>>>>>> c4f91705
                if ingr.type == "Grow":
                    igr = sIngredientFiber(ingr.o_name, **kwds)
                    group.addIngredientFiber(igr)
                else:
                    igr = sIngredient(ingr.o_name, **kwds)
                    group.addIngredient(igr)
                ap, ar = gatherResult(
                    ingr.results,
                    transpose,
                    use_quaternion,
                    type=igr.ingredient_id,
                    lefthand=lefthand,
                )
                all_pos.extend(ap)
                all_rot.extend(ar)
            co.addIngredientGroup(group)
        root.addCompartment(co)
    data_json = root.to_JSON()
    return data_json, all_pos, all_rot


# use as
# from autopack.IOutils import saveResultBinary
# saveResultBinary(env,"C:\\Users\\ludov\\OneDrive\\Documents\\myRecipes\\test_tr",True,True,False)
# saveResultBinary(env,"C:\\Users\\ludov\\OneDrive\\Documents\\myRecipes\\test_tr_lh",True,True,True)
# saveResultBinary(env,"C:\\Users\\ludov\\OneDrive\\Documents\\myRecipes\\test",False,True,False)
# saveResultBinary(env,"C:\\Users\\ludov\\OneDrive\\Documents\\myRecipes\\test_lh",False,True,True)
def saveResultBinaryDic(env, filename, transpose, use_quaternion, lefthand=False):
    # should follow the order of the serialized class order?
    all_pos = []
    all_rot = []
    fptr = open(filename, "wb")
    r = env["cytoplasme"]
    if r:
        for ingr_name in r["ingredients"]:
            ingr = r["ingredients"][ingr_name]
            ap, ar = gatherResult(
                ingr["results"], transpose, use_quaternion, lefthand=lefthand
            )
            all_pos.extend(ap)
            all_rot.extend(ar)
    for o in env["compartments"]:
        rs = env["compartments"][o]["surface"]
        if rs:
            for ingr_name in rs["ingredients"]:
                ingr = rs["ingredients"][ingr_name]
                ap, ar = gatherResult(
                    ingr["results"], transpose, use_quaternion, lefthand=lefthand
                )
                all_pos.extend(ap)
                all_rot.extend(ar)
        ri = env["compartments"][o]["interior"]
        if ri:
            for ingr_name in ri["ingredients"]:
                ingr = ri["ingredients"][ingr_name]
                ap, ar = gatherResult(
                    ingr["results"], transpose, use_quaternion, lefthand=lefthand
                )
                all_pos.extend(ap)
                all_rot.extend(ar)
    # write allpos
    fptr.write(numpy.array(all_pos, "f").flatten().tobytes())
    fptr.write(numpy.array(all_rot, "f").flatten().tobytes())
    fptr.close()
    return all_pos, all_rot


def toBinary(all_pos, all_rot, filename):
    fptr = open(filename, "wb")
    fptr.write(numpy.array(all_pos, "f").flatten().tobytes())
    fptr.write(numpy.array(all_rot, "f").flatten().tobytes())
    fptr.close()


def saveResultBinary(env, filename, transpose, use_quaternion, lefthand=False):
    # should follow the order of the serialized class order?
    all_pos = []
    all_rot = []
    fptr = open(filename, "wb")
    uid = 0
    r = env.exteriorRecipe
    if r:
        for ingr in r.ingredients:
            ap, ar = gatherResult(
                ingr.results, transpose, use_quaternion, lefthand=lefthand, type=uid
            )
            all_pos.extend(ap)
            all_rot.extend(ar)
            uid += 1
    for o in env.compartments:
        rs = o.surfaceRecipe
        if rs:
            for ingr in rs.ingredients:
                ap, ar = gatherResult(
                    ingr.results, transpose, use_quaternion, lefthand=lefthand, type=uid
                )
                all_pos.extend(ap)
                all_rot.extend(ar)
                uid += 1
        ri = o.innerRecipe
        if ri:
            for ingr in ri.ingredients:
                ap, ar = gatherResult(
                    ingr.results, transpose, use_quaternion, lefthand=lefthand, type=uid
                )
                all_pos.extend(ap)
                all_rot.extend(ar)
                uid += 1
    # write allpos
    fptr.write(numpy.array(all_pos, "f").flatten().tobytes())  # ?
    fptr.write(numpy.array(all_rot, "f").flatten().tobytes())
    #    numpy.array(all_pos, 'f').flatten().tofile(fptr)  # 4float position
    #    numpy.array(all_rot, 'f').flatten().tofile(fptr)  # 4flaot quaternion
    fptr.close()


def getAllPosRot(env, transpose, use_quaternion, lefthand=False):
    # should follow the order of the serialized class order?
    all_pos = []
    all_rot = []
    r = env.exteriorRecipe
    if r:
        for ingr in r.ingredients:
            ap, ar = gatherResult(
                ingr.results, transpose, use_quaternion, lefthand=lefthand
            )
            all_pos.extend(ap)
            all_rot.extend(ar)
    for o in env.compartments:
        rs = o.surfaceRecipe
        if rs:
            for ingr in rs.ingredients:
                ap, ar = gatherResult(
                    ingr.results, transpose, use_quaternion, lefthand=lefthand
                )
                all_pos.extend(ap)
                all_rot.extend(ar)
        ri = o.innerRecipe
        if ri:
            for ingr in ri.ingredients:
                ap, ar = gatherResult(
                    ingr.results, transpose, use_quaternion, lefthand=lefthand
                )
                all_pos.extend(ap)
                all_rot.extend(ar)
    # write allpos
    return all_pos, all_rot


def load_JsonString(env, astring):
    """
    Setup the environment according the given json file.
    """
    env.jsondic = json.loads(astring, object_pairs_hook=OrderedDict)
    setupFromJsonDic(
        env,
    )


def load_Json(env, setupfile):
    """
    Setup the environment according the given json file.
    """

    if setupfile is None:
        setupfile = env.setupfile
    if env.jsondic is None:
        with open(setupfile, "r") as fp:  # doesnt work with symbol link ?
            if autopack.use_json_hook:
                env.jsondic = json.load(
                    fp, object_pairs_hook=OrderedDict
                )  # ,indent=4, separators=(',', ': ')
            else:
                env.jsondic = json.load(fp)
    setupFromJsonDic(
        env,
    )


def setupFromJsonDic(
    env,
):

    env.current_path = os.path.dirname(os.path.abspath(env.setupfile))
    io_ingr = IOingredientTool(env=env)
    env.name = env.jsondic["recipe"]["name"]
    env.version = env.jsondic["recipe"]["version"]
    # is there any cutoms paths
    if "paths" in env.jsondic["recipe"]:
        env.custom_paths = env.jsondic["recipe"][
            "paths"
        ]  # list(env.jsondic["recipe"]["paths"].items())
        #        autopack.replace_path.extend(env.custom_paths)#keyWordPAth,valuePath
        autopack.updateReplacePath(env.custom_paths)
    autopack.current_recipe_path = env.current_path

    if "gradients" in env.jsondic:
        env.gradients = {}
        gradientsnode = env.jsondic["gradients"]
        if len(gradientsnode):  # number of gradients defined
            for g_name in gradientsnode:
                g_dic = gradientsnode[g_name]
                env.setGradient(
                    name=g_name,
                    mode=g_dic["mode"],
                    direction=g_dic["direction"],
                    weight_mode=g_dic["weight_mode"],
                    description=g_dic["description"],
                    pick_mode=g_dic["pick_mode"],
                    radius=g_dic["radius"],
                )

    if "grid" in env.jsondic:
        gridnode = env.jsondic["grid"]
        if len(gridnode):
            env.grid_filename = str(gridnode["grid_storage"])
            env.grid_result_filename = str(gridnode["grid_result"])

    sortkey = str.lower

    if "cytoplasme" in env.jsondic:
        ingrs_dic = env.jsondic["cytoplasme"]["ingredients"]
        if len(ingrs_dic):
            rCyto = Recipe()
            for ing_name in sorted(ingrs_dic, key=sortkey):  # ingrs_dic:
                # either xref or defined
                ing_dic = ingrs_dic[ing_name]
                ingr = io_ingr.makeIngredientFromJson(
                    env, inode=ing_dic, recipe=env.name
                )
                rCyto.addIngredient(ingr)
                # setup recipe
            env.setExteriorRecipe(rCyto)

    if "compartments" in env.jsondic:
        # use some include ?
        if len(env.jsondic["compartments"]):
            # if "include" in env.jsondic["compartments"]:
            # include all compartments from given filename.
            # transform the geometry of the compartment packing rep
            for cname in env.jsondic["compartments"]:
                if cname == "include":
                    for i, ncompart in enumerate(
                        env.jsondic["compartments"]["include"]
                    ):
                        addCompartments(env, ncompart, i, io_ingr)
                    continue
                comp_dic = env.jsondic["compartments"][cname]
                name = str(comp_dic["name"])
                geom = comp_dic["geom"]
                gname = name
                mtype = "file"
                if "meshType" in comp_dic:
                    mtype = comp_dic["meshType"]
                elif "geom_type" in comp_dic:
                    mtype = comp_dic["geom_type"]
                if "gname" in comp_dic:
                    gname = str(comp_dic["gname"])
                rep = ""
                if "rep" in comp_dic:
                    rep = str(comp_dic["rep"])
                rep_file = ""
                if "rep_file" in comp_dic:
                    rep_file = str(comp_dic["rep_file"])
                if rep != "None" and len(rep) != 0 and rep != "" and rep != "":
                    rname = rep_file.split("/")[-1]
                    fileName, fileExtension = os.path.splitext(rname)
                    if fileExtension == "":
                        fileExtension = autopack.helper.hext
                        if fileExtension == "":
                            rep_file = rep_file + fileExtension
                        else:
                            rep_file = rep_file + "." + fileExtension
                else:
                    rep = None
                    rep_file = None
                compartment = env.create_compartment(
                    name, geom, gname, rep, rep_file, mtype
                )
                env.addCompartment(compartment)
                if "surface" in comp_dic:
                    snode = comp_dic["surface"]
                    ingrs_dic = snode["ingredients"]
                    if len(ingrs_dic):
                        rSurf = Recipe(name="surf_" + str(len(env.compartments) - 1))
                        for ing_name in sorted(ingrs_dic, key=sortkey):  # ingrs_dic:
                            # either xref or defined
                            ing_dic = ingrs_dic[ing_name]
                            ingr = io_ingr.makeIngredientFromJson(
                                env=env, inode=ing_dic, recipe=env.name
                            )
                            rSurf.addIngredient(ingr)
                            # setup recipe
                        compartment.setSurfaceRecipe(rSurf)
                if "interior" in comp_dic:
                    snode = comp_dic["interior"]
                    ingrs_dic = snode["ingredients"]
                    if len(ingrs_dic):
                        #                        rMatrix = Recipe(name=o.name+"_int")
                        rMatrix = Recipe(name="int_" + str(len(env.compartments) - 1))
                        for ing_name in sorted(ingrs_dic, key=sortkey):  # ingrs_dic:
                            # either xref or defined
                            ing_dic = ingrs_dic[ing_name]
                            ingr = io_ingr.makeIngredientFromJson(
                                env=env, inode=ing_dic, recipe=env.name
                            )
                            rMatrix.addIngredient(ingr)
                            # setup recipe
                        compartment.setInnerRecipe(rMatrix)
                    # Go through all ingredient and setup the partner
    env.loopThroughIngr(env.set_partners_ingredient)
    # restore env.molecules if any resuylt was loaded
    env.loopThroughIngr(env.restore_molecules_array)


#        if env.placeMethod.find("panda") != -1 :
#            env.setupPanda()


def load_MixedasJson(env, resultfilename=None, transpose=True):
    #        from upy.hostHelper import Helper as helper
    if resultfilename is None:
        resultfilename = env.resultfile
    # use the current dictionary ?jsondic
    with open(resultfilename, "r") as fp:  # doesnt work with symbol link ?
        if autopack.use_json_hook:
            env.result_json = json.load(
                fp, object_pairs_hook=OrderedDict
            )  # ,indent=4, separators=(',', ': ')
        else:
            env.result_json = json.load(fp)
        # needto parse
    result = []
    orgaresult = []
    r = env.exteriorRecipe
    if r:
        if "cytoplasme" in env.result_json:
            if "ingredients" in env.result_json["cytoplasme"]:
                for ingr in r.ingredients:
                    name_ingr = ingr.name
                    if name_ingr not in env.result_json["cytoplasme"]["ingredients"]:
                        # backward compatiblity
                        if (
                            ingr.o_name
                            not in env.result_json["cytoplasme"]["ingredients"]
                        ):
                            continue
                        else:
                            name_ingr = ingr.o_name
                    iresults, ingrname, ingrcompNum, ptInd, rad = env.getOneIngrJson(
                        ingr, env.result_json["cytoplasme"]["ingredients"][name_ingr]
                    )
                    for r in iresults:  # what if quaternion ?
                        if len(r[1]) == 4:  # quaternion
                            if type(r[1][0]) == float:
                                if transpose:
                                    rot = tr.matrix_from_quaternion(
                                        r[1]
                                    ).transpose()  # transpose ?
                                else:
                                    rot = tr.matrix_from_quaternion(r[1])  # transpose ?
                                    #                        ingr.results.append([numpy.array(r[0]),rot])
                            else:
                                rot = numpy.array(r[1]).reshape(4, 4)
                        else:
                            rot = numpy.array(r[1]).reshape(4, 4)
                        result.append(
                            [numpy.array(r[0]), rot, ingrname, ingrcompNum, 1]
                        )
                    # organelle ingr
    for i, orga in enumerate(env.compartments):
        orgaresult.append([])
        # organelle surface ingr
        if orga.name not in env.result_json["compartments"]:
            continue
        rs = orga.surfaceRecipe
        if rs:
            if "surface" in env.result_json["compartments"][orga.name]:
                for ingr in rs.ingredients:
                    name_ingr = ingr.name
                    # replace number by name ?
                    if (
                        orga.name + "_surf__" + ingr.o_name
                        in env.result_json["compartments"][orga.name]["surface"][
                            "ingredients"
                        ]
                    ):
                        name_ingr = orga.name + "_surf__" + ingr.o_name
                    if (
                        name_ingr
                        not in env.result_json["compartments"][orga.name]["surface"][
                            "ingredients"
                        ]
                    ):
                        # backward compatiblity
                        if (
                            ingr.o_name
                            not in env.result_json["compartments"][orga.name][
                                "surface"
                            ]["ingredients"]
                        ):
                            continue
                        else:
                            name_ingr = ingr.o_name
                    iresults, ingrname, ingrcompNum, ptInd, rad = env.getOneIngrJson(
                        ingr,
                        env.result_json["compartments"][orga.name]["surface"][
                            "ingredients"
                        ][name_ingr],
                    )
                    for r in iresults:
                        rot = numpy.identity(4)
                        if len(r[1]) == 4:  # quaternion
                            if type(r[1][0]) == float:
                                if transpose:
                                    rot = tr.matrix_from_quaternion(
                                        r[1]
                                    ).transpose()  # transpose ?
                                else:
                                    rot = tr.matrix_from_quaternion(r[1])  # transpose ?
                            else:
                                rot = numpy.array(r[1]).reshape(4, 4)
                            #                        ingr.results.append([numpy.array(r[0]),rot])
                        else:
                            rot = numpy.array(r[1]).reshape(4, 4)
                        orgaresult[abs(ingrcompNum) - 1].append(
                            [numpy.array(r[0]), rot, ingrname, ingrcompNum, 1]
                        )
        # organelle matrix ingr
        ri = orga.innerRecipe
        if ri:
            if "interior" in env.result_json["compartments"][orga.name]:
                for ingr in ri.ingredients:
                    name_ingr = ingr.name
                    if (
                        orga.name + "_int__" + ingr.o_name
                        in env.result_json["compartments"][orga.name]["interior"][
                            "ingredients"
                        ]
                    ):
                        name_ingr = orga.name + "_int__" + ingr.o_name
                    if (
                        name_ingr
                        not in env.result_json["compartments"][orga.name]["interior"][
                            "ingredients"
                        ]
                    ):
                        # backward compatiblity
                        if (
                            ingr.o_name
                            not in env.result_json["compartments"][orga.name][
                                "interior"
                            ]["ingredients"]
                        ):
                            continue
                        else:
                            name_ingr = ingr.o_name
                    iresults, ingrname, ingrcompNum, ptInd, rad = env.getOneIngrJson(
                        ingr,
                        env.result_json["compartments"][orga.name]["interior"][
                            "ingredients"
                        ][name_ingr],
                    )
                    for r in iresults:
                        rot = numpy.identity(4)
                        if len(r[1]) == 4:  # quaternion
                            if type(r[1][0]) == float:
                                if transpose:
                                    rot = tr.matrix_from_quaternion(
                                        r[1]
                                    ).transpose()  # transpose ?
                                else:
                                    rot = tr.matrix_from_quaternion(r[1])  # transpose ?
                            else:
                                rot = numpy.array(r[1]).reshape(4, 4)
                            #                        ingr.results.append([numpy.array(r[0]),rot])
                        else:
                            rot = numpy.array(r[1]).reshape(4, 4)
                        orgaresult[abs(ingrcompNum) - 1].append(
                            [numpy.array(r[0]), rot, ingrname, ingrcompNum, 1]
                        )
    freePoint = []  # pickle.load(rfile)
    try:
        rfile = open(resultfilename + "freePoints", "rb")
        freePoint = pickle.load(rfile)
        rfile.close()
    except:  # noqa: E722
        pass
    return result, orgaresult, freePoint


def save(
    env,
    setupfile,
    useXref=None,
    format_output="json",
    kwds=None,
    result=False,
    grid=False,
    packing_options=False,
    indent=False,
    quaternion=False,
    transpose=False,
    all_ingr_as_array=None,
    compartments=None,
):
    if useXref is None:
        useXref = env.useXref
    if format_output == "json":
        save_Mixed_asJson(
            env,
            setupfile,
            useXref=useXref,
            kwds=kwds,
            result=result,
            indent=indent,
            grid=grid,
            packing_options=packing_options,
            quaternion=quaternion,
            transpose=transpose,
        )

    elif format_output == "simularium":
        save_as_simularium(env, setupfile, all_ingr_as_array, compartments)
    elif format_output == "python":
        save_asPython(env, setupfile, useXref=useXref)
    else:
        print("format output " + format_output + " not recognized (json,python)")
<|MERGE_RESOLUTION|>--- conflicted
+++ resolved
@@ -1,1802 +1,1758 @@
-# -*- coding: utf-8 -*-
-"""
-Created on Sun Jan 27 09:04:10 2013
-
-@author: Ludovic Autin
-"""
-import os
-import pickle
-
-import numpy
-import json
-from json import JSONEncoder
-from json import encoder
-from collections import OrderedDict
-
-from numpy.core.arrayprint import printoptions
-
-import cellpack.autopack as autopack
-import cellpack.autopack.transformation as tr
-from .ingredient.Ingredient import Ingredient
-from cellpack.autopack.Serializable import (
-    sCompartment,
-    sIngredientGroup,
-    sIngredient,
-    sIngredientFiber,
-)
-from cellpack.autopack.Recipe import Recipe
-from .ingredient import (
-    ActinIngredient,
-    GrowIngredient,
-)
-
-encoder.FLOAT_REPR = lambda o: format(o, ".8g")
-
-
-class NumpyArrayEncoder(JSONEncoder):
-    def default(self, obj):
-        if isinstance(obj, numpy.ndarray):
-            return obj.tolist()
-        return JSONEncoder.default(self, obj)
-
-
-def getValueToXMLNode(vtype, node, attrname):
-    value = node.getAttribute(attrname)
-    value = str(value)
-    if not len(value):
-        return None
-    if vtype not in ["liste", "filename", "string"]:
-        value = eval(value)
-    else:
-        value = str(value)
-    return value
-
-
-def setValueToXMLNode(value, node, attrname):
-    if value is None:
-        print(attrname, " is None !")
-        return
-    if attrname == "color":
-        if type(value) != list and type(value) != tuple:
-            if autopack.helper is not None:
-                value = autopack.helper.getMaterialProperty(value, ["color"])[0]
-            else:
-                value = [1.0, 0.0, 0.0]
-    if type(value) == numpy.ndarray:
-        value = value.tolist()
-    elif type(value) == list or type(value) == tuple:
-        for i, v in enumerate(value):
-            if type(v) == numpy.ndarray:
-                value[i] = v.tolist()
-            elif type(v) == list or type(v) == tuple:
-                for j, va in enumerate(v):
-                    if type(va) == numpy.ndarray:
-                        v[j] = va.tolist()
-    node.setAttribute(attrname, str(value))
-
-
-def setValueToJsonNode(value, attrname):
-    vdic = OrderedDict()
-    vdic[attrname] = None
-    if value is None:
-        print(attrname, " is None !")
-        return vdic
-    if attrname == "color":
-        if type(value) != list and type(value) != tuple:
-            if autopack.helper is not None:
-                value = autopack.helper.getMaterialProperty(value, ["color"])[0]
-            else:
-                value = [1.0, 0.0, 0.0]
-    if type(value) == numpy.ndarray:
-        value = value.tolist()
-    elif type(value) == list or type(value) == tuple:
-        if len(value) == 0:
-            return vdic
-        else:
-            for i, v in enumerate(value):
-                if type(v) == numpy.ndarray:
-                    value[i] = v.tolist()
-                elif type(v) == list or type(v) == tuple:
-                    for j, va in enumerate(v):
-                        if type(va) == numpy.ndarray:
-                            v[j] = va.tolist()
-                            # node.setAttribute(attrname,str(value))
-    vdic[attrname] = value
-    return vdic
-
-
-def setValueToPythonStr(value, attrname):
-    if value is None:
-        print(attrname, " is None !")
-        return
-    if attrname == "color":
-        if type(value) != list and type(value) != tuple:
-            if autopack.helper is not None:
-                value = autopack.helper.getMaterialProperty(value, ["color"])[0]
-            else:
-                value = [1.0, 0.0, 0.0]
-    if type(value) == numpy.ndarray:
-        value = value.tolist()
-    elif type(value) == list:
-        for i, v in enumerate(value):
-            if type(v) == numpy.ndarray:
-                value[i] = v.tolist()
-            elif type(v) == list:
-                for j, va in enumerate(v):
-                    if type(va) == numpy.ndarray:
-                        v[j] = va.tolist()
-    if type(value) == str:
-        return "%s = '%s'" % (attrname, str(value))
-    else:
-        return "%s = %s" % (attrname, str(value))
-
-
-def getStringValueOptions(value, attrname):
-    """
-    Helper function to return the given environment option as a string to
-    be write in the xml file.
-    """
-    if value is None:
-        return "None"
-    if attrname == "color":
-        if type(value) != list and type(value) != tuple:
-            if autopack.helper is not None:
-                value = autopack.helper.getMaterialProperty(value, ["color"])[0]
-            else:
-                value = [1.0, 0.0, 0.0]
-    if type(value) == numpy.ndarray:
-        value = value.tolist()
-    elif type(value) == list:
-        for i, v in enumerate(value):
-            if type(v) == numpy.ndarray:
-                value[i] = v.tolist()
-            elif type(v) == list:
-                for j, va in enumerate(v):
-                    if type(va) == numpy.ndarray:
-                        v[j] = va.tolist()
-    if type(value) == str:
-        value = '"' + value + '"'
-    return str(value)
-
-
-def updatePositionsRadii(ingr):
-    toupdate = {"positions": []}
-    toupdate["radii"] = []
-    nLOD = len(ingr.positions)
-    for i in range(nLOD):
-        toupdate["positions"].append(
-            {"coords": numpy.array(ingr.positions[i]).flatten().tolist()}
-        )
-        toupdate["radii"].append({"radii": ingr.radii[i]})
-    return toupdate
-
-
-class GrabResult(object):
-    """Class for callbacks"""
-
-    def __init__(self, env):
-        self.collision = []
-        # self.lock = thread.allocate_lock()
-
-    def reset(self):
-        self.collision = []
-
-    def grab(self, value):
-        """
-        the callback function
-        """
-        # we must use lock here because += is not atomic
-        # self.lock.acquire()
-        self.collision.append(value)
-        # self.lock.release()
-
-
-class ExportCollada(object):
-    def __init__(self, env):
-        self.env = env
-
-
-class IOingredientTool(object):
-    # parser that can return an ingredient
-    def __init__(self, env=None):
-        super(IOingredientTool, self)
-        self.env = env
-        self.use_quaternion = False
-
-    def read(self, filename):
-        fileName, fileExtension = os.path.splitext(filename)
-        if fileExtension == ".xml":
-            pass  # self.load_XML(setupfile)
-        elif fileExtension == ".py":  # execute ?
-            pass  # return IOutils.load_Python(env,setupfile)
-        elif fileExtension == ".json":
-            pass  # return IOutils.load_Json(env,setupfile)
-
-    def write(self, ingr, filename, ingr_format="xml", kwds=None, result=False):
-        if ingr_format == "json":
-            ingdic = self.ingrJsonNode(ingr, result=result, kwds=kwds)
-            with open(filename + ".json", "w") as fp:  # doesnt work with symbol link ?
-                json.dump(
-                    ingdic, fp, indent=1, separators=(",", ":")
-                )  # ,indent=4, separators=(',', ': ')
-        elif ingr_format == "python":
-            ingrnode = self.ingrPythonNode(ingr)
-            f = open(filename + ".py", "w")
-            f.write(ingrnode)
-            f.close()
-        elif ingr_format == "all":
-            ingdic = self.ingrJsonNode(ingr, result=result, kwds=kwds)
-            with open(filename + ".json", "w") as fp:  # doesnt work with symbol link ?
-                json.dump(
-                    ingdic, fp, indent=4, separators=(",", ": ")
-                )  # ,indent=4, separators=(',', ': ')
-            ingrnode = self.ingrPythonNode(ingr)
-            f = open(filename + ".py", "w")
-            f.write(ingrnode)
-            f.close()
-
-    def makeIngredientFromJson(self, env, inode=None, filename=None, recipe="Generic"):
-        overwrite_dic = {}
-        ingr_dic = {}
-        if filename is None and inode is not None:
-            if "include" in inode:
-                filename = inode["include"]
-            if "overwrite" in inode:
-                overwrite_dic = inode["overwrite"]
-        if filename is not None:
-            filename = autopack.retrieveFile(
-                filename,
-                # destination = recipe+os.sep+"recipe"+os.sep+"ingredients"+os.sep,
-                cache="recipes",
-            )
-            with open(filename, "r") as fp:  # doesnt work with symbol link ?
-                ingr_dic = json.load(fp)
-        elif inode is not None:
-            ingr_dic = inode
-        else:
-            print("filename is None and not ingredient dictionary provided")
-            return None
-        kw = ingr_dic
-        # check for overwritten parameter
-        if len(overwrite_dic):
-            kw.update(overwrite_dic)
-        ingre = self.makeIngredient(env, **kw)
-        return ingre
-
-    def ingrJsonNode(self, ingr, result=False, kwds=None, transpose=False):
-        # force position instead of sphereFile
-        ingdic = OrderedDict()
-        if kwds is None:
-            kwds = ingr.KWDS
-        for k in kwds:
-            v = getattr(ingr, str(k))
-            #            if hasattr(v,"tolist"):
-            #                v=v.tolist()
-            #            ingdic[k] = v
-            if v is not None:
-                ingdic.update(setValueToJsonNode(v, str(k)))
-        # if sphereTree file present should not use the pos-radii keyword
-        # if ingr.sphereFile is not None and not result:
-        # remove the position and radii key
-        #    ingdic.pop("positions", None)
-        #    ingdic.pop("radii", None)
-        # update the positions and radii to new format
-        toupdate = updatePositionsRadii(ingr)
-        ingdic.update(toupdate)
-        if numpy.sum(ingr.offset) != 0.0:
-            if "transform" not in ingr.source:
-                ingr.source["transform"] = {"offset": ingr.offset}
-            else:
-                ingr.source["transform"]["offset"] = ingr.offset
-
-        # reslt ?s
-        if result:
-            ingdic["results"] = []
-            for r in ingr.results:
-                # position
-                if hasattr(r[0], "tolist"):
-                    r[0] = r[0].tolist()
-                # rotation
-                if hasattr(r[1], "tolist"):
-                    r[1] = r[1].tolist()
-                R = numpy.array(r[1]).tolist()  # this will not work with cellvIEW?
-                if transpose:
-                    R = (
-                        numpy.array(r[1]).transpose().tolist()
-                    )  # this will not work with cellvIEW?
-                # transpose ?
-                if self.use_quaternion:
-                    R = tr.quaternion_from_matrix(R).tolist()
-                ingdic["results"].append([r[0], R])
-            if isinstance(ingr, GrowIngredient) or isinstance(ingr, ActinIngredient):
-                ingdic["nbCurve"] = ingr.nbCurve
-                for i in range(ingr.nbCurve):
-                    lp = numpy.array(ingr.listePtLinear[i])
-                    ingr.listePtLinear[i] = lp.tolist()
-                    ingdic["curve" + str(i)] = ingr.listePtLinear[i]
-                #            res=numpy.array(ingdic["results"]).transpose()
-                #            ingdic["results"]=res.tolist()
-        ingdic["name"] = ingr.o_name
-        return ingdic
-
-    def ingrPythonNode(self, ingr, recipe="recipe"):
-        inrStr = (
-            "#include as follow : execfile('pathto/"
-            + ingr.name
-            + ".py',globals(),{'recipe':recipe_variable_name})\n"
-        )
-        if ingr.type == "MultiSphere":
-            inrStr += (
-                "from autopack.Ingredient import SingleSphereIngr, MultiSphereIngr\n"
-            )
-            inrStr += ingr.name + "= MultiSphereIngr( \n"
-        if ingr.type == "MultiCylinder":
-            inrStr += "from autopack.Ingredient import MultiCylindersIngr\n"
-            inrStr += ingr.name + "= MultiCylindersIngr( \n"
-        for k in ingr.KWDS:
-            v = getattr(ingr, k)
-            aStr = setValueToPythonStr(v, k)
-            if aStr is not None:
-                inrStr += aStr + ",\n"
-        inrStr += ")\n"
-        inrStr += recipe + ".addIngredient(" + ingr.name + ")\n"
-        return inrStr
-
-    @staticmethod
-    def clean_arguments(arguments_to_include, **arguments):
-        new_arguments = {}
-        for index, name in enumerate(arguments):
-            if name in arguments_to_include:
-                new_arguments[name] = arguments[name]
-        return new_arguments
-
-    def makeIngredient(self, env, **kw):
-        ingr = None
-        ingredient_type = kw["type"]
-        if (
-            ingredient_type == "Grow"
-            or ingredient_type == "Actine"
-            or ingredient_type == "MultiCylinder"
-        ):
-            arguments = IOingredientTool.clean_arguments(GrowIngredient.ARGUMENTS, **kw)
-        else:
-            arguments = IOingredientTool.clean_arguments(Ingredient.ARGUMENTS, **kw)
-        ingr = env.create_ingredient(**arguments)
-        return ingr
-
-    def set_recipe_ingredient(self, xmlnode, recipe):
-        # get the defined ingredient
-        ingrnodes = xmlnode.getElementsByTagName("ingredient")
-        for ingrnode in ingrnodes:
-            ingre = self.makeIngredientFromXml(inode=ingrnode)  # , recipe=self.name)
-            if ingre:
-                recipe.addIngredient(ingre)
-            else:
-                print(
-                    "PROBLEM creating ingredient from ",
-                    ingrnode,
-                )
-            # check for includes
-        ingrnodes_include = xmlnode.getElementsByTagName("include")
-        for inclnode in ingrnodes_include:
-            xmlfile = str(inclnode.getAttribute("filename"))
-            ingre = self.makeIngredientFromXml(filename=xmlfile)  # , recipe=self.name)
-            if ingre:
-                recipe.addIngredient(ingre)
-            else:
-                print("PROBLEM creating ingredient from ", ingrnode)
-            # look for overwritten attribute
-
-
-def addCompartments(env, compdic, i, io_ingr):
-    # compdic on the form : {u'positions': [[]], u'from': u'HIV-1_0.1.6-7.json', u'rotations': [[]]}
-
-    fname = compdic["from"]
-    # retrievet the file
-    filename = autopack.retrieveFile(fname, cache="recipes")
-    ninstance = len(compdic["positions"])
-    with open(filename, "r") as fp:  # doesnt work with symbol link ?
-        if autopack.use_json_hook:
-            jsondic = json.load(
-                fp, object_pairs_hook=OrderedDict
-            )  # ,indent=4, separators=(',', ': ')
-        else:
-            jsondic = json.load(fp)
-    for n in range(ninstance):
-        pos = numpy.array(compdic["positions"][n])  # Vec3
-        rot = numpy.array(compdic["rotations"][n])  # quaternion
-        # we only extract the compartments ferom the file
-        # order issue
-        for cname in jsondic["compartments"]:
-            comp_dic = jsondic["compartments"][cname]
-            name = str(comp_dic["name"]) + "_" + str(i) + "_" + str(n)
-            geom = str(comp_dic["geom"])
-            rep = ""
-            if "rep" in comp_dic:
-                rep = str(comp_dic["rep"])
-            rep_file = ""
-            if "rep_file" in comp_dic:
-                rep_file = str(comp_dic["rep_file"])
-            if rep != "None" and len(rep) != 0 and rep != "" and rep != "":
-                rname = rep_file.split("/")[-1]
-                fileName, fileExtension = os.path.splitext(rname)
-                if fileExtension == "":
-                    fileExtension = autopack.helper.hext
-                    if fileExtension == "":
-                        rep_file = rep_file + fileExtension
-                    else:
-                        rep_file = rep_file + "." + fileExtension
-            else:
-                rep = None
-                rep_file = None
-            print("add compartment ", name, geom, rep, rep_file)
-            compartment = env.create_compartment(
-                name, geom, str(comp_dic["name"]), rep, rep_file
-            )
-            # need to transform the v,f,n to the new rotation and position
-            # NOTE: we could initialize compartments with pos and rot instead
-            # of transforming it every time we make a new one
-            compartment.transformMesh(pos, rot)
-            env.addCompartment(compartment)
-            if "surface" in comp_dic:
-                snode = comp_dic["surface"]
-                ingrs_dic = snode["ingredients"]
-                if len(ingrs_dic):
-                    rSurf = Recipe(name="surf_" + str(len(env.compartments) - 1))
-                    #                        rSurf = Recipe(name=o.name+"_surf")
-                    for ing_name in ingrs_dic:
-                        # either xref or defined
-                        ing_dic = ingrs_dic[ing_name]
-                        ingr = io_ingr.makeIngredientFromJson(
-                            env=env, inode=ing_dic, recipe=env.name
-                        )
-                        rSurf.addIngredient(ingr)
-                        # setup recipe
-                    compartment.setSurfaceRecipe(rSurf)
-            if "interior" in comp_dic:
-                snode = comp_dic["interior"]
-                ingrs_dic = snode["ingredients"]
-                if len(ingrs_dic):
-                    #                        rMatrix = Recipe(name=o.name+"_int")
-                    rMatrix = Recipe(name="int_" + str(len(env.compartments) - 1))
-                    for ing_name in ingrs_dic:
-                        # either xref or defined
-                        ing_dic = ingrs_dic[ing_name]
-                        ingr = io_ingr.makeIngredientFromJson(
-                            env=env, inode=ing_dic, recipe=env.name
-                        )
-                        rMatrix.addIngredient(ingr)
-                        # setup recipe
-                    compartment.setInnerRecipe(rMatrix)
-
-
-def save_as_simularium(env, setupfile, all_ingr_as_array, compartments):
-    autopack.helper.clear()
-    grid_positions = env.grid.masterGridPositions if env.show_grid_spheres else None
-    compartment_ids = env.grid.compartment_ids if env.show_grid_spheres else None
-    autopack.helper.init_scene_with_objects(
-        all_ingr_as_array, grid_positions, compartment_ids, env.show_sphere_trees
-    )
-    if compartments is not None:
-        for compartment in compartments:
-            autopack.helper.add_compartment_to_scene(compartment)
-    autopack.helper.writeToFile(None, f"{setupfile}_results", env.boundingBox)
-
-
-def save_Mixed_asJson(
-    env,
-    setupfile,
-    useXref=True,
-    kwds=None,
-    result=False,
-    grid=False,
-    packing_options=False,
-    indent=True,
-    quaternion=False,
-    transpose=False,
-):
-    """
-    Save the current environment setup as an json file.
-    env is the environment / recipe to be exported.
-    """
-    io_ingr = IOingredientTool(env=env)
-    io_ingr.use_quaternion = quaternion
-    env.setupfile = setupfile  # +".json"provide the server?
-    # the output path for this recipes files
-    if env.setupfile.find("http") != -1 or env.setupfile.find("ftp") != -1:
-        pathout = os.path.dirname(os.path.abspath(autopack.retrieveFile(env.setupfile)))
-    else:
-        pathout = os.path.dirname(os.path.abspath(env.setupfile))
-    if env.version is None:
-        env.version = "1.0"
-    env.jsondic = OrderedDict({"recipe": {"name": env.name, "version": env.version}})
-    if env.custom_paths:
-        # this was the used path at loading time
-        env.jsondic["recipe"]["paths"] = env.custom_paths
-    if result:
-        env.jsondic["recipe"]["setupfile"] = env.setupfile
-    if packing_options:
-        env.jsondic["options"] = {}
-        for k in env.OPTIONS:
-            v = getattr(env, k)
-            if k == "gradients":
-                v = list(env.gradients.keys())
-                #            elif k == "runTimeDisplay"
-            env.jsondic["options"].update(setValueToJsonNode(v, k))
-        # add the boundin box
-        env.jsondic["options"].update(
-            setValueToJsonNode(env.boundingBox, "boundingBox")
-        )
-    if grid:
-        # grid path information
-        if env.grid is not None:
-            if env.grid.filename is not None or env.grid.result_filename is not None:
-                env.jsondic["grid"] = {
-                    "grid_storage": str(env.grid.filename),
-                    "grid_result": str(env.grid.result_filename),
-                }
-
-    if packing_options:
-        # gradient information
-        if len(env.gradients):
-            env.jsondic["gradients"] = {}
-            for gname in env.gradients:
-                g = env.gradients[gname]
-                env.jsondic["gradients"][str(g.name)] = {}
-                for k in g.OPTIONS:
-                    v = getattr(g, k)
-                    env.jsondic["gradients"][str(g.name)].update(
-                        setValueToJsonNode(v, k)
-                    )
-
-    r = env.exteriorRecipe
-    if r:
-        env.jsondic["cytoplasme"] = {}
-        env.jsondic["cytoplasme"]["ingredients"] = {}
-        for ingr in r.ingredients:
-            if useXref and packing_options:
-                # write the json file for this ingredient
-                io_ingr.write(
-                    ingr,
-                    pathout + os.sep + ingr.o_name,
-                    ingr_format="json",
-                    kwds=kwds,
-                    result=result,
-                    transpose=transpose,
-                )
-                # use reference file : str(pathout+os.sep+ingr.o_name+".json")
-                ing_filename = (
-                    ingr.o_name + ".json"
-                )  # autopack.revertOnePath(pathout+os.sep+ingr.o_name+".json")
-                env.jsondic["cytoplasme"]["ingredients"][ingr.o_name] = {
-                    "name": ingr.o_name,
-                    "include": ing_filename,
-                }
-            else:
-                env.jsondic["cytoplasme"]["ingredients"][
-                    ingr.o_name
-                ] = io_ingr.ingrJsonNode(
-                    ingr, result=result, kwds=kwds, transpose=transpose
-                )  # {"name":ingr.o_name}
-                env.jsondic["cytoplasme"]["ingredients"][ingr.o_name][
-                    "name"
-                ] = ingr.o_name
-    if len(env.compartments):
-        env.jsondic["compartments"] = OrderedDict()
-    for o in env.compartments:
-        env.jsondic["compartments"][str(o.name)] = OrderedDict()
-        if packing_options:
-            env.jsondic["compartments"][str(o.name)]["geom"] = str(
-                o.filename
-            )  # should point to the used filename
-            env.jsondic["compartments"][str(o.name)]["name"] = str(o.ref_obj)
-            if o.representation is not None:
-                fileName, fileExtension = os.path.splitext(o.representation_file)
-                env.jsondic["compartments"][str(o.name)]["rep"] = str(
-                    o.representation
-                )  # None
-                env.jsondic["compartments"][str(o.name)]["rep_file"] = str(fileName)
-        rs = o.surfaceRecipe
-        if rs:
-            env.jsondic["compartments"][str(o.name)]["surface"] = {}
-            env.jsondic["compartments"][str(o.name)]["surface"]["ingredients"] = {}
-            for ingr in rs.ingredients:
-                if useXref and packing_options:
-                    # write the json file for this ingredient
-                    io_ingr.write(
-                        ingr,
-                        pathout + os.sep + ingr.o_name,
-                        ingr_format="json",
-                        result=result,
-                        kwds=kwds,
-                        transpose=transpose,
-                    )
-                    # use reference file
-                    env.jsondic["compartments"][str(o.name)]["surface"]["ingredients"][
-                        ingr.o_name
-                    ] = {"name": ingr.o_name, "include": str(ingr.o_name + ".json")}
-                else:
-                    env.jsondic["compartments"][str(o.name)]["surface"]["ingredients"][
-                        ingr.o_name
-                    ] = io_ingr.ingrJsonNode(
-                        ingr, result=result, kwds=kwds, transpose=transpose
-                    )  # {"name":ingr.o_name}
-                    env.jsondic["compartments"][str(o.name)]["surface"]["ingredients"][
-                        ingr.o_name
-                    ]["name"] = ingr.o_name
-        ri = o.innerRecipe
-        if ri:
-            env.jsondic["compartments"][str(o.name)]["interior"] = {}
-            env.jsondic["compartments"][str(o.name)]["interior"]["ingredients"] = {}
-            for ingr in ri.ingredients:
-                if useXref and packing_options:
-                    # write the json file for this ingredient
-                    io_ingr.write(
-                        ingr,
-                        pathout + os.sep + ingr.o_name,
-                        ingr_format="json",
-                        result=result,
-                        kwds=kwds,
-                        transpose=transpose,
-                    )
-                    # use reference file
-                    env.jsondic["compartments"][str(o.name)]["interior"]["ingredients"][
-                        ingr.o_name
-                    ] = {"name": ingr.o_name, "include": str(ingr.o_name + ".json")}
-                else:
-                    env.jsondic["compartments"][str(o.name)]["interior"]["ingredients"][
-                        ingr.o_name
-                    ] = io_ingr.ingrJsonNode(
-                        ingr, result=result, kwds=kwds, transpose=transpose
-                    )  # {"name":ingr.o_name}
-                    env.jsondic["compartments"][str(o.name)]["interior"]["ingredients"][
-                        ingr.o_name
-                    ]["name"] = ingr.o_name
-    with open(setupfile, "w") as fp:  # doesnt work with symbol link ?
-
-        if indent:
-            json.dump(
-                env.jsondic, fp, indent=1, separators=(",", ":"), cls=NumpyArrayEncoder
-            )  # ,indent=4, separators=(',', ': ')
-        else:
-            json.dump(
-                env.jsondic, fp, separators=(",", ":"), cls=NumpyArrayEncoder
-            )  # ,indent=4, separators=(',', ': ')
-    printoptions("Mixed recipe saved to ", setupfile)
-
-
-def save_asPython(env, setupfile, useXref=True):
-    """
-    Save the current environment setup as a python script file.
-    """
-    io_ingr = IOingredientTool(env=env)
-    env.setupfile = setupfile
-    pathout = os.path.dirname(os.path.abspath(env.setupfile))
-    # add the import statement
-    setupStr = """
-import sys
-import os
-#autopack
-import autopack
-localdir = wrkDir = autopack.__path__[0]
-from autopack.Ingredient import SingleSphereIngr, MultiSphereIngr
-from autopack.Ingredient import MultiCylindersIngr,GrowIngredient,ActinIngredient
-from autopack.Compartment import Compartment
-from autopack.Recipe import Recipe
-from autopack.Environment import Environment
-from autopack.Graphics import AutopackViewer as AFViewer
-#access the helper
-helper = autopack.helper
-if helper is None :
-import upy
-helperClass = upy.getHelperClass()
-helper =helperClass()
-#create the viewer
-ViewerType=autopack.helper.host
-afviewer = AFViewer(ViewerType=helper.host,helper=helper)#long ?
-#make some option here
-afviewer.doPoints = False
-afviewer.doSpheres = False
-afviewer.quality = 1 #lowest quality for sphere and cylinder
-afviewer.visibleMesh = True #mesh default visibility
-#create the env
-h1 = Environment()
-"""
-    setupStr += "h1.name='" + env.name + "'\n"
-    for k in env.OPTIONS:
-        v = getattr(env, k)
-        if k == "gradients":
-            v = list(env.gradients.keys())
-        vstr = getStringValueOptions(v, k)  # env.setValueToXMLNode(v,options,k)
-        setupStr += "h1.%s=%s\n" % (k, vstr)
-    # add the boundin box
-    vstr = getStringValueOptions(
-        env.boundingBox, "boundingBox"
-    )  # env.setValueToXMLNode(v,options,k)
-    setupStr += "h1.%s=%s\n" % ("boundingBox", vstr)
-    vstr = getStringValueOptions(env.version, k)  # env.setValueToXMLNode(v,options,k)
-    setupStr += "h1.%s=%s\n" % ("version", vstr)
-
-    # TODO : GRADIENT
-    #        if len(env.gradients):
-    #            gradientsnode=env.xmldoc.createElement("gradients")
-    #            root.appendChild(gradientsnode)
-    #            for gname in env.gradients:
-    #                g = env.gradients[gname]
-    #                grnode = env.xmldoc.createElement("gradient")
-    #                gradientsnode.appendChild(grnode)
-    #                grnode.setAttribute("name",str(g.name))
-    #                for k in g.OPTIONS:
-    #                    v = getattr(g,k)
-    #                    env.setValueToXMLNode(v,grnode,k)
-    #
-    #        grid path information
-    #        if env.grid.filename is not None or env.grid.result_filename is not None:
-    #            gridnode=env.xmldoc.createElement("grid")
-    #            root.appendChild(gridnode)
-    #            gridnode.setAttribute("grid_storage",str(env.grid.filename))
-    #            gridnode.setAttribute("grid_result",str(env.grid.result_filename))
-    #
-    r = env.exteriorRecipe
-    if r:
-        setupStr += "cytoplasme = Recipe()\n"
-        for ingr in r.ingredients:
-            if useXref:
-                io_ingr.write(ingr, pathout + os.sep + ingr.name, ingr_format="python")
-                setupStr += (
-                    "execfile('"
-                    + pathout
-                    + os.sep
-                    + ingr.name
-                    + ".py',globals(),{'recipe':cytoplasme})\n"
-                )
-            else:
-                ingrnode = io_ingr.ingrPythonNode(ingr, recipe="cytoplasme")
-                setupStr += ingrnode
-        setupStr += "h1.setExteriorRecipe(cytoplasme)\n"
-    for o in env.compartments:
-        setupStr += o.name + " = Compartment('" + o.name + "',None, None, None,\n"
-        setupStr += "         filename='" + o.filename + "',\n"
-        if o.representation is not None:
-            setupStr += "         object_name ='" + o.representation + "',\n"
-            setupStr += "         object_filename ='" + o.representation_file + "'\n"
-        setupStr += "         )\n"
-        setupStr += "h1.addCompartment(" + o.name + ")\n"
-        rs = o.surfaceRecipe
-        if rs:
-            setupStr += o.name + "_surface = Recipe(name='" + o.name + "_surf')\n"
-            for ingr in rs.ingredients:
-                if useXref:
-                    io_ingr.write(
-                        ingr, pathout + os.sep + ingr.name, ingr_format="python"
-                    )
-                    setupStr += (
-                        "execfile('"
-                        + pathout
-                        + os.sep
-                        + ingr.name
-                        + ".py',globals(),{'recipe':"
-                        + o.name
-                        + "_surface})\n"
-                    )
-                else:
-                    ingrnode = io_ingr.ingrPythonNode(ingr, recipe=o.name + "_surface")
-                    setupStr += ingrnode
-            setupStr += o.name + ".setSurfaceRecipe(" + o.name + "_surface)\n"
-        ri = o.innerRecipe
-        if ri:
-            setupStr += o.name + "_inner = Recipe(name='" + o.name + "_int')\n"
-            for ingr in rs.ingredients:
-                if useXref:
-                    io_ingr.write(
-                        ingr, pathout + os.sep + ingr.name, ingr_format="python"
-                    )
-                    setupStr += (
-                        "execfile('"
-                        + pathout
-                        + os.sep
-                        + ingr.name
-                        + ".py',globals(),{'recipe':"
-                        + o.name
-                        + "_inner})\n"
-                    )
-                else:
-                    ingrnode = io_ingr.ingrPythonNode(ingr, recipe=o.name + "_inner")
-                    setupStr += ingrnode
-            setupStr += o.name + ".setInnerRecipe(" + o.name + "_inner)\n"
-    setupStr += "afviewer.SetHistoVol(h1,0,display=False)\n"
-    setupStr += "afviewer.displayPreFill()\n"
-    setupStr += "bbox = afviewer.helper.getObject('histvolBB')\n"
-    setupStr += "if bbox is None : bbox = afviewer.helper.box('histvolBB',cornerPoints=h1.boundingBox)\n"
-    setupStr += "helper = afviewer.helper\n"
-    setupStr += "noGUI = False\n"
-    setupStr += "try :\n"
-    setupStr += "    print ('try')\n"
-    setupStr += (
-        "    AFGui.Set('"
-        + env.name
-        + "',helper=afviewer.helper,afviewer=afviewer,histoVol=h1,bbox=bbox)\n"
-    )
-    setupStr += "except:\n"
-    setupStr += "    print ('no GUI')\n"
-    setupStr += "    noGUI = True\n"
-    f = open(setupfile, "w")
-    f.write(setupStr)
-    f.close()
-
-
-def checkRotFormat(rotation, transpose):
-    if numpy.array(rotation).shape == (4,):
-        if transpose:
-            return tr.matrix_from_quaternion(rotation).transpose()  # transpose ?
-        else:
-            return tr.matrix_from_quaternion(rotation)
-    else:
-        return rotation
-
-
-def gatherResult(ingr_result, transpose, use_quaternion, type=0.0, lefthand=False):
-    all_pos = []
-    all_rot = []
-    for r in ingr_result:
-        # position
-        if hasattr(r[0], "tolist"):
-            r[0] = r[0].tolist()
-        # rotation
-        if hasattr(r[1], "tolist"):
-            r[1] = r[1].tolist()
-        R = numpy.array(r[1]).tolist()  # this will not work with cellvIEW?
-        R = checkRotFormat(R, transpose)
-        if transpose:
-            R = numpy.array(R).transpose().tolist()  # this will not work with cellvIEW?
-        # transpose ?
-        if lefthand:
-            all_pos.append([-r[0][0], r[0][1], r[0][2], type])  # ing type?
-            R = tr.quaternion_from_matrix(R).tolist()
-            all_rot.append([R[1], -R[2], -R[3], R[0]])
-        else:
-            all_pos.append([r[0][0], r[0][1], r[0][2], type])
-            if use_quaternion:
-                R = tr.quaternion_from_matrix(R).tolist()
-            all_rot.append(R)
-        # print ingr.o_name, type, all_pos[-1], all_rot[-1]
-    return all_pos, all_rot
-
-
-def serializedRecipe(env, transpose, use_quaternion, result=False, lefthand=False):
-    # specify the  keyword ?
-    sCompartment.static_id = 0
-    sIngredientFiber.static_id = 0
-    sIngredient.static_id = [0, 0, 0]
-    sIngredientGroup.static_id = 0
-    all_pos = []
-    all_rot = []
-    root = sCompartment("root")
-    r = env.exteriorRecipe
-    if r:
-        exterior = sCompartment("cytoplasme")
-        proteins = None  # sIngredientGroup("proteins", 0)
-        fibers = None  # sIngredientGroup("fibers", 1)
-        for ingr in r.ingredients:
-            nbmol = len(ingr.results)
-            if len(ingr.results) == 0:
-                nbmol = ingr.count
-            toupdate = updatePositionsRadii(ingr)
-            kwds = {
-<<<<<<< HEAD
-                "nbMol": nbmol,
-=======
-                "count": nbmol,
->>>>>>> c4f91705
-                "principal_vector": ingr.principal_vector,
-                "molarity": ingr.molarity,
-                "source": ingr.source,
-                "positions": toupdate["positions"],
-                "radii_lod": toupdate["radii"],
-            }
-            if ingr.type == "Grow":
-                if fibers is None:
-                    fibers = sIngredientGroup("fibers", 1)
-                igr = sIngredient(ingr.o_name, 1, **kwds)
-                fibers.addIngredient(igr)
-            else:
-                if proteins is None:
-                    proteins = sIngredientGroup("proteins", 0)
-                igr = sIngredient(ingr.o_name, 0, **kwds)
-                proteins.addIngredient(igr)
-            if result:
-                ap, ar = gatherResult(
-                    ingr.results,
-                    transpose,
-                    use_quaternion,
-                    type=igr.ingredient_id,
-                    lefthand=lefthand,
-                )
-                all_pos.extend(ap)
-                all_rot.extend(ar)
-        root.addCompartment(exterior)
-        if proteins is not None:
-            exterior.addIngredientGroup(proteins)
-        if fibers is not None:
-            exterior.addIngredientGroup(fibers)
-    for o in env.compartments:
-        co = sCompartment(o.name)
-        rs = o.surfaceRecipe
-        if rs:
-            surface = sCompartment("surface")
-            proteins = None  # sIngredientGroup("proteins", 0)
-            fibers = None  # sIngredientGroup("fibers", 1)
-            for ingr in rs.ingredients:
-                nbmol = len(ingr.results)
-                if len(ingr.results) == 0:
-                    nbmol = ingr.count
-                toupdate = updatePositionsRadii(ingr)
-                kwds = {
-<<<<<<< HEAD
-                    "nbMol": nbmol,
-=======
-                    "count": nbmol,
->>>>>>> c4f91705
-                    "principal_vector": ingr.principal_vector,
-                    "molarity": ingr.molarity,
-                    "source": ingr.source,
-                    "positions": toupdate["positions"],
-                    "radii_lod": toupdate["radii"],
-                }
-                if ingr.type == "Grow":
-                    if fibers is None:
-                        fibers = sIngredientGroup("fibers", 1)
-                    igr = sIngredient(ingr.o_name, 1, **kwds)
-                    fibers.addIngredient(igr)
-                else:
-                    if proteins is None:
-                        proteins = sIngredientGroup("proteins", 0)
-                    igr = sIngredient(ingr.o_name, 0, **kwds)
-                    proteins.addIngredient(igr)
-                if result:
-                    ap, ar = gatherResult(
-                        ingr.results,
-                        transpose,
-                        use_quaternion,
-                        type=igr.ingredient_id,
-                        lefthand=lefthand,
-                    )
-                    all_pos.extend(ap)
-                    all_rot.extend(ar)
-            co.addCompartment(surface)
-            if proteins is not None:
-                surface.addIngredientGroup(proteins)
-            if fibers is not None:
-                surface.addIngredientGroup(fibers)
-        ri = o.innerRecipe
-        if ri:
-            interior = sCompartment("interior")
-            proteins = None  # sIngredientGroup("proteins", 0)
-            fibers = None  # sIngredientGroup("fibers", 1)
-            for ingr in ri.ingredients:
-                nbmol = len(ingr.results)
-                if len(ingr.results) == 0:
-                    nbmol = ingr.count
-                toupdate = updatePositionsRadii(ingr)
-                kwds = {
-<<<<<<< HEAD
-                    "nbMol": nbmol,
-=======
-                    "count": nbmol,
->>>>>>> c4f91705
-                    "principal_vector": ingr.principal_vector,
-                    "molarity": ingr.molarity,
-                    "source": ingr.source,
-                    "positions": toupdate["positions"],
-                    "radii_lod": toupdate["radii"],
-                }
-                if ingr.type == "Grow":
-                    if fibers is None:
-                        fibers = sIngredientGroup("fibers", 1)
-                    igr = sIngredient(ingr.o_name, 1, **kwds)
-                    fibers.addIngredient(igr)
-                else:
-                    if proteins is None:
-                        proteins = sIngredientGroup("proteins", 0)
-                    igr = sIngredient(ingr.o_name, 0, **kwds)
-                    proteins.addIngredient(igr)
-                if result:
-                    ap, ar = gatherResult(
-                        ingr.results,
-                        transpose,
-                        use_quaternion,
-                        type=igr.ingredient_id,
-                        lefthand=lefthand,
-                    )
-                    all_pos.extend(ap)
-                    all_rot.extend(ar)
-            co.addCompartment(interior)
-            if proteins is not None:
-                interior.addIngredientGroup(proteins)
-            if fibers is not None:
-                interior.addIngredientGroup(fibers)
-        root.addCompartment(co)
-    data_json = root.to_JSON()
-    return data_json, all_pos, all_rot
-
-
-def serializedFromResult(env, transpose, use_quaternion, result=False, lefthand=False):
-    all_pos = []
-    all_rot = []
-    root = sCompartment("root")
-    r = None
-    if "cytoplasme" in env:
-        r = env["cytoplasme"]
-    if r:
-        exterior = sCompartment("cytoplasme")
-        proteins = None  # sIngredientGroup("proteins", 0)
-        # fibers = None  # sIngredientGroup("fibers", 1)
-        for ingr_name in r["ingredients"]:
-            ingr = r["ingredients"][ingr_name]
-<<<<<<< HEAD
-            kwds = {"nbMol": len(ingr["results"]), "source": ingr["source"]}
-=======
-            kwds = {"count": len(ingr["results"]), "source": ingr["source"]}
->>>>>>> c4f91705
-            #            if ingr.type == "Grow":
-            #                if fibers is None:
-            #                    fibers = sIngredientGroup("fibers", 1)
-            #                igr = sIngredient(ingr.o_name, 1, **kwds)
-            #                fibers.addIngredient(igr)
-            #            else:
-            if proteins is None:
-                proteins = sIngredientGroup("proteins", 0)
-            igr = sIngredient(ingr["name"], 0, **kwds)
-            proteins.addIngredient(igr)
-            if result:
-                ap, ar = gatherResult(
-                    ingr["results"],
-                    transpose,
-                    use_quaternion,
-                    type=igr.ingredient_id,
-                    lefthand=lefthand,
-                )
-                all_pos.extend(ap)
-                all_rot.extend(ar)
-        root.addCompartment(exterior)
-        if proteins is not None:
-            exterior.addIngredientGroup(proteins)
-    #        if fibers is not None:
-    #            exterior.addIngredientGroup(fibers)
-    if "compartments" in env:
-        for o_name in env["compartments"]:
-            o = env["compartments"][o_name]
-            co = sCompartment(o_name)
-            rs = None
-            if "surface" in o:
-                rs = o["surface"]
-            if rs:
-                surface = sCompartment("surface")
-                proteins = None  # sIngredientGroup("proteins", 0)
-                for ingr_name in rs["ingredients"]:
-                    ingr = rs["ingredients"][ingr_name]
-<<<<<<< HEAD
-                    kwds = {"nbMol": len(ingr["results"]), "source": ingr["source"]}
-=======
-                    kwds = {"count": len(ingr["results"]), "source": ingr["source"]}
->>>>>>> c4f91705
-                    #                if ingr.type == "Grow":
-                    #                    if fibers is None:
-                    #                        fibers = sIngredientGroup("fibers", 1)
-                    #                    igr = sIngredient(ingr.o_name, 1, **kwds)
-                    #                    fibers.addIngredient(igr)
-                    #                else:
-                    if proteins is None:
-                        proteins = sIngredientGroup("proteins", 0)
-                    igr = sIngredient(ingr["name"], 0, **kwds)
-                    proteins.addIngredient(igr)
-                    if result:
-                        ap, ar = gatherResult(
-                            ingr["results"],
-                            transpose,
-                            use_quaternion,
-                            type=igr.ingredient_id,
-                            lefthand=lefthand,
-                        )
-                        all_pos.extend(ap)
-                        all_rot.extend(ar)
-                co.addCompartment(surface)
-                if proteins is not None:
-                    surface.addIngredientGroup(proteins)
-            #            if fibers is not None:
-            #                surface.addIngredientGroup(fibers)
-            ri = None
-            if "interior" in o:
-                ri = o["interior"]
-            if ri:
-                interior = sCompartment("interior")
-                proteins = None  # sIngredientGroup("proteins", 0)
-                for ingr_name in ri["ingredients"]:
-                    ingr = ri["ingredients"][ingr_name]
-<<<<<<< HEAD
-                    kwds = {"nbMol": len(ingr["results"]), "source": ingr["source"]}
-=======
-                    kwds = {"count": len(ingr["results"]), "source": ingr["source"]}
->>>>>>> c4f91705
-                    #                if ingr.type == "Grow":
-                    #                    if fibers is None:
-                    #                        fibers = sIngredientGroup("fibers", 1)
-                    #                    igr = sIngredient(ingr["name"], 1, **kwds)
-                    #                    fibers.addIngredient(igr)
-                    #                else:
-                    if proteins is None:
-                        proteins = sIngredientGroup("proteins", 0)
-                    igr = sIngredient(ingr["name"], 0, **kwds)
-                    proteins.addIngredient(igr)
-                    if result:
-                        ap, ar = gatherResult(
-                            ingr["results"],
-                            transpose,
-                            use_quaternion,
-                            type=igr.ingredient_id,
-                            lefthand=lefthand,
-                        )
-                        all_pos.extend(ap)
-                        all_rot.extend(ar)
-                co.addCompartment(interior)
-                if proteins is not None:
-                    interior.addIngredientGroup(proteins)
-            #            if fibers is not None:
-            #                interior.addIngredientGroup(fibers)
-            root.addCompartment(co)
-    data_json = root.to_JSON()
-    return data_json, all_pos, all_rot
-
-
-def serializedRecipe_group_dic(env, transpose, use_quaternion, lefthand=False):
-    # all_pos = []
-    # all_rot = []
-    root = sCompartment("root")
-    r = env["cytoplasme"]
-    if r:
-        group = sIngredientGroup("cytoplasme")
-        for ingr_name in r["ingredients"]:
-            ingr = r["ingredients"][ingr_name]
-<<<<<<< HEAD
-            kwds = {"nbMol": len(ingr["results"]), "source": ingr["source"]}
-=======
-            kwds = {"count": len(ingr["results"]), "source": ingr["source"]}
->>>>>>> c4f91705
-            # if ingr.type == "Grow":
-            #    igr = sIngredientFiber(ingr.o_name, **kwds)
-            #    group.addIngredientFiber(igr)
-            # else:
-            igr = sIngredient(ingr["name"], **kwds)
-            group.addIngredient(igr)
-            # ap, ar = gatherResult(ingr["results"], transpose, use_quaternion, type=igr.ingredient_id, lefthand=lefthand)
-            # all_pos.extend(ap)
-            # all_rot.extend(ar)
-        root.addIngredientGroup(group)
-    for o in env["compartments"]:
-        co = sCompartment(o.name)
-        rs = env["compartments"][o]["surface"]
-        if rs:
-            group = sIngredientGroup("surface")
-            for ingr_name in rs["ingredients"]:
-                ingr = rs["ingredients"][ingr_name]
-                kwds = {"count": len(ingr["results"]), "source": ingr["source"]}
-                igr = sIngredient(ingr["name"], **kwds)
-                group.addIngredient(igr)
-
-            co.addIngredientGroup(group)
-        ri = env["compartments"][o]["interior"]
-        if ri:
-            group = sIngredientGroup("interior")
-            for ingr_name in ri["ingredients"]:
-                ingr = ri["ingredients"][ingr_name]
-<<<<<<< HEAD
-                kwds = {"nbMol": len(ingr["results"]), "source": ingr["source"]}
-=======
-                kwds = {"count": len(ingr["results"]), "source": ingr["source"]}
->>>>>>> c4f91705
-                #                if ingr.type == "Grow":
-                #                    igr = sIngredientFiber(ingr.o_name, **kwds)
-                #                    group.addIngredientFiber(igr)
-                #                else:
-                igr = sIngredient(ingr["name"], **kwds)
-                group.addIngredient(igr)
-
-            co.addIngredientGroup(group)
-        root.addCompartment(co)
-    data_json = root.to_JSON()
-    return data_json  # , all_pos, all_rot
-
-
-def serializedRecipe_group(env, transpose, use_quaternion, lefthand=False):
-    all_pos = []
-    all_rot = []
-    root = sCompartment("root")
-    r = env.exteriorRecipe
-    if r:
-        group = sIngredientGroup("cytoplasme")
-        for ingr in r.ingredients:
-<<<<<<< HEAD
-            kwds = {"nbMol": len(ingr.results), "source": ingr.source}
-=======
-            kwds = {"count": len(ingr.results), "source": ingr.source}
->>>>>>> c4f91705
-            if ingr.type == "Grow":
-                igr = sIngredientFiber(ingr.o_name, **kwds)
-                group.addIngredientFiber(igr)
-            else:
-                igr = sIngredient(ingr.o_name, **kwds)
-                group.addIngredient(igr)
-            ap, ar = gatherResult(
-                ingr.results,
-                transpose,
-                use_quaternion,
-                type=igr.ingredient_id,
-                lefthand=lefthand,
-            )
-            all_pos.extend(ap)
-            all_rot.extend(ar)
-        root.addIngredientGroup(group)
-    for o in env.compartments:
-        co = sCompartment(o.name)
-        rs = o.surfaceRecipe
-        if rs:
-            group = sIngredientGroup("surface")
-            for ingr in rs.ingredients:
-<<<<<<< HEAD
-                kwds = {"nbMol": len(ingr.results), "source": ingr.source}
-=======
-                kwds = {"count": len(ingr.results), "source": ingr.source}
->>>>>>> c4f91705
-                if ingr.type == "Grow":
-                    igr = sIngredientFiber(ingr.o_name, **kwds)
-                    group.addIngredientFiber(igr)
-                else:
-                    igr = sIngredient(ingr.o_name, **kwds)
-                    group.addIngredient(igr)
-                ap, ar = gatherResult(
-                    ingr.results,
-                    transpose,
-                    use_quaternion,
-                    type=igr.ingredient_id,
-                    lefthand=lefthand,
-                )
-                all_pos.extend(ap)
-                all_rot.extend(ar)
-            co.addIngredientGroup(group)
-        ri = o.innerRecipe
-        if ri:
-            group = sIngredientGroup("interior")
-            for ingr in ri.ingredients:
-<<<<<<< HEAD
-                kwds = {"nbMol": len(ingr.results), "source": ingr.source}
-=======
-                kwds = {"count": len(ingr.results), "source": ingr.source}
->>>>>>> c4f91705
-                if ingr.type == "Grow":
-                    igr = sIngredientFiber(ingr.o_name, **kwds)
-                    group.addIngredientFiber(igr)
-                else:
-                    igr = sIngredient(ingr.o_name, **kwds)
-                    group.addIngredient(igr)
-                ap, ar = gatherResult(
-                    ingr.results,
-                    transpose,
-                    use_quaternion,
-                    type=igr.ingredient_id,
-                    lefthand=lefthand,
-                )
-                all_pos.extend(ap)
-                all_rot.extend(ar)
-            co.addIngredientGroup(group)
-        root.addCompartment(co)
-    data_json = root.to_JSON()
-    return data_json, all_pos, all_rot
-
-
-# use as
-# from autopack.IOutils import saveResultBinary
-# saveResultBinary(env,"C:\\Users\\ludov\\OneDrive\\Documents\\myRecipes\\test_tr",True,True,False)
-# saveResultBinary(env,"C:\\Users\\ludov\\OneDrive\\Documents\\myRecipes\\test_tr_lh",True,True,True)
-# saveResultBinary(env,"C:\\Users\\ludov\\OneDrive\\Documents\\myRecipes\\test",False,True,False)
-# saveResultBinary(env,"C:\\Users\\ludov\\OneDrive\\Documents\\myRecipes\\test_lh",False,True,True)
-def saveResultBinaryDic(env, filename, transpose, use_quaternion, lefthand=False):
-    # should follow the order of the serialized class order?
-    all_pos = []
-    all_rot = []
-    fptr = open(filename, "wb")
-    r = env["cytoplasme"]
-    if r:
-        for ingr_name in r["ingredients"]:
-            ingr = r["ingredients"][ingr_name]
-            ap, ar = gatherResult(
-                ingr["results"], transpose, use_quaternion, lefthand=lefthand
-            )
-            all_pos.extend(ap)
-            all_rot.extend(ar)
-    for o in env["compartments"]:
-        rs = env["compartments"][o]["surface"]
-        if rs:
-            for ingr_name in rs["ingredients"]:
-                ingr = rs["ingredients"][ingr_name]
-                ap, ar = gatherResult(
-                    ingr["results"], transpose, use_quaternion, lefthand=lefthand
-                )
-                all_pos.extend(ap)
-                all_rot.extend(ar)
-        ri = env["compartments"][o]["interior"]
-        if ri:
-            for ingr_name in ri["ingredients"]:
-                ingr = ri["ingredients"][ingr_name]
-                ap, ar = gatherResult(
-                    ingr["results"], transpose, use_quaternion, lefthand=lefthand
-                )
-                all_pos.extend(ap)
-                all_rot.extend(ar)
-    # write allpos
-    fptr.write(numpy.array(all_pos, "f").flatten().tobytes())
-    fptr.write(numpy.array(all_rot, "f").flatten().tobytes())
-    fptr.close()
-    return all_pos, all_rot
-
-
-def toBinary(all_pos, all_rot, filename):
-    fptr = open(filename, "wb")
-    fptr.write(numpy.array(all_pos, "f").flatten().tobytes())
-    fptr.write(numpy.array(all_rot, "f").flatten().tobytes())
-    fptr.close()
-
-
-def saveResultBinary(env, filename, transpose, use_quaternion, lefthand=False):
-    # should follow the order of the serialized class order?
-    all_pos = []
-    all_rot = []
-    fptr = open(filename, "wb")
-    uid = 0
-    r = env.exteriorRecipe
-    if r:
-        for ingr in r.ingredients:
-            ap, ar = gatherResult(
-                ingr.results, transpose, use_quaternion, lefthand=lefthand, type=uid
-            )
-            all_pos.extend(ap)
-            all_rot.extend(ar)
-            uid += 1
-    for o in env.compartments:
-        rs = o.surfaceRecipe
-        if rs:
-            for ingr in rs.ingredients:
-                ap, ar = gatherResult(
-                    ingr.results, transpose, use_quaternion, lefthand=lefthand, type=uid
-                )
-                all_pos.extend(ap)
-                all_rot.extend(ar)
-                uid += 1
-        ri = o.innerRecipe
-        if ri:
-            for ingr in ri.ingredients:
-                ap, ar = gatherResult(
-                    ingr.results, transpose, use_quaternion, lefthand=lefthand, type=uid
-                )
-                all_pos.extend(ap)
-                all_rot.extend(ar)
-                uid += 1
-    # write allpos
-    fptr.write(numpy.array(all_pos, "f").flatten().tobytes())  # ?
-    fptr.write(numpy.array(all_rot, "f").flatten().tobytes())
-    #    numpy.array(all_pos, 'f').flatten().tofile(fptr)  # 4float position
-    #    numpy.array(all_rot, 'f').flatten().tofile(fptr)  # 4flaot quaternion
-    fptr.close()
-
-
-def getAllPosRot(env, transpose, use_quaternion, lefthand=False):
-    # should follow the order of the serialized class order?
-    all_pos = []
-    all_rot = []
-    r = env.exteriorRecipe
-    if r:
-        for ingr in r.ingredients:
-            ap, ar = gatherResult(
-                ingr.results, transpose, use_quaternion, lefthand=lefthand
-            )
-            all_pos.extend(ap)
-            all_rot.extend(ar)
-    for o in env.compartments:
-        rs = o.surfaceRecipe
-        if rs:
-            for ingr in rs.ingredients:
-                ap, ar = gatherResult(
-                    ingr.results, transpose, use_quaternion, lefthand=lefthand
-                )
-                all_pos.extend(ap)
-                all_rot.extend(ar)
-        ri = o.innerRecipe
-        if ri:
-            for ingr in ri.ingredients:
-                ap, ar = gatherResult(
-                    ingr.results, transpose, use_quaternion, lefthand=lefthand
-                )
-                all_pos.extend(ap)
-                all_rot.extend(ar)
-    # write allpos
-    return all_pos, all_rot
-
-
-def load_JsonString(env, astring):
-    """
-    Setup the environment according the given json file.
-    """
-    env.jsondic = json.loads(astring, object_pairs_hook=OrderedDict)
-    setupFromJsonDic(
-        env,
-    )
-
-
-def load_Json(env, setupfile):
-    """
-    Setup the environment according the given json file.
-    """
-
-    if setupfile is None:
-        setupfile = env.setupfile
-    if env.jsondic is None:
-        with open(setupfile, "r") as fp:  # doesnt work with symbol link ?
-            if autopack.use_json_hook:
-                env.jsondic = json.load(
-                    fp, object_pairs_hook=OrderedDict
-                )  # ,indent=4, separators=(',', ': ')
-            else:
-                env.jsondic = json.load(fp)
-    setupFromJsonDic(
-        env,
-    )
-
-
-def setupFromJsonDic(
-    env,
-):
-
-    env.current_path = os.path.dirname(os.path.abspath(env.setupfile))
-    io_ingr = IOingredientTool(env=env)
-    env.name = env.jsondic["recipe"]["name"]
-    env.version = env.jsondic["recipe"]["version"]
-    # is there any cutoms paths
-    if "paths" in env.jsondic["recipe"]:
-        env.custom_paths = env.jsondic["recipe"][
-            "paths"
-        ]  # list(env.jsondic["recipe"]["paths"].items())
-        #        autopack.replace_path.extend(env.custom_paths)#keyWordPAth,valuePath
-        autopack.updateReplacePath(env.custom_paths)
-    autopack.current_recipe_path = env.current_path
-
-    if "gradients" in env.jsondic:
-        env.gradients = {}
-        gradientsnode = env.jsondic["gradients"]
-        if len(gradientsnode):  # number of gradients defined
-            for g_name in gradientsnode:
-                g_dic = gradientsnode[g_name]
-                env.setGradient(
-                    name=g_name,
-                    mode=g_dic["mode"],
-                    direction=g_dic["direction"],
-                    weight_mode=g_dic["weight_mode"],
-                    description=g_dic["description"],
-                    pick_mode=g_dic["pick_mode"],
-                    radius=g_dic["radius"],
-                )
-
-    if "grid" in env.jsondic:
-        gridnode = env.jsondic["grid"]
-        if len(gridnode):
-            env.grid_filename = str(gridnode["grid_storage"])
-            env.grid_result_filename = str(gridnode["grid_result"])
-
-    sortkey = str.lower
-
-    if "cytoplasme" in env.jsondic:
-        ingrs_dic = env.jsondic["cytoplasme"]["ingredients"]
-        if len(ingrs_dic):
-            rCyto = Recipe()
-            for ing_name in sorted(ingrs_dic, key=sortkey):  # ingrs_dic:
-                # either xref or defined
-                ing_dic = ingrs_dic[ing_name]
-                ingr = io_ingr.makeIngredientFromJson(
-                    env, inode=ing_dic, recipe=env.name
-                )
-                rCyto.addIngredient(ingr)
-                # setup recipe
-            env.setExteriorRecipe(rCyto)
-
-    if "compartments" in env.jsondic:
-        # use some include ?
-        if len(env.jsondic["compartments"]):
-            # if "include" in env.jsondic["compartments"]:
-            # include all compartments from given filename.
-            # transform the geometry of the compartment packing rep
-            for cname in env.jsondic["compartments"]:
-                if cname == "include":
-                    for i, ncompart in enumerate(
-                        env.jsondic["compartments"]["include"]
-                    ):
-                        addCompartments(env, ncompart, i, io_ingr)
-                    continue
-                comp_dic = env.jsondic["compartments"][cname]
-                name = str(comp_dic["name"])
-                geom = comp_dic["geom"]
-                gname = name
-                mtype = "file"
-                if "meshType" in comp_dic:
-                    mtype = comp_dic["meshType"]
-                elif "geom_type" in comp_dic:
-                    mtype = comp_dic["geom_type"]
-                if "gname" in comp_dic:
-                    gname = str(comp_dic["gname"])
-                rep = ""
-                if "rep" in comp_dic:
-                    rep = str(comp_dic["rep"])
-                rep_file = ""
-                if "rep_file" in comp_dic:
-                    rep_file = str(comp_dic["rep_file"])
-                if rep != "None" and len(rep) != 0 and rep != "" and rep != "":
-                    rname = rep_file.split("/")[-1]
-                    fileName, fileExtension = os.path.splitext(rname)
-                    if fileExtension == "":
-                        fileExtension = autopack.helper.hext
-                        if fileExtension == "":
-                            rep_file = rep_file + fileExtension
-                        else:
-                            rep_file = rep_file + "." + fileExtension
-                else:
-                    rep = None
-                    rep_file = None
-                compartment = env.create_compartment(
-                    name, geom, gname, rep, rep_file, mtype
-                )
-                env.addCompartment(compartment)
-                if "surface" in comp_dic:
-                    snode = comp_dic["surface"]
-                    ingrs_dic = snode["ingredients"]
-                    if len(ingrs_dic):
-                        rSurf = Recipe(name="surf_" + str(len(env.compartments) - 1))
-                        for ing_name in sorted(ingrs_dic, key=sortkey):  # ingrs_dic:
-                            # either xref or defined
-                            ing_dic = ingrs_dic[ing_name]
-                            ingr = io_ingr.makeIngredientFromJson(
-                                env=env, inode=ing_dic, recipe=env.name
-                            )
-                            rSurf.addIngredient(ingr)
-                            # setup recipe
-                        compartment.setSurfaceRecipe(rSurf)
-                if "interior" in comp_dic:
-                    snode = comp_dic["interior"]
-                    ingrs_dic = snode["ingredients"]
-                    if len(ingrs_dic):
-                        #                        rMatrix = Recipe(name=o.name+"_int")
-                        rMatrix = Recipe(name="int_" + str(len(env.compartments) - 1))
-                        for ing_name in sorted(ingrs_dic, key=sortkey):  # ingrs_dic:
-                            # either xref or defined
-                            ing_dic = ingrs_dic[ing_name]
-                            ingr = io_ingr.makeIngredientFromJson(
-                                env=env, inode=ing_dic, recipe=env.name
-                            )
-                            rMatrix.addIngredient(ingr)
-                            # setup recipe
-                        compartment.setInnerRecipe(rMatrix)
-                    # Go through all ingredient and setup the partner
-    env.loopThroughIngr(env.set_partners_ingredient)
-    # restore env.molecules if any resuylt was loaded
-    env.loopThroughIngr(env.restore_molecules_array)
-
-
-#        if env.placeMethod.find("panda") != -1 :
-#            env.setupPanda()
-
-
-def load_MixedasJson(env, resultfilename=None, transpose=True):
-    #        from upy.hostHelper import Helper as helper
-    if resultfilename is None:
-        resultfilename = env.resultfile
-    # use the current dictionary ?jsondic
-    with open(resultfilename, "r") as fp:  # doesnt work with symbol link ?
-        if autopack.use_json_hook:
-            env.result_json = json.load(
-                fp, object_pairs_hook=OrderedDict
-            )  # ,indent=4, separators=(',', ': ')
-        else:
-            env.result_json = json.load(fp)
-        # needto parse
-    result = []
-    orgaresult = []
-    r = env.exteriorRecipe
-    if r:
-        if "cytoplasme" in env.result_json:
-            if "ingredients" in env.result_json["cytoplasme"]:
-                for ingr in r.ingredients:
-                    name_ingr = ingr.name
-                    if name_ingr not in env.result_json["cytoplasme"]["ingredients"]:
-                        # backward compatiblity
-                        if (
-                            ingr.o_name
-                            not in env.result_json["cytoplasme"]["ingredients"]
-                        ):
-                            continue
-                        else:
-                            name_ingr = ingr.o_name
-                    iresults, ingrname, ingrcompNum, ptInd, rad = env.getOneIngrJson(
-                        ingr, env.result_json["cytoplasme"]["ingredients"][name_ingr]
-                    )
-                    for r in iresults:  # what if quaternion ?
-                        if len(r[1]) == 4:  # quaternion
-                            if type(r[1][0]) == float:
-                                if transpose:
-                                    rot = tr.matrix_from_quaternion(
-                                        r[1]
-                                    ).transpose()  # transpose ?
-                                else:
-                                    rot = tr.matrix_from_quaternion(r[1])  # transpose ?
-                                    #                        ingr.results.append([numpy.array(r[0]),rot])
-                            else:
-                                rot = numpy.array(r[1]).reshape(4, 4)
-                        else:
-                            rot = numpy.array(r[1]).reshape(4, 4)
-                        result.append(
-                            [numpy.array(r[0]), rot, ingrname, ingrcompNum, 1]
-                        )
-                    # organelle ingr
-    for i, orga in enumerate(env.compartments):
-        orgaresult.append([])
-        # organelle surface ingr
-        if orga.name not in env.result_json["compartments"]:
-            continue
-        rs = orga.surfaceRecipe
-        if rs:
-            if "surface" in env.result_json["compartments"][orga.name]:
-                for ingr in rs.ingredients:
-                    name_ingr = ingr.name
-                    # replace number by name ?
-                    if (
-                        orga.name + "_surf__" + ingr.o_name
-                        in env.result_json["compartments"][orga.name]["surface"][
-                            "ingredients"
-                        ]
-                    ):
-                        name_ingr = orga.name + "_surf__" + ingr.o_name
-                    if (
-                        name_ingr
-                        not in env.result_json["compartments"][orga.name]["surface"][
-                            "ingredients"
-                        ]
-                    ):
-                        # backward compatiblity
-                        if (
-                            ingr.o_name
-                            not in env.result_json["compartments"][orga.name][
-                                "surface"
-                            ]["ingredients"]
-                        ):
-                            continue
-                        else:
-                            name_ingr = ingr.o_name
-                    iresults, ingrname, ingrcompNum, ptInd, rad = env.getOneIngrJson(
-                        ingr,
-                        env.result_json["compartments"][orga.name]["surface"][
-                            "ingredients"
-                        ][name_ingr],
-                    )
-                    for r in iresults:
-                        rot = numpy.identity(4)
-                        if len(r[1]) == 4:  # quaternion
-                            if type(r[1][0]) == float:
-                                if transpose:
-                                    rot = tr.matrix_from_quaternion(
-                                        r[1]
-                                    ).transpose()  # transpose ?
-                                else:
-                                    rot = tr.matrix_from_quaternion(r[1])  # transpose ?
-                            else:
-                                rot = numpy.array(r[1]).reshape(4, 4)
-                            #                        ingr.results.append([numpy.array(r[0]),rot])
-                        else:
-                            rot = numpy.array(r[1]).reshape(4, 4)
-                        orgaresult[abs(ingrcompNum) - 1].append(
-                            [numpy.array(r[0]), rot, ingrname, ingrcompNum, 1]
-                        )
-        # organelle matrix ingr
-        ri = orga.innerRecipe
-        if ri:
-            if "interior" in env.result_json["compartments"][orga.name]:
-                for ingr in ri.ingredients:
-                    name_ingr = ingr.name
-                    if (
-                        orga.name + "_int__" + ingr.o_name
-                        in env.result_json["compartments"][orga.name]["interior"][
-                            "ingredients"
-                        ]
-                    ):
-                        name_ingr = orga.name + "_int__" + ingr.o_name
-                    if (
-                        name_ingr
-                        not in env.result_json["compartments"][orga.name]["interior"][
-                            "ingredients"
-                        ]
-                    ):
-                        # backward compatiblity
-                        if (
-                            ingr.o_name
-                            not in env.result_json["compartments"][orga.name][
-                                "interior"
-                            ]["ingredients"]
-                        ):
-                            continue
-                        else:
-                            name_ingr = ingr.o_name
-                    iresults, ingrname, ingrcompNum, ptInd, rad = env.getOneIngrJson(
-                        ingr,
-                        env.result_json["compartments"][orga.name]["interior"][
-                            "ingredients"
-                        ][name_ingr],
-                    )
-                    for r in iresults:
-                        rot = numpy.identity(4)
-                        if len(r[1]) == 4:  # quaternion
-                            if type(r[1][0]) == float:
-                                if transpose:
-                                    rot = tr.matrix_from_quaternion(
-                                        r[1]
-                                    ).transpose()  # transpose ?
-                                else:
-                                    rot = tr.matrix_from_quaternion(r[1])  # transpose ?
-                            else:
-                                rot = numpy.array(r[1]).reshape(4, 4)
-                            #                        ingr.results.append([numpy.array(r[0]),rot])
-                        else:
-                            rot = numpy.array(r[1]).reshape(4, 4)
-                        orgaresult[abs(ingrcompNum) - 1].append(
-                            [numpy.array(r[0]), rot, ingrname, ingrcompNum, 1]
-                        )
-    freePoint = []  # pickle.load(rfile)
-    try:
-        rfile = open(resultfilename + "freePoints", "rb")
-        freePoint = pickle.load(rfile)
-        rfile.close()
-    except:  # noqa: E722
-        pass
-    return result, orgaresult, freePoint
-
-
-def save(
-    env,
-    setupfile,
-    useXref=None,
-    format_output="json",
-    kwds=None,
-    result=False,
-    grid=False,
-    packing_options=False,
-    indent=False,
-    quaternion=False,
-    transpose=False,
-    all_ingr_as_array=None,
-    compartments=None,
-):
-    if useXref is None:
-        useXref = env.useXref
-    if format_output == "json":
-        save_Mixed_asJson(
-            env,
-            setupfile,
-            useXref=useXref,
-            kwds=kwds,
-            result=result,
-            indent=indent,
-            grid=grid,
-            packing_options=packing_options,
-            quaternion=quaternion,
-            transpose=transpose,
-        )
-
-    elif format_output == "simularium":
-        save_as_simularium(env, setupfile, all_ingr_as_array, compartments)
-    elif format_output == "python":
-        save_asPython(env, setupfile, useXref=useXref)
-    else:
-        print("format output " + format_output + " not recognized (json,python)")
+# -*- coding: utf-8 -*-
+"""
+Created on Sun Jan 27 09:04:10 2013
+
+@author: Ludovic Autin
+"""
+import os
+import pickle
+
+import numpy
+import json
+from json import JSONEncoder
+from json import encoder
+from collections import OrderedDict
+
+from numpy.core.arrayprint import printoptions
+
+import cellpack.autopack as autopack
+import cellpack.autopack.transformation as tr
+from .ingredient.Ingredient import Ingredient
+from cellpack.autopack.Serializable import (
+    sCompartment,
+    sIngredientGroup,
+    sIngredient,
+    sIngredientFiber,
+)
+from cellpack.autopack.Recipe import Recipe
+from .ingredient import (
+    ActinIngredient,
+    GrowIngredient,
+)
+
+encoder.FLOAT_REPR = lambda o: format(o, ".8g")
+
+
+class NumpyArrayEncoder(JSONEncoder):
+    def default(self, obj):
+        if isinstance(obj, numpy.ndarray):
+            return obj.tolist()
+        return JSONEncoder.default(self, obj)
+
+
+def getValueToXMLNode(vtype, node, attrname):
+    value = node.getAttribute(attrname)
+    value = str(value)
+    if not len(value):
+        return None
+    if vtype not in ["liste", "filename", "string"]:
+        value = eval(value)
+    else:
+        value = str(value)
+    return value
+
+
+def setValueToXMLNode(value, node, attrname):
+    if value is None:
+        print(attrname, " is None !")
+        return
+    if attrname == "color":
+        if type(value) != list and type(value) != tuple:
+            if autopack.helper is not None:
+                value = autopack.helper.getMaterialProperty(value, ["color"])[0]
+            else:
+                value = [1.0, 0.0, 0.0]
+    if type(value) == numpy.ndarray:
+        value = value.tolist()
+    elif type(value) == list or type(value) == tuple:
+        for i, v in enumerate(value):
+            if type(v) == numpy.ndarray:
+                value[i] = v.tolist()
+            elif type(v) == list or type(v) == tuple:
+                for j, va in enumerate(v):
+                    if type(va) == numpy.ndarray:
+                        v[j] = va.tolist()
+    node.setAttribute(attrname, str(value))
+
+
+def setValueToJsonNode(value, attrname):
+    vdic = OrderedDict()
+    vdic[attrname] = None
+    if value is None:
+        print(attrname, " is None !")
+        return vdic
+    if attrname == "color":
+        if type(value) != list and type(value) != tuple:
+            if autopack.helper is not None:
+                value = autopack.helper.getMaterialProperty(value, ["color"])[0]
+            else:
+                value = [1.0, 0.0, 0.0]
+    if type(value) == numpy.ndarray:
+        value = value.tolist()
+    elif type(value) == list or type(value) == tuple:
+        if len(value) == 0:
+            return vdic
+        else:
+            for i, v in enumerate(value):
+                if type(v) == numpy.ndarray:
+                    value[i] = v.tolist()
+                elif type(v) == list or type(v) == tuple:
+                    for j, va in enumerate(v):
+                        if type(va) == numpy.ndarray:
+                            v[j] = va.tolist()
+                            # node.setAttribute(attrname,str(value))
+    vdic[attrname] = value
+    return vdic
+
+
+def setValueToPythonStr(value, attrname):
+    if value is None:
+        print(attrname, " is None !")
+        return
+    if attrname == "color":
+        if type(value) != list and type(value) != tuple:
+            if autopack.helper is not None:
+                value = autopack.helper.getMaterialProperty(value, ["color"])[0]
+            else:
+                value = [1.0, 0.0, 0.0]
+    if type(value) == numpy.ndarray:
+        value = value.tolist()
+    elif type(value) == list:
+        for i, v in enumerate(value):
+            if type(v) == numpy.ndarray:
+                value[i] = v.tolist()
+            elif type(v) == list:
+                for j, va in enumerate(v):
+                    if type(va) == numpy.ndarray:
+                        v[j] = va.tolist()
+    if type(value) == str:
+        return "%s = '%s'" % (attrname, str(value))
+    else:
+        return "%s = %s" % (attrname, str(value))
+
+
+def getStringValueOptions(value, attrname):
+    """
+    Helper function to return the given environment option as a string to
+    be write in the xml file.
+    """
+    if value is None:
+        return "None"
+    if attrname == "color":
+        if type(value) != list and type(value) != tuple:
+            if autopack.helper is not None:
+                value = autopack.helper.getMaterialProperty(value, ["color"])[0]
+            else:
+                value = [1.0, 0.0, 0.0]
+    if type(value) == numpy.ndarray:
+        value = value.tolist()
+    elif type(value) == list:
+        for i, v in enumerate(value):
+            if type(v) == numpy.ndarray:
+                value[i] = v.tolist()
+            elif type(v) == list:
+                for j, va in enumerate(v):
+                    if type(va) == numpy.ndarray:
+                        v[j] = va.tolist()
+    if type(value) == str:
+        value = '"' + value + '"'
+    return str(value)
+
+
+def updatePositionsRadii(ingr):
+    toupdate = {"positions": []}
+    toupdate["radii"] = []
+    nLOD = len(ingr.positions)
+    for i in range(nLOD):
+        toupdate["positions"].append(
+            {"coords": numpy.array(ingr.positions[i]).flatten().tolist()}
+        )
+        toupdate["radii"].append({"radii": ingr.radii[i]})
+    return toupdate
+
+
+class GrabResult(object):
+    """Class for callbacks"""
+
+    def __init__(self, env):
+        self.collision = []
+        # self.lock = thread.allocate_lock()
+
+    def reset(self):
+        self.collision = []
+
+    def grab(self, value):
+        """
+        the callback function
+        """
+        # we must use lock here because += is not atomic
+        # self.lock.acquire()
+        self.collision.append(value)
+        # self.lock.release()
+
+
+class ExportCollada(object):
+    def __init__(self, env):
+        self.env = env
+
+
+class IOingredientTool(object):
+    # parser that can return an ingredient
+    def __init__(self, env=None):
+        super(IOingredientTool, self)
+        self.env = env
+        self.use_quaternion = False
+
+    def read(self, filename):
+        fileName, fileExtension = os.path.splitext(filename)
+        if fileExtension == ".xml":
+            pass  # self.load_XML(setupfile)
+        elif fileExtension == ".py":  # execute ?
+            pass  # return IOutils.load_Python(env,setupfile)
+        elif fileExtension == ".json":
+            pass  # return IOutils.load_Json(env,setupfile)
+
+    def write(self, ingr, filename, ingr_format="xml", kwds=None, result=False):
+        if ingr_format == "json":
+            ingdic = self.ingrJsonNode(ingr, result=result, kwds=kwds)
+            with open(filename + ".json", "w") as fp:  # doesnt work with symbol link ?
+                json.dump(
+                    ingdic, fp, indent=1, separators=(",", ":")
+                )  # ,indent=4, separators=(',', ': ')
+        elif ingr_format == "python":
+            ingrnode = self.ingrPythonNode(ingr)
+            f = open(filename + ".py", "w")
+            f.write(ingrnode)
+            f.close()
+        elif ingr_format == "all":
+            ingdic = self.ingrJsonNode(ingr, result=result, kwds=kwds)
+            with open(filename + ".json", "w") as fp:  # doesnt work with symbol link ?
+                json.dump(
+                    ingdic, fp, indent=4, separators=(",", ": ")
+                )  # ,indent=4, separators=(',', ': ')
+            ingrnode = self.ingrPythonNode(ingr)
+            f = open(filename + ".py", "w")
+            f.write(ingrnode)
+            f.close()
+
+    def makeIngredientFromJson(self, env, inode=None, filename=None, recipe="Generic"):
+        overwrite_dic = {}
+        ingr_dic = {}
+        if filename is None and inode is not None:
+            if "include" in inode:
+                filename = inode["include"]
+            if "overwrite" in inode:
+                overwrite_dic = inode["overwrite"]
+        if filename is not None:
+            filename = autopack.retrieveFile(
+                filename,
+                # destination = recipe+os.sep+"recipe"+os.sep+"ingredients"+os.sep,
+                cache="recipes",
+            )
+            with open(filename, "r") as fp:  # doesnt work with symbol link ?
+                ingr_dic = json.load(fp)
+        elif inode is not None:
+            ingr_dic = inode
+        else:
+            print("filename is None and not ingredient dictionary provided")
+            return None
+        kw = ingr_dic
+        # check for overwritten parameter
+        if len(overwrite_dic):
+            kw.update(overwrite_dic)
+        ingre = self.makeIngredient(env, **kw)
+        return ingre
+
+    def ingrJsonNode(self, ingr, result=False, kwds=None, transpose=False):
+        # force position instead of sphereFile
+        ingdic = OrderedDict()
+        if kwds is None:
+            kwds = ingr.KWDS
+        for k in kwds:
+            v = getattr(ingr, str(k))
+            #            if hasattr(v,"tolist"):
+            #                v=v.tolist()
+            #            ingdic[k] = v
+            if v is not None:
+                ingdic.update(setValueToJsonNode(v, str(k)))
+        # if sphereTree file present should not use the pos-radii keyword
+        # if ingr.sphereFile is not None and not result:
+        # remove the position and radii key
+        #    ingdic.pop("positions", None)
+        #    ingdic.pop("radii", None)
+        # update the positions and radii to new format
+        toupdate = updatePositionsRadii(ingr)
+        ingdic.update(toupdate)
+        if numpy.sum(ingr.offset) != 0.0:
+            if "transform" not in ingr.source:
+                ingr.source["transform"] = {"offset": ingr.offset}
+            else:
+                ingr.source["transform"]["offset"] = ingr.offset
+
+        # reslt ?s
+        if result:
+            ingdic["results"] = []
+            for r in ingr.results:
+                # position
+                if hasattr(r[0], "tolist"):
+                    r[0] = r[0].tolist()
+                # rotation
+                if hasattr(r[1], "tolist"):
+                    r[1] = r[1].tolist()
+                R = numpy.array(r[1]).tolist()  # this will not work with cellvIEW?
+                if transpose:
+                    R = (
+                        numpy.array(r[1]).transpose().tolist()
+                    )  # this will not work with cellvIEW?
+                # transpose ?
+                if self.use_quaternion:
+                    R = tr.quaternion_from_matrix(R).tolist()
+                ingdic["results"].append([r[0], R])
+            if isinstance(ingr, GrowIngredient) or isinstance(ingr, ActinIngredient):
+                ingdic["nbCurve"] = ingr.nbCurve
+                for i in range(ingr.nbCurve):
+                    lp = numpy.array(ingr.listePtLinear[i])
+                    ingr.listePtLinear[i] = lp.tolist()
+                    ingdic["curve" + str(i)] = ingr.listePtLinear[i]
+                #            res=numpy.array(ingdic["results"]).transpose()
+                #            ingdic["results"]=res.tolist()
+        ingdic["name"] = ingr.o_name
+        return ingdic
+
+    def ingrPythonNode(self, ingr, recipe="recipe"):
+        inrStr = (
+            "#include as follow : execfile('pathto/"
+            + ingr.name
+            + ".py',globals(),{'recipe':recipe_variable_name})\n"
+        )
+        if ingr.type == "MultiSphere":
+            inrStr += (
+                "from autopack.Ingredient import SingleSphereIngr, MultiSphereIngr\n"
+            )
+            inrStr += ingr.name + "= MultiSphereIngr( \n"
+        if ingr.type == "MultiCylinder":
+            inrStr += "from autopack.Ingredient import MultiCylindersIngr\n"
+            inrStr += ingr.name + "= MultiCylindersIngr( \n"
+        for k in ingr.KWDS:
+            v = getattr(ingr, k)
+            aStr = setValueToPythonStr(v, k)
+            if aStr is not None:
+                inrStr += aStr + ",\n"
+        inrStr += ")\n"
+        inrStr += recipe + ".addIngredient(" + ingr.name + ")\n"
+        return inrStr
+
+    @staticmethod
+    def clean_arguments(arguments_to_include, **arguments):
+        new_arguments = {}
+        for index, name in enumerate(arguments):
+            if name in arguments_to_include:
+                new_arguments[name] = arguments[name]
+        return new_arguments
+
+    def makeIngredient(self, env, **kw):
+        ingr = None
+        ingredient_type = kw["type"]
+        if (
+            ingredient_type == "Grow"
+            or ingredient_type == "Actine"
+            or ingredient_type == "MultiCylinder"
+        ):
+            arguments = IOingredientTool.clean_arguments(GrowIngredient.ARGUMENTS, **kw)
+        else:
+            arguments = IOingredientTool.clean_arguments(Ingredient.ARGUMENTS, **kw)
+        ingr = env.create_ingredient(**arguments)
+        return ingr
+
+    def set_recipe_ingredient(self, xmlnode, recipe):
+        # get the defined ingredient
+        ingrnodes = xmlnode.getElementsByTagName("ingredient")
+        for ingrnode in ingrnodes:
+            ingre = self.makeIngredientFromXml(inode=ingrnode)  # , recipe=self.name)
+            if ingre:
+                recipe.addIngredient(ingre)
+            else:
+                print(
+                    "PROBLEM creating ingredient from ",
+                    ingrnode,
+                )
+            # check for includes
+        ingrnodes_include = xmlnode.getElementsByTagName("include")
+        for inclnode in ingrnodes_include:
+            xmlfile = str(inclnode.getAttribute("filename"))
+            ingre = self.makeIngredientFromXml(filename=xmlfile)  # , recipe=self.name)
+            if ingre:
+                recipe.addIngredient(ingre)
+            else:
+                print("PROBLEM creating ingredient from ", ingrnode)
+            # look for overwritten attribute
+
+
+def addCompartments(env, compdic, i, io_ingr):
+    # compdic on the form : {u'positions': [[]], u'from': u'HIV-1_0.1.6-7.json', u'rotations': [[]]}
+
+    fname = compdic["from"]
+    # retrievet the file
+    filename = autopack.retrieveFile(fname, cache="recipes")
+    ninstance = len(compdic["positions"])
+    with open(filename, "r") as fp:  # doesnt work with symbol link ?
+        if autopack.use_json_hook:
+            jsondic = json.load(
+                fp, object_pairs_hook=OrderedDict
+            )  # ,indent=4, separators=(',', ': ')
+        else:
+            jsondic = json.load(fp)
+    for n in range(ninstance):
+        pos = numpy.array(compdic["positions"][n])  # Vec3
+        rot = numpy.array(compdic["rotations"][n])  # quaternion
+        # we only extract the compartments ferom the file
+        # order issue
+        for cname in jsondic["compartments"]:
+            comp_dic = jsondic["compartments"][cname]
+            name = str(comp_dic["name"]) + "_" + str(i) + "_" + str(n)
+            geom = str(comp_dic["geom"])
+            rep = ""
+            if "rep" in comp_dic:
+                rep = str(comp_dic["rep"])
+            rep_file = ""
+            if "rep_file" in comp_dic:
+                rep_file = str(comp_dic["rep_file"])
+            if rep != "None" and len(rep) != 0 and rep != "" and rep != "":
+                rname = rep_file.split("/")[-1]
+                fileName, fileExtension = os.path.splitext(rname)
+                if fileExtension == "":
+                    fileExtension = autopack.helper.hext
+                    if fileExtension == "":
+                        rep_file = rep_file + fileExtension
+                    else:
+                        rep_file = rep_file + "." + fileExtension
+            else:
+                rep = None
+                rep_file = None
+            print("add compartment ", name, geom, rep, rep_file)
+            compartment = env.create_compartment(
+                name, geom, str(comp_dic["name"]), rep, rep_file
+            )
+            # need to transform the v,f,n to the new rotation and position
+            # NOTE: we could initialize compartments with pos and rot instead
+            # of transforming it every time we make a new one
+            compartment.transformMesh(pos, rot)
+            env.addCompartment(compartment)
+            if "surface" in comp_dic:
+                snode = comp_dic["surface"]
+                ingrs_dic = snode["ingredients"]
+                if len(ingrs_dic):
+                    rSurf = Recipe(name="surf_" + str(len(env.compartments) - 1))
+                    #                        rSurf = Recipe(name=o.name+"_surf")
+                    for ing_name in ingrs_dic:
+                        # either xref or defined
+                        ing_dic = ingrs_dic[ing_name]
+                        ingr = io_ingr.makeIngredientFromJson(
+                            env=env, inode=ing_dic, recipe=env.name
+                        )
+                        rSurf.addIngredient(ingr)
+                        # setup recipe
+                    compartment.setSurfaceRecipe(rSurf)
+            if "interior" in comp_dic:
+                snode = comp_dic["interior"]
+                ingrs_dic = snode["ingredients"]
+                if len(ingrs_dic):
+                    #                        rMatrix = Recipe(name=o.name+"_int")
+                    rMatrix = Recipe(name="int_" + str(len(env.compartments) - 1))
+                    for ing_name in ingrs_dic:
+                        # either xref or defined
+                        ing_dic = ingrs_dic[ing_name]
+                        ingr = io_ingr.makeIngredientFromJson(
+                            env=env, inode=ing_dic, recipe=env.name
+                        )
+                        rMatrix.addIngredient(ingr)
+                        # setup recipe
+                    compartment.setInnerRecipe(rMatrix)
+
+
+def save_as_simularium(env, setupfile, all_ingr_as_array, compartments):
+    autopack.helper.clear()
+    grid_positions = env.grid.masterGridPositions if env.show_grid_spheres else None
+    compartment_ids = env.grid.compartment_ids if env.show_grid_spheres else None
+    autopack.helper.init_scene_with_objects(
+        all_ingr_as_array, grid_positions, compartment_ids, env.show_sphere_trees
+    )
+    if compartments is not None:
+        for compartment in compartments:
+            autopack.helper.add_compartment_to_scene(compartment)
+    autopack.helper.writeToFile(None, f"{setupfile}_results", env.boundingBox)
+
+
+def save_Mixed_asJson(
+    env,
+    setupfile,
+    useXref=True,
+    kwds=None,
+    result=False,
+    grid=False,
+    packing_options=False,
+    indent=True,
+    quaternion=False,
+    transpose=False,
+):
+    """
+    Save the current environment setup as an json file.
+    env is the environment / recipe to be exported.
+    """
+    io_ingr = IOingredientTool(env=env)
+    io_ingr.use_quaternion = quaternion
+    env.setupfile = setupfile  # +".json"provide the server?
+    # the output path for this recipes files
+    if env.setupfile.find("http") != -1 or env.setupfile.find("ftp") != -1:
+        pathout = os.path.dirname(os.path.abspath(autopack.retrieveFile(env.setupfile)))
+    else:
+        pathout = os.path.dirname(os.path.abspath(env.setupfile))
+    if env.version is None:
+        env.version = "1.0"
+    env.jsondic = OrderedDict({"recipe": {"name": env.name, "version": env.version}})
+    if env.custom_paths:
+        # this was the used path at loading time
+        env.jsondic["recipe"]["paths"] = env.custom_paths
+    if result:
+        env.jsondic["recipe"]["setupfile"] = env.setupfile
+    if packing_options:
+        env.jsondic["options"] = {}
+        for k in env.OPTIONS:
+            v = getattr(env, k)
+            if k == "gradients":
+                v = list(env.gradients.keys())
+                #            elif k == "runTimeDisplay"
+            env.jsondic["options"].update(setValueToJsonNode(v, k))
+        # add the boundin box
+        env.jsondic["options"].update(
+            setValueToJsonNode(env.boundingBox, "boundingBox")
+        )
+    if grid:
+        # grid path information
+        if env.grid is not None:
+            if env.grid.filename is not None or env.grid.result_filename is not None:
+                env.jsondic["grid"] = {
+                    "grid_storage": str(env.grid.filename),
+                    "grid_result": str(env.grid.result_filename),
+                }
+
+    if packing_options:
+        # gradient information
+        if len(env.gradients):
+            env.jsondic["gradients"] = {}
+            for gname in env.gradients:
+                g = env.gradients[gname]
+                env.jsondic["gradients"][str(g.name)] = {}
+                for k in g.OPTIONS:
+                    v = getattr(g, k)
+                    env.jsondic["gradients"][str(g.name)].update(
+                        setValueToJsonNode(v, k)
+                    )
+
+    r = env.exteriorRecipe
+    if r:
+        env.jsondic["cytoplasme"] = {}
+        env.jsondic["cytoplasme"]["ingredients"] = {}
+        for ingr in r.ingredients:
+            if useXref and packing_options:
+                # write the json file for this ingredient
+                io_ingr.write(
+                    ingr,
+                    pathout + os.sep + ingr.o_name,
+                    ingr_format="json",
+                    kwds=kwds,
+                    result=result,
+                    transpose=transpose,
+                )
+                # use reference file : str(pathout+os.sep+ingr.o_name+".json")
+                ing_filename = (
+                    ingr.o_name + ".json"
+                )  # autopack.revertOnePath(pathout+os.sep+ingr.o_name+".json")
+                env.jsondic["cytoplasme"]["ingredients"][ingr.o_name] = {
+                    "name": ingr.o_name,
+                    "include": ing_filename,
+                }
+            else:
+                env.jsondic["cytoplasme"]["ingredients"][
+                    ingr.o_name
+                ] = io_ingr.ingrJsonNode(
+                    ingr, result=result, kwds=kwds, transpose=transpose
+                )  # {"name":ingr.o_name}
+                env.jsondic["cytoplasme"]["ingredients"][ingr.o_name][
+                    "name"
+                ] = ingr.o_name
+    if len(env.compartments):
+        env.jsondic["compartments"] = OrderedDict()
+    for o in env.compartments:
+        env.jsondic["compartments"][str(o.name)] = OrderedDict()
+        if packing_options:
+            env.jsondic["compartments"][str(o.name)]["geom"] = str(
+                o.filename
+            )  # should point to the used filename
+            env.jsondic["compartments"][str(o.name)]["name"] = str(o.ref_obj)
+            if o.representation is not None:
+                fileName, fileExtension = os.path.splitext(o.representation_file)
+                env.jsondic["compartments"][str(o.name)]["rep"] = str(
+                    o.representation
+                )  # None
+                env.jsondic["compartments"][str(o.name)]["rep_file"] = str(fileName)
+        rs = o.surfaceRecipe
+        if rs:
+            env.jsondic["compartments"][str(o.name)]["surface"] = {}
+            env.jsondic["compartments"][str(o.name)]["surface"]["ingredients"] = {}
+            for ingr in rs.ingredients:
+                if useXref and packing_options:
+                    # write the json file for this ingredient
+                    io_ingr.write(
+                        ingr,
+                        pathout + os.sep + ingr.o_name,
+                        ingr_format="json",
+                        result=result,
+                        kwds=kwds,
+                        transpose=transpose,
+                    )
+                    # use reference file
+                    env.jsondic["compartments"][str(o.name)]["surface"]["ingredients"][
+                        ingr.o_name
+                    ] = {"name": ingr.o_name, "include": str(ingr.o_name + ".json")}
+                else:
+                    env.jsondic["compartments"][str(o.name)]["surface"]["ingredients"][
+                        ingr.o_name
+                    ] = io_ingr.ingrJsonNode(
+                        ingr, result=result, kwds=kwds, transpose=transpose
+                    )  # {"name":ingr.o_name}
+                    env.jsondic["compartments"][str(o.name)]["surface"]["ingredients"][
+                        ingr.o_name
+                    ]["name"] = ingr.o_name
+        ri = o.innerRecipe
+        if ri:
+            env.jsondic["compartments"][str(o.name)]["interior"] = {}
+            env.jsondic["compartments"][str(o.name)]["interior"]["ingredients"] = {}
+            for ingr in ri.ingredients:
+                if useXref and packing_options:
+                    # write the json file for this ingredient
+                    io_ingr.write(
+                        ingr,
+                        pathout + os.sep + ingr.o_name,
+                        ingr_format="json",
+                        result=result,
+                        kwds=kwds,
+                        transpose=transpose,
+                    )
+                    # use reference file
+                    env.jsondic["compartments"][str(o.name)]["interior"]["ingredients"][
+                        ingr.o_name
+                    ] = {"name": ingr.o_name, "include": str(ingr.o_name + ".json")}
+                else:
+                    env.jsondic["compartments"][str(o.name)]["interior"]["ingredients"][
+                        ingr.o_name
+                    ] = io_ingr.ingrJsonNode(
+                        ingr, result=result, kwds=kwds, transpose=transpose
+                    )  # {"name":ingr.o_name}
+                    env.jsondic["compartments"][str(o.name)]["interior"]["ingredients"][
+                        ingr.o_name
+                    ]["name"] = ingr.o_name
+    with open(setupfile, "w") as fp:  # doesnt work with symbol link ?
+
+        if indent:
+            json.dump(
+                env.jsondic, fp, indent=1, separators=(",", ":"), cls=NumpyArrayEncoder
+            )  # ,indent=4, separators=(',', ': ')
+        else:
+            json.dump(
+                env.jsondic, fp, separators=(",", ":"), cls=NumpyArrayEncoder
+            )  # ,indent=4, separators=(',', ': ')
+    printoptions("Mixed recipe saved to ", setupfile)
+
+
+def save_asPython(env, setupfile, useXref=True):
+    """
+    Save the current environment setup as a python script file.
+    """
+    io_ingr = IOingredientTool(env=env)
+    env.setupfile = setupfile
+    pathout = os.path.dirname(os.path.abspath(env.setupfile))
+    # add the import statement
+    setupStr = """
+import sys
+import os
+#autopack
+import autopack
+localdir = wrkDir = autopack.__path__[0]
+from autopack.Ingredient import SingleSphereIngr, MultiSphereIngr
+from autopack.Ingredient import MultiCylindersIngr,GrowIngredient,ActinIngredient
+from autopack.Compartment import Compartment
+from autopack.Recipe import Recipe
+from autopack.Environment import Environment
+from autopack.Graphics import AutopackViewer as AFViewer
+#access the helper
+helper = autopack.helper
+if helper is None :
+import upy
+helperClass = upy.getHelperClass()
+helper =helperClass()
+#create the viewer
+ViewerType=autopack.helper.host
+afviewer = AFViewer(ViewerType=helper.host,helper=helper)#long ?
+#make some option here
+afviewer.doPoints = False
+afviewer.doSpheres = False
+afviewer.quality = 1 #lowest quality for sphere and cylinder
+afviewer.visibleMesh = True #mesh default visibility
+#create the env
+h1 = Environment()
+"""
+    setupStr += "h1.name='" + env.name + "'\n"
+    for k in env.OPTIONS:
+        v = getattr(env, k)
+        if k == "gradients":
+            v = list(env.gradients.keys())
+        vstr = getStringValueOptions(v, k)  # env.setValueToXMLNode(v,options,k)
+        setupStr += "h1.%s=%s\n" % (k, vstr)
+    # add the boundin box
+    vstr = getStringValueOptions(
+        env.boundingBox, "boundingBox"
+    )  # env.setValueToXMLNode(v,options,k)
+    setupStr += "h1.%s=%s\n" % ("boundingBox", vstr)
+    vstr = getStringValueOptions(env.version, k)  # env.setValueToXMLNode(v,options,k)
+    setupStr += "h1.%s=%s\n" % ("version", vstr)
+
+    # TODO : GRADIENT
+    #        if len(env.gradients):
+    #            gradientsnode=env.xmldoc.createElement("gradients")
+    #            root.appendChild(gradientsnode)
+    #            for gname in env.gradients:
+    #                g = env.gradients[gname]
+    #                grnode = env.xmldoc.createElement("gradient")
+    #                gradientsnode.appendChild(grnode)
+    #                grnode.setAttribute("name",str(g.name))
+    #                for k in g.OPTIONS:
+    #                    v = getattr(g,k)
+    #                    env.setValueToXMLNode(v,grnode,k)
+    #
+    #        grid path information
+    #        if env.grid.filename is not None or env.grid.result_filename is not None:
+    #            gridnode=env.xmldoc.createElement("grid")
+    #            root.appendChild(gridnode)
+    #            gridnode.setAttribute("grid_storage",str(env.grid.filename))
+    #            gridnode.setAttribute("grid_result",str(env.grid.result_filename))
+    #
+    r = env.exteriorRecipe
+    if r:
+        setupStr += "cytoplasme = Recipe()\n"
+        for ingr in r.ingredients:
+            if useXref:
+                io_ingr.write(ingr, pathout + os.sep + ingr.name, ingr_format="python")
+                setupStr += (
+                    "execfile('"
+                    + pathout
+                    + os.sep
+                    + ingr.name
+                    + ".py',globals(),{'recipe':cytoplasme})\n"
+                )
+            else:
+                ingrnode = io_ingr.ingrPythonNode(ingr, recipe="cytoplasme")
+                setupStr += ingrnode
+        setupStr += "h1.setExteriorRecipe(cytoplasme)\n"
+    for o in env.compartments:
+        setupStr += o.name + " = Compartment('" + o.name + "',None, None, None,\n"
+        setupStr += "         filename='" + o.filename + "',\n"
+        if o.representation is not None:
+            setupStr += "         object_name ='" + o.representation + "',\n"
+            setupStr += "         object_filename ='" + o.representation_file + "'\n"
+        setupStr += "         )\n"
+        setupStr += "h1.addCompartment(" + o.name + ")\n"
+        rs = o.surfaceRecipe
+        if rs:
+            setupStr += o.name + "_surface = Recipe(name='" + o.name + "_surf')\n"
+            for ingr in rs.ingredients:
+                if useXref:
+                    io_ingr.write(
+                        ingr, pathout + os.sep + ingr.name, ingr_format="python"
+                    )
+                    setupStr += (
+                        "execfile('"
+                        + pathout
+                        + os.sep
+                        + ingr.name
+                        + ".py',globals(),{'recipe':"
+                        + o.name
+                        + "_surface})\n"
+                    )
+                else:
+                    ingrnode = io_ingr.ingrPythonNode(ingr, recipe=o.name + "_surface")
+                    setupStr += ingrnode
+            setupStr += o.name + ".setSurfaceRecipe(" + o.name + "_surface)\n"
+        ri = o.innerRecipe
+        if ri:
+            setupStr += o.name + "_inner = Recipe(name='" + o.name + "_int')\n"
+            for ingr in rs.ingredients:
+                if useXref:
+                    io_ingr.write(
+                        ingr, pathout + os.sep + ingr.name, ingr_format="python"
+                    )
+                    setupStr += (
+                        "execfile('"
+                        + pathout
+                        + os.sep
+                        + ingr.name
+                        + ".py',globals(),{'recipe':"
+                        + o.name
+                        + "_inner})\n"
+                    )
+                else:
+                    ingrnode = io_ingr.ingrPythonNode(ingr, recipe=o.name + "_inner")
+                    setupStr += ingrnode
+            setupStr += o.name + ".setInnerRecipe(" + o.name + "_inner)\n"
+    setupStr += "afviewer.SetHistoVol(h1,0,display=False)\n"
+    setupStr += "afviewer.displayPreFill()\n"
+    setupStr += "bbox = afviewer.helper.getObject('histvolBB')\n"
+    setupStr += "if bbox is None : bbox = afviewer.helper.box('histvolBB',cornerPoints=h1.boundingBox)\n"
+    setupStr += "helper = afviewer.helper\n"
+    setupStr += "noGUI = False\n"
+    setupStr += "try :\n"
+    setupStr += "    print ('try')\n"
+    setupStr += (
+        "    AFGui.Set('"
+        + env.name
+        + "',helper=afviewer.helper,afviewer=afviewer,histoVol=h1,bbox=bbox)\n"
+    )
+    setupStr += "except:\n"
+    setupStr += "    print ('no GUI')\n"
+    setupStr += "    noGUI = True\n"
+    f = open(setupfile, "w")
+    f.write(setupStr)
+    f.close()
+
+
+def checkRotFormat(rotation, transpose):
+    if numpy.array(rotation).shape == (4,):
+        if transpose:
+            return tr.matrix_from_quaternion(rotation).transpose()  # transpose ?
+        else:
+            return tr.matrix_from_quaternion(rotation)
+    else:
+        return rotation
+
+
+def gatherResult(ingr_result, transpose, use_quaternion, type=0.0, lefthand=False):
+    all_pos = []
+    all_rot = []
+    for r in ingr_result:
+        # position
+        if hasattr(r[0], "tolist"):
+            r[0] = r[0].tolist()
+        # rotation
+        if hasattr(r[1], "tolist"):
+            r[1] = r[1].tolist()
+        R = numpy.array(r[1]).tolist()  # this will not work with cellvIEW?
+        R = checkRotFormat(R, transpose)
+        if transpose:
+            R = numpy.array(R).transpose().tolist()  # this will not work with cellvIEW?
+        # transpose ?
+        if lefthand:
+            all_pos.append([-r[0][0], r[0][1], r[0][2], type])  # ing type?
+            R = tr.quaternion_from_matrix(R).tolist()
+            all_rot.append([R[1], -R[2], -R[3], R[0]])
+        else:
+            all_pos.append([r[0][0], r[0][1], r[0][2], type])
+            if use_quaternion:
+                R = tr.quaternion_from_matrix(R).tolist()
+            all_rot.append(R)
+        # print ingr.o_name, type, all_pos[-1], all_rot[-1]
+    return all_pos, all_rot
+
+
+def serializedRecipe(env, transpose, use_quaternion, result=False, lefthand=False):
+    # specify the  keyword ?
+    sCompartment.static_id = 0
+    sIngredientFiber.static_id = 0
+    sIngredient.static_id = [0, 0, 0]
+    sIngredientGroup.static_id = 0
+    all_pos = []
+    all_rot = []
+    root = sCompartment("root")
+    r = env.exteriorRecipe
+    if r:
+        exterior = sCompartment("cytoplasme")
+        proteins = None  # sIngredientGroup("proteins", 0)
+        fibers = None  # sIngredientGroup("fibers", 1)
+        for ingr in r.ingredients:
+            nbmol = len(ingr.results)
+            if len(ingr.results) == 0:
+                nbmol = ingr.count
+            toupdate = updatePositionsRadii(ingr)
+            kwds = {
+                "count": nbmol,
+                "principal_vector": ingr.principal_vector,
+                "molarity": ingr.molarity,
+                "source": ingr.source,
+                "positions": toupdate["positions"],
+                "radii_lod": toupdate["radii"],
+            }
+            if ingr.type == "Grow":
+                if fibers is None:
+                    fibers = sIngredientGroup("fibers", 1)
+                igr = sIngredient(ingr.o_name, 1, **kwds)
+                fibers.addIngredient(igr)
+            else:
+                if proteins is None:
+                    proteins = sIngredientGroup("proteins", 0)
+                igr = sIngredient(ingr.o_name, 0, **kwds)
+                proteins.addIngredient(igr)
+            if result:
+                ap, ar = gatherResult(
+                    ingr.results,
+                    transpose,
+                    use_quaternion,
+                    type=igr.ingredient_id,
+                    lefthand=lefthand,
+                )
+                all_pos.extend(ap)
+                all_rot.extend(ar)
+        root.addCompartment(exterior)
+        if proteins is not None:
+            exterior.addIngredientGroup(proteins)
+        if fibers is not None:
+            exterior.addIngredientGroup(fibers)
+    for o in env.compartments:
+        co = sCompartment(o.name)
+        rs = o.surfaceRecipe
+        if rs:
+            surface = sCompartment("surface")
+            proteins = None  # sIngredientGroup("proteins", 0)
+            fibers = None  # sIngredientGroup("fibers", 1)
+            for ingr in rs.ingredients:
+                nbmol = len(ingr.results)
+                if len(ingr.results) == 0:
+                    nbmol = ingr.count
+                toupdate = updatePositionsRadii(ingr)
+                kwds = {
+                    "count": nbmol,
+                    "principal_vector": ingr.principal_vector,
+                    "molarity": ingr.molarity,
+                    "source": ingr.source,
+                    "positions": toupdate["positions"],
+                    "radii_lod": toupdate["radii"],
+                }
+                if ingr.type == "Grow":
+                    if fibers is None:
+                        fibers = sIngredientGroup("fibers", 1)
+                    igr = sIngredient(ingr.o_name, 1, **kwds)
+                    fibers.addIngredient(igr)
+                else:
+                    if proteins is None:
+                        proteins = sIngredientGroup("proteins", 0)
+                    igr = sIngredient(ingr.o_name, 0, **kwds)
+                    proteins.addIngredient(igr)
+                if result:
+                    ap, ar = gatherResult(
+                        ingr.results,
+                        transpose,
+                        use_quaternion,
+                        type=igr.ingredient_id,
+                        lefthand=lefthand,
+                    )
+                    all_pos.extend(ap)
+                    all_rot.extend(ar)
+            co.addCompartment(surface)
+            if proteins is not None:
+                surface.addIngredientGroup(proteins)
+            if fibers is not None:
+                surface.addIngredientGroup(fibers)
+        ri = o.innerRecipe
+        if ri:
+            interior = sCompartment("interior")
+            proteins = None  # sIngredientGroup("proteins", 0)
+            fibers = None  # sIngredientGroup("fibers", 1)
+            for ingr in ri.ingredients:
+                nbmol = len(ingr.results)
+                if len(ingr.results) == 0:
+                    nbmol = ingr.count
+                toupdate = updatePositionsRadii(ingr)
+                kwds = {
+                    "count": nbmol,
+                    "principal_vector": ingr.principal_vector,
+                    "molarity": ingr.molarity,
+                    "source": ingr.source,
+                    "positions": toupdate["positions"],
+                    "radii_lod": toupdate["radii"],
+                }
+                if ingr.type == "Grow":
+                    if fibers is None:
+                        fibers = sIngredientGroup("fibers", 1)
+                    igr = sIngredient(ingr.o_name, 1, **kwds)
+                    fibers.addIngredient(igr)
+                else:
+                    if proteins is None:
+                        proteins = sIngredientGroup("proteins", 0)
+                    igr = sIngredient(ingr.o_name, 0, **kwds)
+                    proteins.addIngredient(igr)
+                if result:
+                    ap, ar = gatherResult(
+                        ingr.results,
+                        transpose,
+                        use_quaternion,
+                        type=igr.ingredient_id,
+                        lefthand=lefthand,
+                    )
+                    all_pos.extend(ap)
+                    all_rot.extend(ar)
+            co.addCompartment(interior)
+            if proteins is not None:
+                interior.addIngredientGroup(proteins)
+            if fibers is not None:
+                interior.addIngredientGroup(fibers)
+        root.addCompartment(co)
+    data_json = root.to_JSON()
+    return data_json, all_pos, all_rot
+
+
+def serializedFromResult(env, transpose, use_quaternion, result=False, lefthand=False):
+    all_pos = []
+    all_rot = []
+    root = sCompartment("root")
+    r = None
+    if "cytoplasme" in env:
+        r = env["cytoplasme"]
+    if r:
+        exterior = sCompartment("cytoplasme")
+        proteins = None  # sIngredientGroup("proteins", 0)
+        # fibers = None  # sIngredientGroup("fibers", 1)
+        for ingr_name in r["ingredients"]:
+            ingr = r["ingredients"][ingr_name]
+            kwds = {"count": len(ingr["results"]), "source": ingr["source"]}
+            #            if ingr.type == "Grow":
+            #                if fibers is None:
+            #                    fibers = sIngredientGroup("fibers", 1)
+            #                igr = sIngredient(ingr.o_name, 1, **kwds)
+            #                fibers.addIngredient(igr)
+            #            else:
+            if proteins is None:
+                proteins = sIngredientGroup("proteins", 0)
+            igr = sIngredient(ingr["name"], 0, **kwds)
+            proteins.addIngredient(igr)
+            if result:
+                ap, ar = gatherResult(
+                    ingr["results"],
+                    transpose,
+                    use_quaternion,
+                    type=igr.ingredient_id,
+                    lefthand=lefthand,
+                )
+                all_pos.extend(ap)
+                all_rot.extend(ar)
+        root.addCompartment(exterior)
+        if proteins is not None:
+            exterior.addIngredientGroup(proteins)
+    #        if fibers is not None:
+    #            exterior.addIngredientGroup(fibers)
+    if "compartments" in env:
+        for o_name in env["compartments"]:
+            o = env["compartments"][o_name]
+            co = sCompartment(o_name)
+            rs = None
+            if "surface" in o:
+                rs = o["surface"]
+            if rs:
+                surface = sCompartment("surface")
+                proteins = None  # sIngredientGroup("proteins", 0)
+                for ingr_name in rs["ingredients"]:
+                    ingr = rs["ingredients"][ingr_name]
+                    kwds = {"count": len(ingr["results"]), "source": ingr["source"]}
+                    #                if ingr.type == "Grow":
+                    #                    if fibers is None:
+                    #                        fibers = sIngredientGroup("fibers", 1)
+                    #                    igr = sIngredient(ingr.o_name, 1, **kwds)
+                    #                    fibers.addIngredient(igr)
+                    #                else:
+                    if proteins is None:
+                        proteins = sIngredientGroup("proteins", 0)
+                    igr = sIngredient(ingr["name"], 0, **kwds)
+                    proteins.addIngredient(igr)
+                    if result:
+                        ap, ar = gatherResult(
+                            ingr["results"],
+                            transpose,
+                            use_quaternion,
+                            type=igr.ingredient_id,
+                            lefthand=lefthand,
+                        )
+                        all_pos.extend(ap)
+                        all_rot.extend(ar)
+                co.addCompartment(surface)
+                if proteins is not None:
+                    surface.addIngredientGroup(proteins)
+            #            if fibers is not None:
+            #                surface.addIngredientGroup(fibers)
+            ri = None
+            if "interior" in o:
+                ri = o["interior"]
+            if ri:
+                interior = sCompartment("interior")
+                proteins = None  # sIngredientGroup("proteins", 0)
+                for ingr_name in ri["ingredients"]:
+                    ingr = ri["ingredients"][ingr_name]
+                    kwds = {"count": len(ingr["results"]), "source": ingr["source"]}
+                    #                if ingr.type == "Grow":
+                    #                    if fibers is None:
+                    #                        fibers = sIngredientGroup("fibers", 1)
+                    #                    igr = sIngredient(ingr["name"], 1, **kwds)
+                    #                    fibers.addIngredient(igr)
+                    #                else:
+                    if proteins is None:
+                        proteins = sIngredientGroup("proteins", 0)
+                    igr = sIngredient(ingr["name"], 0, **kwds)
+                    proteins.addIngredient(igr)
+                    if result:
+                        ap, ar = gatherResult(
+                            ingr["results"],
+                            transpose,
+                            use_quaternion,
+                            type=igr.ingredient_id,
+                            lefthand=lefthand,
+                        )
+                        all_pos.extend(ap)
+                        all_rot.extend(ar)
+                co.addCompartment(interior)
+                if proteins is not None:
+                    interior.addIngredientGroup(proteins)
+            #            if fibers is not None:
+            #                interior.addIngredientGroup(fibers)
+            root.addCompartment(co)
+    data_json = root.to_JSON()
+    return data_json, all_pos, all_rot
+
+
+def serializedRecipe_group_dic(env, transpose, use_quaternion, lefthand=False):
+    # all_pos = []
+    # all_rot = []
+    root = sCompartment("root")
+    r = env["cytoplasme"]
+    if r:
+        group = sIngredientGroup("cytoplasme")
+        for ingr_name in r["ingredients"]:
+            ingr = r["ingredients"][ingr_name]
+            kwds = {"count": len(ingr["results"]), "source": ingr["source"]}
+            # if ingr.type == "Grow":
+            #    igr = sIngredientFiber(ingr.o_name, **kwds)
+            #    group.addIngredientFiber(igr)
+            # else:
+            igr = sIngredient(ingr["name"], **kwds)
+            group.addIngredient(igr)
+            # ap, ar = gatherResult(ingr["results"], transpose, use_quaternion, type=igr.ingredient_id, lefthand=lefthand)
+            # all_pos.extend(ap)
+            # all_rot.extend(ar)
+        root.addIngredientGroup(group)
+    for o in env["compartments"]:
+        co = sCompartment(o.name)
+        rs = env["compartments"][o]["surface"]
+        if rs:
+            group = sIngredientGroup("surface")
+            for ingr_name in rs["ingredients"]:
+                ingr = rs["ingredients"][ingr_name]
+                kwds = {"count": len(ingr["results"]), "source": ingr["source"]}
+                igr = sIngredient(ingr["name"], **kwds)
+                group.addIngredient(igr)
+
+            co.addIngredientGroup(group)
+        ri = env["compartments"][o]["interior"]
+        if ri:
+            group = sIngredientGroup("interior")
+            for ingr_name in ri["ingredients"]:
+                ingr = ri["ingredients"][ingr_name]
+                kwds = {"count": len(ingr["results"]), "source": ingr["source"]}
+                #                if ingr.type == "Grow":
+                #                    igr = sIngredientFiber(ingr.o_name, **kwds)
+                #                    group.addIngredientFiber(igr)
+                #                else:
+                igr = sIngredient(ingr["name"], **kwds)
+                group.addIngredient(igr)
+
+            co.addIngredientGroup(group)
+        root.addCompartment(co)
+    data_json = root.to_JSON()
+    return data_json  # , all_pos, all_rot
+
+
+def serializedRecipe_group(env, transpose, use_quaternion, lefthand=False):
+    all_pos = []
+    all_rot = []
+    root = sCompartment("root")
+    r = env.exteriorRecipe
+    if r:
+        group = sIngredientGroup("cytoplasme")
+        for ingr in r.ingredients:
+            kwds = {"count": len(ingr.results), "source": ingr.source}
+            if ingr.type == "Grow":
+                igr = sIngredientFiber(ingr.o_name, **kwds)
+                group.addIngredientFiber(igr)
+            else:
+                igr = sIngredient(ingr.o_name, **kwds)
+                group.addIngredient(igr)
+            ap, ar = gatherResult(
+                ingr.results,
+                transpose,
+                use_quaternion,
+                type=igr.ingredient_id,
+                lefthand=lefthand,
+            )
+            all_pos.extend(ap)
+            all_rot.extend(ar)
+        root.addIngredientGroup(group)
+    for o in env.compartments:
+        co = sCompartment(o.name)
+        rs = o.surfaceRecipe
+        if rs:
+            group = sIngredientGroup("surface")
+            for ingr in rs.ingredients:
+                kwds = {"count": len(ingr.results), "source": ingr.source}
+                if ingr.type == "Grow":
+                    igr = sIngredientFiber(ingr.o_name, **kwds)
+                    group.addIngredientFiber(igr)
+                else:
+                    igr = sIngredient(ingr.o_name, **kwds)
+                    group.addIngredient(igr)
+                ap, ar = gatherResult(
+                    ingr.results,
+                    transpose,
+                    use_quaternion,
+                    type=igr.ingredient_id,
+                    lefthand=lefthand,
+                )
+                all_pos.extend(ap)
+                all_rot.extend(ar)
+            co.addIngredientGroup(group)
+        ri = o.innerRecipe
+        if ri:
+            group = sIngredientGroup("interior")
+            for ingr in ri.ingredients:
+                kwds = {"count": len(ingr.results), "source": ingr.source}
+                if ingr.type == "Grow":
+                    igr = sIngredientFiber(ingr.o_name, **kwds)
+                    group.addIngredientFiber(igr)
+                else:
+                    igr = sIngredient(ingr.o_name, **kwds)
+                    group.addIngredient(igr)
+                ap, ar = gatherResult(
+                    ingr.results,
+                    transpose,
+                    use_quaternion,
+                    type=igr.ingredient_id,
+                    lefthand=lefthand,
+                )
+                all_pos.extend(ap)
+                all_rot.extend(ar)
+            co.addIngredientGroup(group)
+        root.addCompartment(co)
+    data_json = root.to_JSON()
+    return data_json, all_pos, all_rot
+
+
+# use as
+# from autopack.IOutils import saveResultBinary
+# saveResultBinary(env,"C:\\Users\\ludov\\OneDrive\\Documents\\myRecipes\\test_tr",True,True,False)
+# saveResultBinary(env,"C:\\Users\\ludov\\OneDrive\\Documents\\myRecipes\\test_tr_lh",True,True,True)
+# saveResultBinary(env,"C:\\Users\\ludov\\OneDrive\\Documents\\myRecipes\\test",False,True,False)
+# saveResultBinary(env,"C:\\Users\\ludov\\OneDrive\\Documents\\myRecipes\\test_lh",False,True,True)
+def saveResultBinaryDic(env, filename, transpose, use_quaternion, lefthand=False):
+    # should follow the order of the serialized class order?
+    all_pos = []
+    all_rot = []
+    fptr = open(filename, "wb")
+    r = env["cytoplasme"]
+    if r:
+        for ingr_name in r["ingredients"]:
+            ingr = r["ingredients"][ingr_name]
+            ap, ar = gatherResult(
+                ingr["results"], transpose, use_quaternion, lefthand=lefthand
+            )
+            all_pos.extend(ap)
+            all_rot.extend(ar)
+    for o in env["compartments"]:
+        rs = env["compartments"][o]["surface"]
+        if rs:
+            for ingr_name in rs["ingredients"]:
+                ingr = rs["ingredients"][ingr_name]
+                ap, ar = gatherResult(
+                    ingr["results"], transpose, use_quaternion, lefthand=lefthand
+                )
+                all_pos.extend(ap)
+                all_rot.extend(ar)
+        ri = env["compartments"][o]["interior"]
+        if ri:
+            for ingr_name in ri["ingredients"]:
+                ingr = ri["ingredients"][ingr_name]
+                ap, ar = gatherResult(
+                    ingr["results"], transpose, use_quaternion, lefthand=lefthand
+                )
+                all_pos.extend(ap)
+                all_rot.extend(ar)
+    # write allpos
+    fptr.write(numpy.array(all_pos, "f").flatten().tobytes())
+    fptr.write(numpy.array(all_rot, "f").flatten().tobytes())
+    fptr.close()
+    return all_pos, all_rot
+
+
+def toBinary(all_pos, all_rot, filename):
+    fptr = open(filename, "wb")
+    fptr.write(numpy.array(all_pos, "f").flatten().tobytes())
+    fptr.write(numpy.array(all_rot, "f").flatten().tobytes())
+    fptr.close()
+
+
+def saveResultBinary(env, filename, transpose, use_quaternion, lefthand=False):
+    # should follow the order of the serialized class order?
+    all_pos = []
+    all_rot = []
+    fptr = open(filename, "wb")
+    uid = 0
+    r = env.exteriorRecipe
+    if r:
+        for ingr in r.ingredients:
+            ap, ar = gatherResult(
+                ingr.results, transpose, use_quaternion, lefthand=lefthand, type=uid
+            )
+            all_pos.extend(ap)
+            all_rot.extend(ar)
+            uid += 1
+    for o in env.compartments:
+        rs = o.surfaceRecipe
+        if rs:
+            for ingr in rs.ingredients:
+                ap, ar = gatherResult(
+                    ingr.results, transpose, use_quaternion, lefthand=lefthand, type=uid
+                )
+                all_pos.extend(ap)
+                all_rot.extend(ar)
+                uid += 1
+        ri = o.innerRecipe
+        if ri:
+            for ingr in ri.ingredients:
+                ap, ar = gatherResult(
+                    ingr.results, transpose, use_quaternion, lefthand=lefthand, type=uid
+                )
+                all_pos.extend(ap)
+                all_rot.extend(ar)
+                uid += 1
+    # write allpos
+    fptr.write(numpy.array(all_pos, "f").flatten().tobytes())  # ?
+    fptr.write(numpy.array(all_rot, "f").flatten().tobytes())
+    #    numpy.array(all_pos, 'f').flatten().tofile(fptr)  # 4float position
+    #    numpy.array(all_rot, 'f').flatten().tofile(fptr)  # 4flaot quaternion
+    fptr.close()
+
+
+def getAllPosRot(env, transpose, use_quaternion, lefthand=False):
+    # should follow the order of the serialized class order?
+    all_pos = []
+    all_rot = []
+    r = env.exteriorRecipe
+    if r:
+        for ingr in r.ingredients:
+            ap, ar = gatherResult(
+                ingr.results, transpose, use_quaternion, lefthand=lefthand
+            )
+            all_pos.extend(ap)
+            all_rot.extend(ar)
+    for o in env.compartments:
+        rs = o.surfaceRecipe
+        if rs:
+            for ingr in rs.ingredients:
+                ap, ar = gatherResult(
+                    ingr.results, transpose, use_quaternion, lefthand=lefthand
+                )
+                all_pos.extend(ap)
+                all_rot.extend(ar)
+        ri = o.innerRecipe
+        if ri:
+            for ingr in ri.ingredients:
+                ap, ar = gatherResult(
+                    ingr.results, transpose, use_quaternion, lefthand=lefthand
+                )
+                all_pos.extend(ap)
+                all_rot.extend(ar)
+    # write allpos
+    return all_pos, all_rot
+
+
+def load_JsonString(env, astring):
+    """
+    Setup the environment according the given json file.
+    """
+    env.jsondic = json.loads(astring, object_pairs_hook=OrderedDict)
+    setupFromJsonDic(
+        env,
+    )
+
+
+def load_Json(env, setupfile):
+    """
+    Setup the environment according the given json file.
+    """
+
+    if setupfile is None:
+        setupfile = env.setupfile
+    if env.jsondic is None:
+        with open(setupfile, "r") as fp:  # doesnt work with symbol link ?
+            if autopack.use_json_hook:
+                env.jsondic = json.load(
+                    fp, object_pairs_hook=OrderedDict
+                )  # ,indent=4, separators=(',', ': ')
+            else:
+                env.jsondic = json.load(fp)
+    setupFromJsonDic(
+        env,
+    )
+
+
+def setupFromJsonDic(
+    env,
+):
+
+    env.current_path = os.path.dirname(os.path.abspath(env.setupfile))
+    io_ingr = IOingredientTool(env=env)
+    env.name = env.jsondic["recipe"]["name"]
+    env.version = env.jsondic["recipe"]["version"]
+    # is there any cutoms paths
+    if "paths" in env.jsondic["recipe"]:
+        env.custom_paths = env.jsondic["recipe"][
+            "paths"
+        ]  # list(env.jsondic["recipe"]["paths"].items())
+        #        autopack.replace_path.extend(env.custom_paths)#keyWordPAth,valuePath
+        autopack.updateReplacePath(env.custom_paths)
+    autopack.current_recipe_path = env.current_path
+
+    if "gradients" in env.jsondic:
+        env.gradients = {}
+        gradientsnode = env.jsondic["gradients"]
+        if len(gradientsnode):  # number of gradients defined
+            for g_name in gradientsnode:
+                g_dic = gradientsnode[g_name]
+                env.setGradient(
+                    name=g_name,
+                    mode=g_dic["mode"],
+                    direction=g_dic["direction"],
+                    weight_mode=g_dic["weight_mode"],
+                    description=g_dic["description"],
+                    pick_mode=g_dic["pick_mode"],
+                    radius=g_dic["radius"],
+                )
+
+    if "grid" in env.jsondic:
+        gridnode = env.jsondic["grid"]
+        if len(gridnode):
+            env.grid_filename = str(gridnode["grid_storage"])
+            env.grid_result_filename = str(gridnode["grid_result"])
+
+    sortkey = str.lower
+
+    if "cytoplasme" in env.jsondic:
+        ingrs_dic = env.jsondic["cytoplasme"]["ingredients"]
+        if len(ingrs_dic):
+            rCyto = Recipe()
+            for ing_name in sorted(ingrs_dic, key=sortkey):  # ingrs_dic:
+                # either xref or defined
+                ing_dic = ingrs_dic[ing_name]
+                ingr = io_ingr.makeIngredientFromJson(
+                    env, inode=ing_dic, recipe=env.name
+                )
+                rCyto.addIngredient(ingr)
+                # setup recipe
+            env.setExteriorRecipe(rCyto)
+
+    if "compartments" in env.jsondic:
+        # use some include ?
+        if len(env.jsondic["compartments"]):
+            # if "include" in env.jsondic["compartments"]:
+            # include all compartments from given filename.
+            # transform the geometry of the compartment packing rep
+            for cname in env.jsondic["compartments"]:
+                if cname == "include":
+                    for i, ncompart in enumerate(
+                        env.jsondic["compartments"]["include"]
+                    ):
+                        addCompartments(env, ncompart, i, io_ingr)
+                    continue
+                comp_dic = env.jsondic["compartments"][cname]
+                name = str(comp_dic["name"])
+                geom = comp_dic["geom"]
+                gname = name
+                mtype = "file"
+                if "meshType" in comp_dic:
+                    mtype = comp_dic["meshType"]
+                elif "geom_type" in comp_dic:
+                    mtype = comp_dic["geom_type"]
+                if "gname" in comp_dic:
+                    gname = str(comp_dic["gname"])
+                rep = ""
+                if "rep" in comp_dic:
+                    rep = str(comp_dic["rep"])
+                rep_file = ""
+                if "rep_file" in comp_dic:
+                    rep_file = str(comp_dic["rep_file"])
+                if rep != "None" and len(rep) != 0 and rep != "" and rep != "":
+                    rname = rep_file.split("/")[-1]
+                    fileName, fileExtension = os.path.splitext(rname)
+                    if fileExtension == "":
+                        fileExtension = autopack.helper.hext
+                        if fileExtension == "":
+                            rep_file = rep_file + fileExtension
+                        else:
+                            rep_file = rep_file + "." + fileExtension
+                else:
+                    rep = None
+                    rep_file = None
+                compartment = env.create_compartment(
+                    name, geom, gname, rep, rep_file, mtype
+                )
+                env.addCompartment(compartment)
+                if "surface" in comp_dic:
+                    snode = comp_dic["surface"]
+                    ingrs_dic = snode["ingredients"]
+                    if len(ingrs_dic):
+                        rSurf = Recipe(name="surf_" + str(len(env.compartments) - 1))
+                        for ing_name in sorted(ingrs_dic, key=sortkey):  # ingrs_dic:
+                            # either xref or defined
+                            ing_dic = ingrs_dic[ing_name]
+                            ingr = io_ingr.makeIngredientFromJson(
+                                env=env, inode=ing_dic, recipe=env.name
+                            )
+                            rSurf.addIngredient(ingr)
+                            # setup recipe
+                        compartment.setSurfaceRecipe(rSurf)
+                if "interior" in comp_dic:
+                    snode = comp_dic["interior"]
+                    ingrs_dic = snode["ingredients"]
+                    if len(ingrs_dic):
+                        #                        rMatrix = Recipe(name=o.name+"_int")
+                        rMatrix = Recipe(name="int_" + str(len(env.compartments) - 1))
+                        for ing_name in sorted(ingrs_dic, key=sortkey):  # ingrs_dic:
+                            # either xref or defined
+                            ing_dic = ingrs_dic[ing_name]
+                            ingr = io_ingr.makeIngredientFromJson(
+                                env=env, inode=ing_dic, recipe=env.name
+                            )
+                            rMatrix.addIngredient(ingr)
+                            # setup recipe
+                        compartment.setInnerRecipe(rMatrix)
+                    # Go through all ingredient and setup the partner
+    env.loopThroughIngr(env.set_partners_ingredient)
+    # restore env.molecules if any resuylt was loaded
+    env.loopThroughIngr(env.restore_molecules_array)
+
+
+#        if env.placeMethod.find("panda") != -1 :
+#            env.setupPanda()
+
+
+def load_MixedasJson(env, resultfilename=None, transpose=True):
+    #        from upy.hostHelper import Helper as helper
+    if resultfilename is None:
+        resultfilename = env.resultfile
+    # use the current dictionary ?jsondic
+    with open(resultfilename, "r") as fp:  # doesnt work with symbol link ?
+        if autopack.use_json_hook:
+            env.result_json = json.load(
+                fp, object_pairs_hook=OrderedDict
+            )  # ,indent=4, separators=(',', ': ')
+        else:
+            env.result_json = json.load(fp)
+        # needto parse
+    result = []
+    orgaresult = []
+    r = env.exteriorRecipe
+    if r:
+        if "cytoplasme" in env.result_json:
+            if "ingredients" in env.result_json["cytoplasme"]:
+                for ingr in r.ingredients:
+                    name_ingr = ingr.name
+                    if name_ingr not in env.result_json["cytoplasme"]["ingredients"]:
+                        # backward compatiblity
+                        if (
+                            ingr.o_name
+                            not in env.result_json["cytoplasme"]["ingredients"]
+                        ):
+                            continue
+                        else:
+                            name_ingr = ingr.o_name
+                    iresults, ingrname, ingrcompNum, ptInd, rad = env.getOneIngrJson(
+                        ingr, env.result_json["cytoplasme"]["ingredients"][name_ingr]
+                    )
+                    for r in iresults:  # what if quaternion ?
+                        if len(r[1]) == 4:  # quaternion
+                            if type(r[1][0]) == float:
+                                if transpose:
+                                    rot = tr.matrix_from_quaternion(
+                                        r[1]
+                                    ).transpose()  # transpose ?
+                                else:
+                                    rot = tr.matrix_from_quaternion(r[1])  # transpose ?
+                                    #                        ingr.results.append([numpy.array(r[0]),rot])
+                            else:
+                                rot = numpy.array(r[1]).reshape(4, 4)
+                        else:
+                            rot = numpy.array(r[1]).reshape(4, 4)
+                        result.append(
+                            [numpy.array(r[0]), rot, ingrname, ingrcompNum, 1]
+                        )
+                    # organelle ingr
+    for i, orga in enumerate(env.compartments):
+        orgaresult.append([])
+        # organelle surface ingr
+        if orga.name not in env.result_json["compartments"]:
+            continue
+        rs = orga.surfaceRecipe
+        if rs:
+            if "surface" in env.result_json["compartments"][orga.name]:
+                for ingr in rs.ingredients:
+                    name_ingr = ingr.name
+                    # replace number by name ?
+                    if (
+                        orga.name + "_surf__" + ingr.o_name
+                        in env.result_json["compartments"][orga.name]["surface"][
+                            "ingredients"
+                        ]
+                    ):
+                        name_ingr = orga.name + "_surf__" + ingr.o_name
+                    if (
+                        name_ingr
+                        not in env.result_json["compartments"][orga.name]["surface"][
+                            "ingredients"
+                        ]
+                    ):
+                        # backward compatiblity
+                        if (
+                            ingr.o_name
+                            not in env.result_json["compartments"][orga.name][
+                                "surface"
+                            ]["ingredients"]
+                        ):
+                            continue
+                        else:
+                            name_ingr = ingr.o_name
+                    iresults, ingrname, ingrcompNum, ptInd, rad = env.getOneIngrJson(
+                        ingr,
+                        env.result_json["compartments"][orga.name]["surface"][
+                            "ingredients"
+                        ][name_ingr],
+                    )
+                    for r in iresults:
+                        rot = numpy.identity(4)
+                        if len(r[1]) == 4:  # quaternion
+                            if type(r[1][0]) == float:
+                                if transpose:
+                                    rot = tr.matrix_from_quaternion(
+                                        r[1]
+                                    ).transpose()  # transpose ?
+                                else:
+                                    rot = tr.matrix_from_quaternion(r[1])  # transpose ?
+                            else:
+                                rot = numpy.array(r[1]).reshape(4, 4)
+                            #                        ingr.results.append([numpy.array(r[0]),rot])
+                        else:
+                            rot = numpy.array(r[1]).reshape(4, 4)
+                        orgaresult[abs(ingrcompNum) - 1].append(
+                            [numpy.array(r[0]), rot, ingrname, ingrcompNum, 1]
+                        )
+        # organelle matrix ingr
+        ri = orga.innerRecipe
+        if ri:
+            if "interior" in env.result_json["compartments"][orga.name]:
+                for ingr in ri.ingredients:
+                    name_ingr = ingr.name
+                    if (
+                        orga.name + "_int__" + ingr.o_name
+                        in env.result_json["compartments"][orga.name]["interior"][
+                            "ingredients"
+                        ]
+                    ):
+                        name_ingr = orga.name + "_int__" + ingr.o_name
+                    if (
+                        name_ingr
+                        not in env.result_json["compartments"][orga.name]["interior"][
+                            "ingredients"
+                        ]
+                    ):
+                        # backward compatiblity
+                        if (
+                            ingr.o_name
+                            not in env.result_json["compartments"][orga.name][
+                                "interior"
+                            ]["ingredients"]
+                        ):
+                            continue
+                        else:
+                            name_ingr = ingr.o_name
+                    iresults, ingrname, ingrcompNum, ptInd, rad = env.getOneIngrJson(
+                        ingr,
+                        env.result_json["compartments"][orga.name]["interior"][
+                            "ingredients"
+                        ][name_ingr],
+                    )
+                    for r in iresults:
+                        rot = numpy.identity(4)
+                        if len(r[1]) == 4:  # quaternion
+                            if type(r[1][0]) == float:
+                                if transpose:
+                                    rot = tr.matrix_from_quaternion(
+                                        r[1]
+                                    ).transpose()  # transpose ?
+                                else:
+                                    rot = tr.matrix_from_quaternion(r[1])  # transpose ?
+                            else:
+                                rot = numpy.array(r[1]).reshape(4, 4)
+                            #                        ingr.results.append([numpy.array(r[0]),rot])
+                        else:
+                            rot = numpy.array(r[1]).reshape(4, 4)
+                        orgaresult[abs(ingrcompNum) - 1].append(
+                            [numpy.array(r[0]), rot, ingrname, ingrcompNum, 1]
+                        )
+    freePoint = []  # pickle.load(rfile)
+    try:
+        rfile = open(resultfilename + "freePoints", "rb")
+        freePoint = pickle.load(rfile)
+        rfile.close()
+    except:  # noqa: E722
+        pass
+    return result, orgaresult, freePoint
+
+
+def save(
+    env,
+    setupfile,
+    useXref=None,
+    format_output="json",
+    kwds=None,
+    result=False,
+    grid=False,
+    packing_options=False,
+    indent=False,
+    quaternion=False,
+    transpose=False,
+    all_ingr_as_array=None,
+    compartments=None,
+):
+    if useXref is None:
+        useXref = env.useXref
+    if format_output == "json":
+        save_Mixed_asJson(
+            env,
+            setupfile,
+            useXref=useXref,
+            kwds=kwds,
+            result=result,
+            indent=indent,
+            grid=grid,
+            packing_options=packing_options,
+            quaternion=quaternion,
+            transpose=transpose,
+        )
+
+    elif format_output == "simularium":
+        save_as_simularium(env, setupfile, all_ingr_as_array, compartments)
+    elif format_output == "python":
+        save_asPython(env, setupfile, useXref=useXref)
+    else:
+        print("format output " + format_output + " not recognized (json,python)")