from enum import Enum
from typing import Any, Dict, List, Optional, Union

from pydantic import BaseModel, Field, field_validator, model_validator

# note: ge(>=), le(<=), gt(>), lt(<)


# OBJECT-LEVEL CLASSES
class IngredientType(str, Enum):
    SINGLE_SPHERE = "single_sphere"
    MULTI_SPHERE = "multi_sphere"
    SINGLE_CUBE = "single_cube"
    SINGLE_CYLINDER = "single_cylinder"
    MULTI_CYLINDER = "multi_cylinder"
    GROW = "grow"
    MESH = "mesh"


class PackingMode(str, Enum):
    RANDOM = "random"
    CLOSE = "close"
    CLOSE_PARTNER = "closePartner"
    RANDOM_PARTNER = "randomPartner"
    GRADIENT = "gradient"
    HEXATILE = "hexatile"
    SQUARETILE = "squaretile"
    TRIANGLETILE = "triangletile"


class PlaceMethod(str, Enum):
    JITTER = "jitter"
    SPHERES_SST = "spheresSST"


class WeightMode(str, Enum):
    LINEAR = "linear"
    SQUARE = "square"
    CUBE = "cube"
    POWER = "power"
    EXPONENTIAL = "exponential"


class PickMode(str, Enum):
    MAX = "max"
    MIN = "min"
    RANDOM = "rnd"
    LINEAR = "linear"
    BINARY = "binary"
    SUB = "sub"
    REG = "reg"


class GradientMode(str, Enum):
    X = "x"
    Y = "y"
    Z = "z"
    VECTOR = "vector"
    RADIAL = "radial"
    SURFACE = "surface"


class CoordinateSystem(str, Enum):
    LEFT = "left"
    RIGHT = "right"


# 3-element float array - used for 3D vectors, colors, etc.
ThreeFloatArray = List[float]


class WeightModeSettings(BaseModel):
<<<<<<< HEAD
    exponent_factor: Optional[float] = Field(None, gt=0)
=======
    decay_length: Optional[float] = Field(None, gt=0)
>>>>>>> d7d0bdf5
    power: Optional[float] = Field(None, gt=0)


class GradientModeSettings(BaseModel):
    object: Optional[str] = None
    scale_to_next_surface: Optional[bool] = None
    direction: Optional[ThreeFloatArray] = Field(None, min_length=3, max_length=3)
    center: Optional[ThreeFloatArray] = Field(None, min_length=3, max_length=3)
    radius: Optional[float] = Field(None, gt=0)


class RecipeGradient(BaseModel):
    description: Optional[str] = None
    mode: GradientMode = Field(GradientMode.X)
    pick_mode: PickMode = Field(PickMode.LINEAR)
    weight_mode: Optional[WeightMode] = None
    reversed: Optional[bool] = None
    invert: Optional[bool] = None
    weight_mode_settings: Optional[WeightModeSettings] = None
    mode_settings: Optional[GradientModeSettings] = None

    @model_validator(mode="after")
    def validate_mode_requirements(self):
        """Validate that required `mode_settings` exist for modes that need them"""
        # surface mode requires mode_settings with object
        if self.mode == GradientMode.SURFACE:
            if not self.mode_settings:
                raise ValueError("Surface gradient mode requires 'mode_settings' field")
            if (
                not hasattr(self.mode_settings, "object")
                or not self.mode_settings.object
            ):
                raise ValueError(
                    "Surface gradient mode requires 'object' in mode_settings"
                )

        # vector mode requires mode_settings with direction
        elif self.mode == GradientMode.VECTOR:
            if not self.mode_settings:
                raise ValueError("Vector gradient mode requires 'mode_settings' field")
            if (
                not hasattr(self.mode_settings, "direction")
                or not self.mode_settings.direction
            ):
                raise ValueError(
                    "Vector gradient mode requires 'direction' in mode_settings"
                )

            # validate that direction vector is not zero (only for vector mode)
            import math

            magnitude = math.sqrt(sum(x**2 for x in self.mode_settings.direction))
            if magnitude == 0:
                raise ValueError(
                    "Vector gradient mode requires a non-zero direction vector"
                )

        return self


class Partner(BaseModel):
    name: str
    binding_probability: float = Field(0.5, ge=0, le=1)
    positions: Optional[List[ThreeFloatArray]] = None
    excluded_names: Optional[List[str]] = None
    probability_repelled: Optional[float] = Field(None, ge=0, le=1)
    weight: Optional[float] = Field(None, ge=0)


class MeshRepresentation(BaseModel):
    path: str
    name: str
    format: str
    coordinate_system: CoordinateSystem = Field(default=CoordinateSystem.LEFT)
    transform: Optional[Dict[str, Any]] = None


class PackingRepresentation(BaseModel):
    path: str
    name: str
    format: str
    radii: Optional[List[List[float]]] = None
    positions: Optional[List[List[ThreeFloatArray]]] = None


class AtomicRepresentation(BaseModel):
    path: Optional[str] = None
    name: Optional[str] = None
    id: Optional[str] = None
    transform: Optional[Dict[str, Any]] = None


class Representations(BaseModel):
    mesh: Optional[MeshRepresentation] = None
    atomic: Optional[AtomicRepresentation] = None
    packing: Optional[PackingRepresentation] = None


class RecipeObject(BaseModel):
    type: Optional[IngredientType] = None
    inherit: Optional[str] = None
    color: Optional[ThreeFloatArray] = Field(None, min_length=3, max_length=3)

    jitter_attempts: int = Field(5, ge=1)
    max_jitter: ThreeFloatArray = Field([1, 1, 1], min_length=3, max_length=3)
    rotation_range: Optional[float] = Field(None, ge=0)
    rotation_axis: Optional[Union[ThreeFloatArray, None]] = None
    use_rotation_axis: Optional[bool] = None
    principal_vector: Optional[ThreeFloatArray] = Field(
        None, min_length=3, max_length=3
    )
    orient_bias_range: Optional[List[float]] = Field(None, min_length=2, max_length=2)

    packing_mode: PackingMode = Field(PackingMode.RANDOM)
    place_method: PlaceMethod = Field(PlaceMethod.JITTER)
    rejection_threshold: Optional[int] = Field(None, ge=1)
    cutoff_boundary: Optional[float] = Field(None, ge=0)
    cutoff_surface: Optional[float] = Field(None, gt=0)
    perturb_axis_amplitude: Optional[float] = Field(None, ge=0)
    encapsulating_radius: Optional[float] = Field(None, gt=0)
    radius: Optional[float] = Field(None, gt=0)
    available_regions: Optional[Dict[str, Any]] = None
    partners: Optional[List[Partner]] = None
    gradient: Optional[Union[str, List[str]]] = None
    weight: Optional[float] = Field(None, ge=0)
    is_attractor: Optional[bool] = None
    priority: Optional[int] = None

    jitterMax: Optional[ThreeFloatArray] = Field(
        None, min_length=3, max_length=3, alias="jitterMax"
    )
    packing: Optional[Dict[str, Any]] = None

    representations: Optional[Representations] = None

    @field_validator("color")
    @classmethod
    def validate_color_range(cls, v):
        if v is not None:
            for component in v:
                if not (0 <= component <= 1):
                    raise ValueError("Color components must be between 0 and 1")
        return v

    @field_validator("orient_bias_range")
    @classmethod
    def validate_orient_bias_range(cls, v):
        if v is not None and len(v) == 2:
            if v[0] > v[1]:
                raise ValueError("orient_bias_range min must be <= max")
        return v


# COMPOSITION-LEVEL CLASSES
"""
"composition": {
        "bounding_area": {       <= this is a CompositionEntry
            "regions": {
                "interior": [
                    "outer_sphere",    <= this is a string reference to a CompositionEntry
                    {
                        "object": "green_sphere",
                        "count": 5
                    }
                ]
            }
        },
        "outer_sphere": {         <= this is a CompositionEntry
            "object": "large_sphere",
            "count": 1,
            "regions": {      <= this is CompositionRegions
                "interior": [
                    "inner_sphere",
                    {                               <= this is a CompositionItem
                        "object": "red_sphere",      <= CompositionItem.object
                        "count": 40                  <= CompositionItem.count
                    }
                ],
                "surface": [{
                    "object": "green_sphere",
                    "count": 40
                }]
            }
        },
        "inner_sphere": {       <= this is a CompositionEntry
            "object": "medium_sphere",
            "regions": {
                "interior": [
                    {
                        "object": "green_sphere",
                        "count": 20
                    }
                ]
            }
        }
    }
}

All referenced objects must be defined in the objects section.
"""


class CompositionItem(BaseModel):
    object: str
    count: int = Field(5, ge=0)
    priority: Optional[int] = None


class CompositionRegions(BaseModel):
    interior: Optional[List[Union[str, CompositionItem]]] = None
    surface: Optional[List[Union[str, CompositionItem]]] = None
    inner_leaflet: Optional[List[Union[str, CompositionItem]]] = None
    outer_leaflet: Optional[List[Union[str, CompositionItem]]] = None


class CompositionEntry(BaseModel):
    object: Optional[str] = None
    count: Optional[int] = Field(None, ge=0)
    priority: Optional[int] = None
    regions: Optional[CompositionRegions] = None

    @model_validator(mode="after")
    def validate_entry_content(self):
        """validates entry has either object or regions (not both empty)"""
        if not self.object and not self.regions:
            raise ValueError("CompositionEntry must have either 'object' or 'regions'")
        return self


# RECIPE-METADATA-LEVEL
class Recipe(BaseModel):
    name: str
    version: str = Field("1.0.0")
    format_version: str = Field("2.0")
    bounding_box: List[List[float]] = Field([[0, 0, 0], [100, 100, 100]])
    grid_file_path: Optional[str] = None
    objects: Dict[str, RecipeObject] = Field(default_factory=dict)
    gradients: Dict[str, RecipeGradient] = Field(default_factory=dict)
    composition: Dict[str, CompositionEntry] = Field(default_factory=dict)

    @field_validator("name")
    @classmethod
    def validate_name_not_empty(cls, value):
        if not value or not value.strip():
            raise ValueError("Recipe name cannot be empty")
        return value

    @field_validator("bounding_box")
    @classmethod
    def validate_bounding_box(cls, v):
        if len(v) != 2:
            raise ValueError("Bounding box must have exactly 2 points [min, max]")
        if len(v[0]) != 3 or len(v[1]) != 3:
            raise ValueError("Bounding box points must be 3D coordinates")

        min_point, max_point = v[0], v[1]
        for i in range(3):
            if min_point[i] >= max_point[i]:
                axis = ["x", "y", "z"][i]
                raise ValueError(f"Bounding box min_{axis} must be < max_{axis}")
        return v

    # CROSS-FIELD VALIDATIONS
    # the "after" model validator runs after all individual fields
    @model_validator(mode="after")
    def validate_object_gradients(self):
        """Validate that object gradients reference existing gradients in the recipe"""
        if hasattr(self, "objects") and self.objects:
            available_gradients = (
                set(self.gradients.keys()) if self.gradients else set()
            )
            for obj_name, obj_data in self.objects.items():
                if hasattr(obj_data, "gradient") and obj_data.gradient is not None:
                    gradient_value = obj_data.gradient
                    # Handle both string and list gradient references
                    gradient_refs = []
                    if isinstance(gradient_value, str):
                        gradient_refs = [gradient_value]
                    elif isinstance(gradient_value, list):
                        gradient_refs = gradient_value
                    # Check that all referenced gradients exist
                    for gradient_ref in gradient_refs:
                        if gradient_ref not in available_gradients:
                            raise ValueError(
                                f"objects.{obj_name}.gradient references '{gradient_ref}' which does not exist in gradients section"
                            )
        return self

    @model_validator(mode="after")
    def validate_gradient_surface_objects(self):
        """Validate that surface gradients reference existing objects or composition keys"""
        if hasattr(self, "gradients") and self.gradients:
            available_objects = set(self.objects.keys()) if self.objects else set()
            available_composition = (
                set(self.composition.keys()) if self.composition else set()
            )

            for gradient_name, gradient_data in self.gradients.items():
                if hasattr(gradient_data, "mode") and gradient_data.mode == "surface":
                    if (
                        hasattr(gradient_data, "mode_settings")
                        and gradient_data.mode_settings
                    ):
                        if (
                            hasattr(gradient_data.mode_settings, "object")
                            and gradient_data.mode_settings.object
                        ):
                            obj_ref = gradient_data.mode_settings.object
                            if (
                                obj_ref not in available_objects
                                and obj_ref not in available_composition
                            ):
                                raise ValueError(
                                    f"gradients.{gradient_name}.mode_settings.object references '{obj_ref}' which does not exist in objects or composition sections"
                                )
        return self

    @model_validator(mode="after")
    def validate_gradient_combinations(self):
        """Validate gradient combinations in object gradient lists"""
        if hasattr(self, "objects") and self.objects:
            for obj_name, obj_data in self.objects.items():
                if hasattr(obj_data, "gradient") and obj_data.gradient is not None:
                    if isinstance(obj_data.gradient, list):
                        # multiple gradients - validate combination
                        if len(obj_data.gradient) < 2:
                            raise ValueError(
                                f"objects.{obj_name}.gradient: gradient lists must contain at least 2 gradients"
                            )
        return self

    @model_validator(mode="after")
    def validate_object_inheritance(self):
        """Validate that object inherit references point to existing objects in the objects section"""
        if hasattr(self, "objects") and self.objects:
            available_objects = set(self.objects.keys())
            for obj_name, obj_data in self.objects.items():
                if hasattr(obj_data, "inherit") and obj_data.inherit is not None:
                    inherit_ref = obj_data.inherit
                    if inherit_ref not in available_objects:
                        raise ValueError(
                            f"objects.{obj_name}.inherit references '{inherit_ref}' which does not exist in objects section"
                        )
                    # check for self-inheritance
                    if inherit_ref == obj_name:
                        raise ValueError(
                            f"objects.{obj_name}.inherit cannot reference itself"
                        )
        return self

    @model_validator(mode="after")
    def validate_composition_references(self):
        """validates that composition references point to existing composition entries or objects"""
        if hasattr(self, "composition") and self.composition:
            available_composition_entries = set(self.composition.keys())
            available_objects = set(self.objects.keys()) if self.objects else set()

            for comp_name, comp_entry in self.composition.items():

                if hasattr(comp_entry, "regions") and comp_entry.regions:
                    self._validate_regions_references(
                        comp_entry.regions,
                        f"composition.{comp_name}.regions",
                        available_composition_entries,
                        available_objects,
                    )
                if hasattr(comp_entry, "object") and comp_entry.object:
                    if comp_entry.object not in available_objects:
                        raise ValueError(
                            f"composition.{comp_name}.object references '{comp_entry.object}' which does not exist in objects section"
                        )

        return self

    def _validate_regions_references(
        self, regions, path, available_composition_entries, available_objects
    ):
        """validates references in composition regions"""
        for region_name in ["interior", "surface", "inner_leaflet", "outer_leaflet"]:
            region_items = getattr(regions, region_name, None)
            if region_items:
                for i, item in enumerate(region_items):
                    current_path = f"{path}.{region_name}[{i}]"
                    if isinstance(item, str):
                        # str ref - must exist in composition entries
                        if item not in available_composition_entries:
                            raise ValueError(
                                f"{current_path} references '{item}' which does not exist in composition section"
                            )
                    elif isinstance(item, dict) and "object" in item:
                        # CompositionItem.object ref - must exist in objects
                        if item["object"] not in available_objects:
                            raise ValueError(
                                f"{current_path}.object references '{item['object']}' which does not exist in objects section"
                            )<|MERGE_RESOLUTION|>--- conflicted
+++ resolved
@@ -70,11 +70,7 @@
 
 
 class WeightModeSettings(BaseModel):
-<<<<<<< HEAD
-    exponent_factor: Optional[float] = Field(None, gt=0)
-=======
     decay_length: Optional[float] = Field(None, gt=0)
->>>>>>> d7d0bdf5
     power: Optional[float] = Field(None, gt=0)
 
 
