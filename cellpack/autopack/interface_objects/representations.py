--- conflicted
+++ resolved
@@ -39,13 +39,6 @@
         # of spheres in next level covererd by this sphere
         # ...
         # int: number of spheres in second level
-<<<<<<< HEAD
-        f = open(file)
-        print(file)
-        sphere_data = f.readlines()
-        f.close()
-=======
->>>>>>> ccfc6b14
 
         sphere_data = autopack.read_text_file(file)
         # strip comments
