# -*- coding: utf-8 -*-
"""
###############################################################################
#
# autoPACK Authors: Graham T. Johnson, Mostafa Al-Alusi, Ludovic Autin, Michel Sanner
#   Based on COFFEE Script developed by Graham Johnson between 2005 and 2010
#   with assistance from Mostafa Al-Alusi in 2009 and periodic input
#   from Arthur Olson's Molecular Graphics Lab
#
# BaseGrid.py Authors: Graham Johnson & Michel Sanner with editing/enhancement from Ludovic Autin
#
# Translation to Python initiated March 1, 2010 by Michel Sanner with Graham Johnson
#
# Class restructuring and organization: Michel Sanner
#
# Copyright: Graham Johnson ©2010
#
# This file "BaseGrid.py" is part of autoPACK, cellPACK.
#
#    autoPACK is free software: you can redistribute it and/or modify
#    it under the terms of the GNU General Public License as published by
#    the Free Software Foundation, either version 3 of the License, or
#    (at your option) any later version.
#
#    autoPACK is distributed in the hope that it will be useful,
#    but WITHOUT ANY WARRANTY; without even the implied warranty of
#    MERCHANTABILITY or FITNESS FOR A PARTICULAR PURPOSE.  See the
#    GNU General Public License for more details.
#
#    You should have received a copy of the GNU General Public License
#    along with autoPACK (See "CopyingGNUGPL" in the installation.
#    If not, see <http://www.gnu.org/licenses/>.
#
#
###############################################################################
@author: Ludovic Autin, Graham Johnson,  & Michel Sanner
"""
import logging
import numpy
from scipy import spatial
import math
from math import ceil, floor
from random import randrange
import cellpack.autopack as autopack
from cellpack.autopack.ldSequence import cHaltonSequence3


# Kevin Grid point class
class gridPoint:
    def __init__(self, i, globalC, isPolyhedron):
        self.index = int(i)
        self.isOutside = None
        self.minDistance = (
            99999  # Only store a number here if within certain distance from polyhedron
        )
        self.representsPolyhedron = isPolyhedron
        self.closeFaces = []
        self.closestFaceIndex = 0
        self.testedEndpoint = None
        self.allDistances = (
            []
        )  # Stores a tuple list of distances to all points. (point,distance) = (5,2.5)
        self.globalCoord = numpy.array(
            globalC
        )  # Stores the global coordinate associated with this point


class BaseGrid:
    """
    The Grid class
    ==========================
    This class handle the use of grid to control the packing. The grid keep information of
    3d positions, distances, free_points and inside/surface points from organelles.
    NOTE : thi class could be completely replace if openvdb is wrapped to python.
    """

    @staticmethod
    def reorder_free_points(pt, free_points, nbFreePoints):
<<<<<<< HEAD
        # TODO: move this to env class, ing shouldn't aware of the whole grid
=======
>>>>>>> ccfc6b14
        # Swap the newly inside point value with the value of the last free point
        # Point will no longer be considered "free" because it will be beyond the range of
        # nbFreePoints. The value of the point itself is the history of it's original index
        # so any future swaps will still result in the correct index being move into the range
        # of nbFreePoints
        nbFreePoints -= 1
        vKill = free_points[pt]
        vLastFree = free_points[nbFreePoints]
        free_points[vKill] = vLastFree
        free_points[vLastFree] = vKill
        # Turn on these printlines if there is a problem with incorrect points showing in display points
        # self.log.debug("*************pt = masterGridPointValue = %d", pt)
        # self.log.debug("nbFreePointAfter = %d", nbFreePoints)
        # self.log.debug("vKill = %d", vKill)
        # self.log.debug("vLastFree = %d", vLastFree)
        # self.log.debug("free_points[vKill] = %d", free_points[vKill])
        # self.log.debug("free_points[vLastFree] = %d", free_points[vLastFree])
        # self.log.debug("pt = masterGridPointValue = %d", pt)
        # self.log.debug("free_points[nbFreePoints-1] = %d", free_points[nbFreePoints])
        # self.log.debug("free_points[pt] = %d", free_points[pt])
        # free_points will now have all the available indices between 0 and nbFreePoints in
        # free_points[nbFreePoints:] won't necessarily be the indices of inside points
        return free_points, nbFreePoints

    @staticmethod
    def updateDistances(
        insidePoints,
        newDistPoints,
        free_points,
        nbFreePoints,
        distance,
    ):
        # self.log.info(
        #     "*************updating Distances %d %d", nbFreePoints, len(insidePoints)
        # )
        # TODO: move this to env class, ing shouldn't aware of the whole grid

        # t1 = time()
        # distChanges = {}
        for pt, dist in list(insidePoints.items()):
            try:
                free_points, nbFreePoints = BaseGrid.reorder_free_points(
                    pt, free_points, nbFreePoints
                )
            except Exception:
                print(pt, "not in freeePoints********************************")
                pass
            distance[pt] = dist
        # self.log.debug("update free points loop %d", time() - t1)
        # t2 = time()
        for pt, dist in list(newDistPoints.items()):
            if pt not in insidePoints:

                distance[pt] = dist
        # self.log.debug("update distance loop %d", time() - t2)
        return nbFreePoints

    def __init__(
        self, boundingBox=([0, 0, 0], [0.1, 0.1, 0.1]), spacing=20, setup=True
    ):
        self.log = logging.getLogger("grid")
        self.log.propagate = False
        if None in boundingBox[0] or None in boundingBox[1]:
            boundingBox = ([0, 0, 0], [1000, 1000, 1000])
        # a grid is attached to an environnement
        self.boundingBox = boundingBox

        # this list provides the id of the component this grid points belongs
        # to. The id is an integer where 0 is the Histological Volume, and +i is
        # the surface of compartment i and -i is the interior of compartment i
        # in the list self. compartments
        self.compartment_ids = []
        # will be a list of indices into 3D of compartment
        # of points that have not yet been used by the fill algorithm
        # entries are removed from this list as grid points are used up
        # during hte fill. This list is used to pick points randomly during
        # the fill
        self.free_points = []
        self.nbFreePoints = 0
        # this list evolves in parallel with self.free_points and provides
        # the distance to the closest surface (either an already placed
        # object (or an compartment surface NOT IMPLEMENTED)
        self.distToClosestSurf = []
        self.distToClosestSurf_store = []
        self.diag = self.getDiagonal()
        self.gridSpacing = spacing  # #cubic grid with a diagonal spacing equal to that smallest packing radius
        self.nbGridPoints = None
        self.nbSurfacePoints = 0
        self.gridVolume = 0  # will be the total number of grid points
        # list of (x,y,z) for each grid point (x index moving fastest)
        self.masterGridPositions = []
        self._x = None
        self._y = None
        self._z = None

        # this are specific for each compartment
        self.aInteriorGrids = []
        self.aSurfaceGrids = []
        # Treee
        self.surfPtsBht = None
        self.ijkPtIndice = []
        self.filename = None  # used for storing before fill so no need rebuild
        self.result_filename = None  # used after fill to store result
        self.tree = None
        self.tree_free = None
        self.encapsulatingGrid = 0
        self.center = None
        self.backup = None
        if setup:
            self.setup(self.boundingBox)
            # use np.roll to have periodic condition
            # what about collision ?

    def setup(self, boundingBox):
        # TODO : verify the gridSpacing calculation / setup after reading the recipe

        self.boundingBox = boundingBox

        self.create_grid_point_positions()
        nx, ny, nz = self.nbGridPoints
        self.ijkPtIndice = self.cartesian([range(nx), range(ny), range(nz)])

        self.getDiagonal()
        self.nbSurfacePoints = 0
        self.log.info(f"SETUP BASE GRID {self.gridVolume} {self.gridSpacing}")
        self.compartment_ids = numpy.zeros(self.gridVolume, "i")  # [0]*nbPoints
        # self.distToClosestSurf = [self.diag]*self.gridVolume#surface point too?
        self.distToClosestSurf = (
            numpy.ones(self.gridVolume) * self.diag
        )  # (self.distToClosestSurf)
        self.free_points = list(range(self.gridVolume))
        self.nbFreePoints = len(self.free_points)
        self.log.info(
            "Lookup: %d, bounding box: %r, gridSpacing %r, length compartment_ids %r",
            boundingBox,
            self.gridSpacing,
            len(self.compartment_ids),
        )
        self.setupBoundaryPeriodicity()
        return self.gridSpacing

    def reset(
        self,
    ):
        # reset the  distToClosestSurf and the free_points
        # boundingBox should be the same otherwise why keeping the grid
        self.log.info("reset Grid distance to closest surface and free_points")
        self.distToClosestSurf = (
            numpy.array(self.distToClosestSurf[:]) * 0.0
        ) + self.diag
        # self.distToClosestSurf[:] = self.diag  # numpy.array([self.diag]*len(self.distToClosestSurf))#surface point too?
        self.free_points = list(range(len(self.free_points)))
        self.nbFreePoints = len(self.free_points)

    def removeFreePoint(self, pti):
        tmp = self.free_points[self.nbFreePoints]  # last one
        self.free_points[self.nbFreePoints] = pti
        self.free_points[pti] = tmp
        self.nbFreePoints -= 1

    def getDiagonal(self, boundingBox=None):
        if boundingBox is None:
            boundingBox = self.boundingBox
        self.diag = numpy.linalg.norm(
            (numpy.array(boundingBox[0]) - numpy.array(boundingBox[1]))
        )
        return self.diag

    def slow_box_fill(self, boundingBox=None):
        """
        Fill the orthogonal bounding box described by two global corners
        with an array of points spaces pGridSpacing apart.:
        """
        if boundingBox is None:
            boundingBox = self.boundingBox
        xl, yl, zl = boundingBox[0]
        self.gridVolume, self.nbGridPoints = self.computeGridNumberOfPoint(
            boundingBox, self.gridSpacing
        )
        nx, ny, nz = self.nbGridPoints
        pointArrayRaw = numpy.zeros((nx * ny * nz, 3), "f")
        self.ijkPtIndice = numpy.zeros((nx * ny * nz, 3), "i")  # this is unused
        space = self.gridSpacing
        # Vector for lower left broken into real of only the z coord.
        i = 0
        padding = space / 2.0
        for zi in range(nz):
            for yi in range(ny):
                for xi in range(nx):

                    x = xl + xi * space + padding
                    y = yl + yi * space + padding
                    z = zl + zi * space + padding
                    pointArrayRaw[i] = (x, y, z)
                    self.ijkPtIndice[i] = (xi, yi, zi)
                    i += 1
        self.log.info(f"grid spacing {space}")
        self.masterGridPositions = pointArrayRaw

    # from http://stackoverflow.com/questions/18253210/creating-a-numpy-array-of-3d-coordinates-from-three-1d-arrays

    def create_grid_point_positions(self, boundingBox=None):
        """
        Fill the orthogonal bounding box described by two global corners
        with an array of points spaces pGridSpacing apart. Optimized version using
        numpy broadcasting
        """
        if boundingBox is None:
            boundingBox = self.boundingBox
        space = self.gridSpacing
        padding = space / 2.0
        grid_dimensions = [[], [], []]
        for axis in range(len(grid_dimensions)):
            start = boundingBox[0][axis] + padding
            stop = boundingBox[1][axis]
            if stop < start:
                # bounding box is smaller than grid spacing, ie in 2D packings
                grid_dimensions[axis] = numpy.array(
                    [(boundingBox[0][axis] + boundingBox[1][axis]) / 2]
                )
            else:
                grid_dimensions[axis] = numpy.arange(start, stop, space)

        self.log.info("using create_grid_point_positions")

        self._x = x = grid_dimensions[0]
        self._y = y = grid_dimensions[1]
        self._z = z = grid_dimensions[2]

        xyz = numpy.meshgrid(x, y, z, copy=False)
        nx = len(
            x
        )  # sizes must be +1 or the right, top, and back edges don't get any points using this numpy.arange method
        ny = len(y)
        nz = len(z)
        self.gridSpacing = x[1] - x[0]

        self.nbGridPoints = [nx, ny, nz]
        self.gridVolume = nx * ny * nz
        self.ijkPtIndice = numpy.ndindex(nx, ny, nz)
        self.masterGridPositions = numpy.vstack(xyz).reshape(3, -1).T

    def getClosestGridPoint(self, pt3d):
        if self.tree is None:
            self.tree = spatial.cKDTree(self.masterGridPositions, leafsize=10)
        distance, nb = self.tree.query(pt3d)  # len of ingr posed so far
        return distance, nb

    def getClosestFreeGridPoint(
        self, pt3d, compId=None, updateTree=True, ball=0.0, distance=0.0
    ):
        free_indices = self.free_points[: self.nbFreePoints]
        arr = numpy.array(self.masterGridPositions[free_indices])
        indices = numpy.nonzero(numpy.equal(self.compartment_ids[free_indices], compId))
        distances = self.distToClosestSurf[free_indices]
        if not len(indices):
            return None
        tree_free = spatial.cKDTree(arr[indices], leafsize=10)
        arr = arr[indices]
        # arr of free indice in compartments
        res = tree_free.query_ball_point(pt3d, ball)  # max distance
        if not len(res):
            return None
        all_distances = distances[res]
        all_pts = arr[res]
        ind = numpy.nonzero(
            numpy.logical_and(
                numpy.greater_equal(all_distances, distance),
                numpy.less(all_distances, distance * 1.5),
            )
        )[0]
        if not len(ind):
            return None
        # should pick closest ?
        targetPoint = all_pts[
            ind[randrange(len(ind))]
        ]  # randomly pick free surface point at given distance
        return targetPoint

        free_indices = self.free_points[: self.nbFreePoints]
        arr = numpy.array(self.masterGridPositions[free_indices])
        if self.tree_free is None or updateTree:
            if compId is not None:
                arr = numpy.array(self.masterGridPositions[free_indices])
                indices = numpy.nonzero(
                    numpy.equal(self.compartment_ids[free_indices], compId)
                )
                self.tree_free = spatial.cKDTree(arr[indices], leafsize=10)
                arr = arr[indices]
            else:
                self.tree_free = spatial.cKDTree(
                    self.masterGridPositions[: self.nbFreePoints], leafsize=10
                )
        if distance != 0.0:
            res = self.tree_free.query_ball_point(pt3d, distance)  #
            return 0, res, arr
        else:
            res = self.tree_free.query(pt3d)  # len of ingr posed so far
            return res, arr

    def cartesian(self, arrays, out=None):
        """
        #http://stackoverflow.com/questions/1208118/using-numpy-to-build-an-array-of-all-combinations-of-two-arrays
        Generate a cartesian product of input arrays.

        Parameters
        ----------
        arrays : list of array-like
            1-D arrays to form the cartesian product of.
        out : ndarray
            Array to place the cartesian product in.

        Returns
        -------
        out : ndarray
            2-D array of shape (M, len(arrays)) containing cartesian products
            formed of input arrays.

        Examples
        --------
        >>> cartesian(([1, 2, 3], [4, 5], [6, 7]))
        array([[1, 4, 6],
               [1, 4, 7],
               [1, 5, 6],
               [1, 5, 7],
               [2, 4, 6],
               [2, 4, 7],
               [2, 5, 6],
               [2, 5, 7],
               [3, 4, 6],
               [3, 4, 7],
               [3, 5, 6],
               [3, 5, 7]])

        """

        arrays = [numpy.asarray(x) for x in arrays]
        dtype = arrays[0].dtype

        n = numpy.prod([x.size for x in arrays])
        if out is None:
            out = numpy.zeros([n, len(arrays)], dtype=dtype)

        m = int(n / arrays[0].size)
        out[:, 0] = numpy.repeat(arrays[0], m)
        if arrays[1:]:
            self.cartesian(arrays[1:], out=out[0:m, 1:])
            for j in range(1, arrays[0].size):
                out[j * m : (j + 1) * m, 1:] = out[0:m, 1:]
        return out

    def getPointFrom3D(self, pt3d):
        """
        get point number from 3d coordinates
        """
        x, y, z = pt3d  # Continuous 3D point to be discretized
        spacing1 = (
            1.0 / self.gridSpacing
        )  # Grid spacing = diagonal of the voxel determined by smallest packing radius
        (
            NX,
            NY,
            NZ,
        ) = (
            self.nbGridPoints
        )  # vector = [length, height, depth] of grid, units = gridPoints
        OX, OY, OZ = self.boundingBox[0]  # origin of fill grid
        # Algebra gives nearest gridPoint ID to pt3D
        i = min(NX - 1, max(0, round((x - OX) * spacing1)))
        j = min(NY - 1, max(0, round((y - OY) * spacing1)))
        k = min(NZ - 1, max(0, round((z - OZ) * spacing1)))
        return int(k * NX * NY + j * NX + i)

    def getIJK(self, ptInd):
        """
        get i,j,k (3d) indices from u (1d)
        only work for grid point, not compartments points
        """
        if ptInd > self.nbGridPoints[0] * self.nbGridPoints[1] * self.nbGridPoints[2]:
            return [0, 0, 0]
        return self.ijkPtIndice[ptInd]

    def setupBoundaryPeriodicity(self):
        # we create a dictionary for the adjacent cell of the current grid.
        self.sizeXYZ = numpy.array(self.boundingBox[1]) - numpy.array(
            self.boundingBox[0]
        )
        self.periodic_table = {}
        self.periodic_table["left"] = (
            numpy.array([[1, 0, 0], [0, 1, 0], [0, 0, 1]]) * self.sizeXYZ
        )
        self.periodic_table["right"] = (
            numpy.array([[-1, 0, 0], [0, -1, 0], [0, 0, -1]]) * self.sizeXYZ
        )

    def getPositionPeridocity(self, pt3d, jitter, cutoff):
        tr = []
        if autopack.biasedPeriodicity:
            biased = numpy.array(autopack.biasedPeriodicity)
        else:
            biased = numpy.array(jitter)
        if not autopack.testPeriodicity:
            return tr
        ox, oy, oz = self.boundingBox[0]
        ex, ey, ez = self.boundingBox[1]
        px, py, pz = pt3d
        p_xyz = [0, 0, 0]
        # can I use rapid and find the collision ?

        # distance plane X
        dist_origin_x = px - ox
        dist_edge_x = ex - px
        dx = 0
        if dist_origin_x < dist_edge_x:
            dx = dist_origin_x  # 1
            p_xyz[0] = 1
        else:
            dx = dist_edge_x  # -1
            p_xyz[0] = -1
        if dx < cutoff and dx != 0:
            pass
        else:
            p_xyz[0] = 0
        # distance plane Y
        doy = py - oy
        dey = ey - py
        dy = 0
        if doy < dey:
            dy = doy  # 1
            p_xyz[1] = 1
        else:
            dy = dey  # -1
            p_xyz[1] = -1
        if dy < cutoff and dy != 0.0:
            pass
        else:
            p_xyz[1] = 0
        # distance plane Z
        doz = pz - oz
        dez = ez - pz
        dz = 0
        if doz < dez:
            dz = doz  # 1
            p_xyz[2] = 1
        else:
            dz = dez  # -1
            p_xyz[2] = -1
        if dz < cutoff and dz != 0:
            pass
        else:
            p_xyz[2] = 0
        p_xyz = numpy.array(p_xyz) * biased
        # for 2D we need 3 corner tiles
        # for 3D we need 7 corner tiles
        corner = numpy.zeros((4, 3))
        indices_non_zero = numpy.nonzero(p_xyz)[0]

        for i in indices_non_zero:
            # i is the axis that is close to the point
            tr.append(pt3d + (self.periodic_table["left"][i] * p_xyz[i]))  # 0,1,2
            corner[0] += self.periodic_table["left"][i] * p_xyz[i]  # 1
            # the corner are
            # X+Y+Z corner[0]
            # X+Y+0 corner[1]
            # X+0+Z corner[2]
            # 0+Y+Z corner[3]
        if len(indices_non_zero) == 2:
            # two axis cross-> three pos
            tr.append(pt3d + corner[0])
        if len(indices_non_zero) == 3:
            # in a corner need total 7 pos, never happen in 2D
            corner[1] = (
                self.periodic_table["left"][0] * p_xyz[0]
                + self.periodic_table["left"][1] * p_xyz[1]
            )
            corner[2] = (
                self.periodic_table["left"][0] * p_xyz[0]
                + self.periodic_table["left"][2] * p_xyz[2]
            )
            corner[3] = (
                self.periodic_table["left"][1] * p_xyz[1]
                + self.periodic_table["left"][2] * p_xyz[2]
            )
            for i in range(4):  # 4+1=5
                tr.append(pt3d + corner[i])
        return tr

    def is_point_inside_bb(self, pt3d, dist=None, jitter=[1, 1, 1], bb=None):
        """
        Check if the given 3d points is inside the grid
        """
        if bb is None:
            bb = self.boundingBox
        origin = numpy.array(bb[0])
        edge = numpy.array(bb[1])
        for i in range(len(edge)):
            if edge[i] < self.gridSpacing:
                edge[i] = self.gridSpacing

        packing_location = numpy.array(pt3d)  # *jitter
        test1 = packing_location < origin
        test2 = packing_location > edge
        if True in test1 or True in test2:
            # outside
            return False
        else:
            if dist is not None:
                # distance to closest wall
                d1 = (packing_location - origin) * jitter
                s1 = min(x for x in d1[d1 != 0] if x != 0)
                d2 = (edge - packing_location) * jitter
                s2 = min(x for x in d2[d2 != 0] if x != 0)
                if s1 <= dist or s2 <= dist:
                    self.log.info("s1 s2 smaller than dist %d %d %d", s1, s2, dist)
                    return False
            return True

    def getCenter(self):
        """
        Get the center of the grid
        """
        if self.center is None:
            self.center = [0.0, 0.0, 0.0]
            for i in range(3):
                self.center[i] = (self.boundingBox[0][i] + self.boundingBox[1][i]) / 2.0
        return self.center

    def getRadius(self):
        """
        Get the radius the grid
        """
        d = numpy.array(self.boundingBox[0]) - numpy.array(self.boundingBox[1])
        s = numpy.sum(d * d)
        return math.sqrt(s)

    def getPointsInSphere(self, pt, radius):
        if self.tree is None:
            self.tree = spatial.cKDTree(self.masterGridPositions, leafsize=10)
        # add surface points
        ptIndices = self.tree.query_ball_point(pt, radius)  # , n_jobs=-1)
        return ptIndices

    def getPointsInCubeFillBB(self, bb, pt, radius, addSP=True, info=False):
        """
        Return all grid points indices inside the given bounding box.
        NOTE : need to fix with grid build with numpy arrange
        """
        spacing1 = 1.0 / self.gridSpacing
        NX, NY, NZ = self.nbGridPoints
        OX, OY, OZ = self.boundingBox[
            0
        ]  # origin of fill grid-> bottom lef corner not origin
        ox, oy, oz = bb[0]
        ex, ey, ez = bb[1]

        i0 = int(max(0, floor((ox - OX) * spacing1)))
        i1 = int(min(NX, int((ex - OX) * spacing1)) + 1)

        j0 = int(max(0, floor((oy - OY) * spacing1)))
        j1 = int(min(NY, int((ey - OY) * spacing1)) + 1)

        k0 = int(max(0, floor((oz - OZ) * spacing1)))
        k1 = int(min(NZ, int((ez - OZ) * spacing1)) + 1)

        i0 = int(min(NX - 1, max(0, round((ox - OX) * spacing1))))
        j0 = int(min(NY - 1, max(0, round((oy - OY) * spacing1))))
        k0 = int(min(NZ - 1, max(0, round((oz - OZ) * spacing1))))
        i1 = int(min(NX, max(0, round((ex - OX) * spacing1))))
        j1 = int(min(NY, max(0, round((ey - OY) * spacing1))))
        k1 = int(min(NZ, max(0, round((ez - OZ) * spacing1))))

        if NZ == 1:
            k0 = 0
            k1 = 1
        elif NY == 1:
            j0 = 0
            j1 = 1
        elif NX == 1:
            i0 = 0
            i1 = 1

        ptIndices = []
        pid = numpy.mgrid[i0:i1, j0:j1, k0:k1]
        ijk = numpy.vstack(pid).reshape(3, -1).T
        # in case 2D, meaning one of the dimension is 1
        if NZ == 1:
            ptIndices = [p[2] + p[1] + NX * p[0] for p in ijk]
        elif NY == 1:
            ptIndices = [p[2] + p[1] + NX * p[0] for p in ijk]
        elif NX == 1:
            ptIndices = [p[2] + NY * p[1] + p[0] for p in ijk]
        else:
            0.02451198
        # add surface points
        if addSP and self.nbSurfacePoints != 0:
            result = numpy.zeros((self.nbSurfacePoints,), "i")
            nb = self.surfPtsBht.closePoints(tuple(pt), radius, result)
            #            nb = self.surfPtsBht.query(tuple(pt),k=self.nbSurfacePoints)
            ptIndices.extend(
                list(map(lambda x, length=self.gridVolume: x + length, result[:nb]))
            )
        return ptIndices

    def test_points_in_bb(self, bb, pt):
        # given a bounding box bb, is point pt inside it
        origin = numpy.array(bb[0])
        corner = numpy.array(bb[1])
        point_to_check = numpy.array(pt)  # *jitter
        test1 = point_to_check < origin
        test2 = point_to_check > corner
        inside = False
        if True in test1 or True in test2:
            # outside
            inside = False
        return inside

    def getPointsInCube(self, bb, pt, radius, addSP=True, info=False):
        """
        Return all grid points indicesinside the given bounding box.
        """
        spacing1 = 1.0 / self.gridSpacing
        NX, NY, NZ = self.nbGridPoints
        OX, OY, OZ = self.boundingBox[
            0
        ]  # origin of Pack grid-> bottom lef corner not origin
        ox, oy, oz = bb[0]
        ex, ey, ez = bb[1]

        i0 = int(max(0, floor((ox - OX) * spacing1)))
        i1 = int(min(NX, int((ex - OX) * spacing1) + 1))
        j0 = int(max(0, floor((oy - OY) * spacing1)))
        j1 = int(min(NY, int((ey - OY) * spacing1) + 1))
        k0 = int(max(0, floor((oz - OZ) * spacing1)))
        k1 = int(min(NZ, int((ez - OZ) * spacing1) + 1))

        zPlaneLength = NX * NY

        ptIndices = []
        for z in range(int(k0), int(k1)):
            offz = z * zPlaneLength
            for y in range(int(j0), int(j1)):
                off = y * NX + offz
                for x in range(int(i0), int(i1)):
                    ptIndices.append(x + off)

        # add surface points
        if addSP and self.nbSurfacePoints != 0:
            result = numpy.zeros((self.nbSurfacePoints,), "i")
            nb = self.surfPtsBht.closePoints(tuple(pt), radius, result)
            dimx, dimy, dimz = self.nbGridPoints
            ptIndices.extend(
                list(map(lambda x, length=self.gridVolume: x + length, result[:nb]))
            )
        return ptIndices

    def computeGridNumberOfPoint(self, boundingBox, space):
        """
        Return the grid size : total number of point and number of point per axes
        """
        xl, yl, zl = boundingBox[0]
        xr, yr, zr = boundingBox[1]
        encapsulatingGrid = self.encapsulatingGrid
        # Graham Added on Oct17 to allow for truly 2D grid for test fills... may break everything!
        nx = int(ceil((xr - xl) / space)) + encapsulatingGrid
        ny = int(ceil((yr - yl) / space)) + encapsulatingGrid
        nz = int(ceil((zr - zl) / space)) + encapsulatingGrid
        #        nx = nx if (nx == 1) else nx-1
        #        ny = ny if (ny == 1) else ny-1
        #        nz = nz if (nz == 1) else nz-1
        return nx * ny * nz, (nx, ny, nz)

    def set_surfPtsBht(self, verts):
        self.surfPtsBht = None
        if verts is not None and len(verts):
            self.surfPtsBht = spatial.cKDTree(verts, leafsize=10)
        self.nbSurfacePoints = len(verts)

    def set_surfPtscht(self, verts):

        self.surfPtsBht = None
        if verts is not None and len(verts):
            self.surfPtsBht = spatial.cKDTree(verts, leafsize=10)
        self.nbSurfacePoints = len(verts)

    def computeExteriorVolume(self, compartments=None, space=None, fbox_bb=None):
        # compute exterior volume, totalVolume without compartments volume
        unitVol = self.gridSpacing**3
        totalVolume = self.gridVolume * unitVol
        if fbox_bb is not None:
            V, nbG = self.computeGridNumberOfPoint(fbox_bb, space)
            totalVolume = V * unitVol
        if compartments is not None:
            for o in compartments:
                # totalVolume -= o.surfaceVolume
                totalVolume -= o.interiorVolume
        return totalVolume

    def computeVolume(self, space=None, fbox_bb=None):
        # compute exterior volume, totalVolume without compartments volume
        unitVol = self.gridSpacing**3
        totalVolume = self.gridVolume * unitVol
        if fbox_bb is not None:
            V, nbG = self.computeGridNumberOfPoint(fbox_bb, space)
            totalVolume = V * unitVol
        return totalVolume

    # ==============================================================================

    # TO DO File IO
    # ==============================================================================
    def save(self):
        pass

    def restore(self):
        pass


# don't forget to use spatial.distance.cdist
class HaltonGrid(BaseGrid):
    def __init__(self, boundingBox=([0, 0, 0], [0.1, 0.1, 0.1]), space=1, setup=False):
        BaseGrid.__init__(self, boundingBox=boundingBox, spacing=space, setup=setup)
        self.haltonseq = cHaltonSequence3()
        self.tree = None
        self.gridSpacing = space
        if setup:
            self.setup(boundingBox, space)

    def getPointFrom3D(self, pt3d):
        """
        get point number from 3d coordinates
        """
        # actually look at closest point using ckd tree
        # nb = self.tree.query_ball_point(point,cutoff)
        nb = self.tree.query(pt3d, 1)  # len of ingr posed so far
        return nb

    def getScale(self, boundingBox=None):
        if boundingBox is None:
            boundingBox = self.boundingBox
        t_xyz = numpy.array(boundingBox[0])
        scale_xyz = numpy.array(boundingBox[1]) - t_xyz
        return scale_xyz, t_xyz

    def getNBgridPoints(
        self,
    ):
        a = numpy.array(self.boundingBox[0])
        b = numpy.array(self.boundingBox[1])
        lx = abs(int((a[0] - b[0]) / self.gridSpacing))
        ly = abs(int((a[1] - b[1]) / self.gridSpacing))
        lz = abs(int((a[2] - b[2]) / self.gridSpacing))
        return [lx, ly, lz]

    def create3DPointLookup(self, boundingBox=None):
        # we overwrite here by using the halton sequence dimension 5 to get
        # the coordinate
        self.haltonseq.reset()
        self.nbGridPoints = self.getNBgridPoints()
        nx, ny, nz = self.nbGridPoints
        pointArrayRaw = numpy.zeros((nx * ny * nz, 3), "f")
        self.ijkPtIndice = numpy.zeros((nx * ny * nz, 3), "i")
        scale_xyz, t_xyz = self.getScale()
        i = 0
        for zi in range(nz):
            for yi in range(ny):
                for xi in range(nx):
                    self.haltonseq.inc()
                    pointArrayRaw[i] = numpy.array(
                        [self.haltonseq.mX, self.haltonseq.mY, self.haltonseq.mZ]
                    )
                    self.ijkPtIndice[i] = (xi, yi, zi)
                    i += 1
        # scale the value from the halton(0...1) to grid bounding box
        self.masterGridPositions = pointArrayRaw * scale_xyz + t_xyz
        self.tree = spatial.cKDTree(self.masterGridPositions, leafsize=10)<|MERGE_RESOLUTION|>--- conflicted
+++ resolved
@@ -76,10 +76,6 @@
 
     @staticmethod
     def reorder_free_points(pt, free_points, nbFreePoints):
-<<<<<<< HEAD
-        # TODO: move this to env class, ing shouldn't aware of the whole grid
-=======
->>>>>>> ccfc6b14
         # Swap the newly inside point value with the value of the last free point
         # Point will no longer be considered "free" because it will be beyond the range of
         # nbFreePoints. The value of the point itself is the history of it's original index
