# -*- coding: utf-8 -*-
"""
###############################################################################
#
# autoPACK Authors: Graham T. Johnson, Mostafa Al-Alusi, Ludovic Autin, Michel Sanner
#   Based on COFFEE Script developed by Graham Johnson between 2005 and 2010
#   with assistance from Mostafa Al-Alusi in 2009 and periodic input
#   from Arthur Olson's Molecular Graphics Lab
#
# BaseGrid.py Authors: Graham Johnson & Michel Sanner with editing/enhancement from Ludovic Autin
#
# Translation to Python initiated March 1, 2010 by Michel Sanner with Graham Johnson
#
# Class restructuring and organization: Michel Sanner
#
# Copyright: Graham Johnson ©2010
#
# This file "BaseGrid.py" is part of autoPACK, cellPACK.
#
#    autoPACK is free software: you can redistribute it and/or modify
#    it under the terms of the GNU General Public License as published by
#    the Free Software Foundation, either version 3 of the License, or
#    (at your option) any later version.
#
#    autoPACK is distributed in the hope that it will be useful,
#    but WITHOUT ANY WARRANTY; without even the implied warranty of
#    MERCHANTABILITY or FITNESS FOR A PARTICULAR PURPOSE.  See the
#    GNU General Public License for more details.
#
#    You should have received a copy of the GNU General Public License
#    along with autoPACK (See "CopyingGNUGPL" in the installation.
#    If not, see <http://www.gnu.org/licenses/>.
#
#
###############################################################################
@author: Ludovic Autin, Graham Johnson,  & Michel Sanner
"""
import logging
import numpy
from scipy import spatial
import math
from math import ceil, floor
from random import randrange
import cellpack.autopack as autopack
from cellpack.autopack.ldSequence import cHaltonSequence3
<<<<<<< HEAD
=======
from cellpack.mgl_tools.bhtree import bhtreelib
>>>>>>> 0551a931


# Kevin Grid point class
class gridPoint:
    def __init__(self, i, globalC, isPolyhedron):
        self.index = int(i)
        self.isOutside = None
        self.minDistance = (
            99999  # Only store a number here if within certain distance from polyhedron
        )
        self.representsPolyhedron = isPolyhedron
        self.closeFaces = []
        self.closestFaceIndex = 0
        self.testedEndpoint = None
        self.allDistances = (
            []
        )  # Stores a tuple list of distances to all points. (point,distance) = (5,2.5)
        self.globalCoord = numpy.array(
            globalC
        )  # Stores the global coordinate associated with this point


class BaseGrid:
    """
    The Grid class
    ==========================
    This class handle the use of grid to control the packing. The grid keep information of
    3d positions, distances, freePoints and inside/surface points from organelles.
    NOTE : thi class could be completely replace if openvdb is wrapped to python.
    """

    @staticmethod
    def reorder_free_points(pt, freePoints, nbFreePoints):
        # TODO: move this to env class, ing shouldn't aware of the whole grid
        # Swap the newly inside point value with the value of the last free point
        # Point will no longer be considered "free" because it will be beyond the range of
        # nbFreePoints. The value of the point itself is the history of it's original index
        # so any future swaps will still result in the correct index being move into the range
        # of nbFreePoints
        nbFreePoints -= 1
        vKill = freePoints[pt]
        vLastFree = freePoints[nbFreePoints]
        freePoints[vKill] = vLastFree
        freePoints[vLastFree] = vKill
        # Turn on these printlines if there is a problem with incorrect points showing in display points
        # self.log.debug("*************pt = masterGridPointValue = %d", pt)
        # self.log.debug("nbFreePointAfter = %d", nbFreePoints)
        # self.log.debug("vKill = %d", vKill)
        # self.log.debug("vLastFree = %d", vLastFree)
        # self.log.debug("freePoints[vKill] = %d", freePoints[vKill])
        # self.log.debug("freePoints[vLastFree] = %d", freePoints[vLastFree])
        # self.log.debug("pt = masterGridPointValue = %d", pt)
        # self.log.debug("freePoints[nbFreePoints-1] = %d", freePoints[nbFreePoints])
        # self.log.debug("freePoints[pt] = %d", freePoints[pt])
        # freePoints will now have all the available indices between 0 and nbFreePoints in
        # freePoints[nbFreePoints:] won't necessarily be the indices of inside points
        return freePoints, nbFreePoints

    @staticmethod
    def updateDistances(
        insidePoints,
        newDistPoints,
        freePoints,
        nbFreePoints,
        distance,
    ):
        # self.log.info(
        #     "*************updating Distances %d %d", nbFreePoints, len(insidePoints)
        # )
        # TODO: move this to env class, ing shouldn't aware of the whole grid

        # t1 = time()
        # distChanges = {}
        for pt, dist in list(insidePoints.items()):
            try:
                freePoints, nbFreePoints = BaseGrid.reorder_free_points(
                    pt, freePoints, nbFreePoints
                )
            except Exception:
                print(pt, "not in freeePoints********************************")
                pass
            distance[pt] = dist
        # self.log.debug("update free points loop %d", time() - t1)
        # t2 = time()
        for pt, dist in list(newDistPoints.items()):
            if pt not in insidePoints:

                distance[pt] = dist
        # self.log.debug("update distance loop %d", time() - t2)
        return nbFreePoints

    def __init__(
        self, boundingBox=([0, 0, 0], [0.1, 0.1, 0.1]), space=1, setup=True, lookup=0
    ):
        self.log = logging.getLogger("grid")
        self.log.propagate = False

        if None in boundingBox[0] or None in boundingBox[1]:
            boundingBox = ([0, 0, 0], [1000, 1000, 1000])
        # a grid is attached to an environnement
        self.boundingBox = boundingBox

        # this list provides the id of the component this grid points belongs
        # to. The id is an integer where 0 is the Histological Volume, and +i is
        # the surface of compartment i and -i is the interior of compartment i
        # in the list self. compartments
        self.gridPtId = []
        # will be a list of indices into 3D of compartment
        # of points that have not yet been used by the fill algorithm
        # entries are removed from this list as grid points are used up
        # during hte fill. This list is used to pick points randomly during
        # the fill
        self.freePoints = []
        self.nbFreePoints = 0
        # this list evolves in parallel with self.freePoints and provides
        # the distance to the closest surface (either an already placed
        # object (or an compartment surface NOT IMPLEMENTED)
        self.distToClosestSurf = []
        self.distToClosestSurf_store = []
        self.diag = self.getDiagonal()
        self.gridSpacing = space  # * 1.1547#cubic grid with a diagonal spacing equal to that smallest packing radius
        self.nbGridPoints = None
        self.nbSurfacePoints = 0
        self.gridVolume = 0  # will be the total number of grid points
        # list of (x,y,z) for each grid point (x index moving fastest)
        self.masterGridPositions = []
        self._x = None
        self._y = None
        self._z = None

        # this are specific for each compartment
        self.aInteriorGrids = []
        self.aSurfaceGrids = []
        # Treee
        self.surfPtsBht = None
        self.ijkPtIndice = []
        self.filename = None  # used for storing before fill so no need rebuild
        self.result_filename = None  # used after fill to store result
        self.tree = None
        self.tree_free = None
        self.encapsulatingGrid = 0
        self.lookup = lookup
        self.center = None
        self.backup = None
        if setup:
            self.setup(self.boundingBox, space)
            # use np.roll to have periodic condition
            # what about collision ?

    def setup(self, boundingBox, space):
        # TODO : verify the gridSpacing calculation / setup after reading the recipe
        if space == 0:
            space = 20
        self.gridSpacing = space  # * 1.1547
        self.boundingBox = boundingBox

        if self.lookup == 0:
            self.create3DPointLookupCover()
        elif self.lookup == 1:
            self.create3DPointLookup()
        elif self.lookup == 2:
            self.create3DPointLookup_loop()

        nx, ny, nz = self.nbGridPoints
        self.ijkPtIndice = self.cartesian([range(nx), range(ny), range(nz)])

        self.getDiagonal()
        self.nbSurfacePoints = 0
        self.log.info("SETUP BASE GRID %d %d", self.gridVolume, self.gridSpacing)
        self.gridPtId = numpy.zeros(self.gridVolume, "i")  # [0]*nbPoints
        # self.distToClosestSurf = [self.diag]*self.gridVolume#surface point too?
        self.distToClosestSurf = (
            numpy.ones(self.gridVolume) * self.diag
        )  # (self.distToClosestSurf)
        self.freePoints = list(range(self.gridVolume))
        self.nbFreePoints = len(self.freePoints)
        self.log.info(
            "Lookup: %d, bounding box: %r, gridSpacing %r, length gridPtId %r",
            self.lookup,
            boundingBox,
            self.gridSpacing,
            len(self.gridPtId),
        )
        self.setupBoundaryPeriodicity()
        return self.gridSpacing

    def reset(
        self,
    ):
        # reset the  distToClosestSurf and the freePoints
        # boundingBox should be the same otherwise why keeping the grid
        # self.gridPtId = numpy.zeros(self.gridVolume,'i')
        # self.distToClosestSurf = numpy.ones(self.gridVolume)*self.diag#(self.distToClosestSurf)
        self.log.info("reset Grid distance to closest surface and freePoints")
        self.distToClosestSurf = (
            numpy.array(self.distToClosestSurf[:]) * 0.0
        ) + self.diag
        # self.distToClosestSurf[:] = self.diag  # numpy.array([self.diag]*len(self.distToClosestSurf))#surface point too?
        self.freePoints = list(range(len(self.freePoints)))
        self.nbFreePoints = len(self.freePoints)

    def removeFreePoint(self, pti):
        tmp = self.freePoints[self.nbFreePoints]  # last one
        self.freePoints[self.nbFreePoints] = pti
        self.freePoints[pti] = tmp
        self.nbFreePoints -= 1

    def getDiagonal(self, boundingBox=None):
        if boundingBox is None:
            boundingBox = self.boundingBox
        self.diag = numpy.sqrt(
            (numpy.array(boundingBox[0]) - numpy.array(boundingBox[1])) ** 2
        ).sum()
        return self.diag

    def create3DPointLookup_loop(self, boundingBox=None):
        """
        Fill the orthogonal bounding box described by two global corners
        with an array of points spaces pGridSpacing apart.:
        """
        if boundingBox is None:
            boundingBox = self.boundingBox
        xl, yl, zl = boundingBox[0]
        self.gridVolume, self.nbGridPoints = self.computeGridNumberOfPoint(
            boundingBox, self.gridSpacing
        )
        nx, ny, nz = self.nbGridPoints
        pointArrayRaw = numpy.zeros((nx * ny * nz, 3), "f")
        self.ijkPtIndice = numpy.zeros((nx * ny * nz, 3), "i")  # this is unused
        space = self.gridSpacing
        # Vector for lower left broken into real of only the z coord.
        i = 0
        padding = space / 2.0
        for zi in range(nz):
            for yi in range(ny):
                for xi in range(nx):

                    x = xl + xi * space + padding
                    y = yl + yi * space + padding
                    z = zl + zi * space + padding
                    pointArrayRaw[i] = (x, y, z)
                    self.ijkPtIndice[i] = (xi, yi, zi)
                    i += 1
        self.log.info("grid spacing %d", space)
        self.masterGridPositions = pointArrayRaw

    def create3DPointLookup(self, boundingBox=None):
        """
        Fill the orthogonal bounding box described by two global corners
        with an array of points spaces pGridSpacing apart. Optimized version using
        numpy broadcasting
        """
        if boundingBox is None:
            boundingBox = self.boundingBox
        space = self.gridSpacing
        # we want the diagonal of the voxel, not the diagonal of the plane, so the second 1.1547 is was incorrect
        environmentBoxEqualFillBox = False

        self.log.info("Using create3DPointLookup")
        if environmentBoxEqualFillBox:  # environment.environmentBoxEqualFillBox:
            self._x = x = numpy.arange(
                boundingBox[0][0], boundingBox[1][0], space
            )  # *1.1547) gridspacing is already multiplied by 1.1547
            self._y = y = numpy.arange(
                boundingBox[0][1], boundingBox[1][1], space
            )  # *1.1547)
            self._z = z = numpy.arange(
                boundingBox[0][2], boundingBox[1][2], space
            )  # *1.1547)
        else:
            self._x = x = numpy.arange(
                boundingBox[0][0] - space, boundingBox[1][0] + space, space
            )  # *1.1547) gridspacing is already multiplied by 1.1547
            self._y = y = numpy.arange(
                boundingBox[0][1] - space, boundingBox[1][1] + space, space
            )  # *1.1547)
            self._z = z = numpy.arange(
                boundingBox[0][2] - space, boundingBox[1][2] + space, space
            )  # *1.1547)
        nx = len(
            x
        )  # sizes must be +1 or the right, top, and back edges don't get any points using this numpy.arange method
        ny = len(y)
        nz = len(z)
        # Dec 5 2013, we need to confirm that the getPointsInBox function is also using +1, or potential neighbors will be missed
        # This used to be fine, but it may have changed?

        self.nbGridPoints = [nx, ny, nz]
        self.gridVolume = nx * ny * nz
        self.ijkPtIndice = numpy.ndindex(nx, ny, nz)
        # this is 60% faster than the for loop
        #        self.masterGridPositions = numpy.array(list(numpy.broadcast(*numpy.ix_(x, y, z))))
        #        self.masterGridPositions = numpy.vstack(numpy.meshgrid(x,y,z)).reshape(3,-1).T
        self.masterGridPositions = (
            numpy.vstack(numpy.meshgrid(x, y, z, copy=False)).reshape(3, -1).T
        )
        # this ay be faster but don't know the implication

    # from http://stackoverflow.com/questions/18253210/creating-a-numpy-array-of-3d-coordinates-from-three-1d-arrays

    def create3DPointLookupCover(self, boundingBox=None):
        """
        Fill the orthogonal bounding box described by two global corners
        with an array of points spaces pGridSpacing apart. Optimized version using
        numpy broadcasting
        """
        if boundingBox is None:
            boundingBox = self.boundingBox
        space = self.gridSpacing
        S = numpy.array(boundingBox[1]) - numpy.array(boundingBox[0])
        NX, NY, NZ = numpy.around(S / (self.gridSpacing))  # / 1.1547))
        if NX == 0:
            NX = 1
        if NY == 0:
            NY = 1
        if NZ == 0:
            NZ = 1
        self.log.info("using create3DPointLookupCover")
        # we want the diagonal of the voxel, not the diagonal of the plane, so the second 1.1547 is was incorrect
        environmentBoxEqualFillBox = True
        # np.linspace(2.0, 3.0, num=5)
        if environmentBoxEqualFillBox:  # environment.environmentBoxEqualFillBox:
            self._x = x = numpy.linspace(
                boundingBox[0][0], boundingBox[1][0], int(NX)
            )  # *1.1547) gridspacing is already multiplied by 1.1547
            self._y = y = numpy.linspace(
                boundingBox[0][1], boundingBox[1][1], int(NY)
            )  # *1.1547)
            self._z = z = numpy.linspace(
                boundingBox[0][2], boundingBox[1][2], int(NZ)
            )  # *1.1547)
        else:
            self._x = x = numpy.arange(
                boundingBox[0][0], boundingBox[1][0] + space, space
            )  # *1.1547) gridspacing is already multiplied by 1.1547
            self._y = y = numpy.arange(
                boundingBox[0][1], boundingBox[1][1] + space, space
            )  # *1.1547)
            self._z = z = numpy.arange(
                boundingBox[0][2], boundingBox[1][2] + space, space
            )  # *1.1547)
        xyz = numpy.meshgrid(x, y, z, copy=False)
        nx = len(
            x
        )  # sizes must be +1 or the right, top, and back edges don't get any points using this numpy.arange method
        ny = len(y)
        nz = len(z)
        self.gridSpacing = (x[1] - x[0]) * 1.1547  # ? should I multiply here ?
        self.nbGridPoints = [nx, ny, nz]
        self.gridVolume = nx * ny * nz
        self.ijkPtIndice = numpy.ndindex(nx, ny, nz)
        self.masterGridPositions = numpy.vstack(xyz).reshape(3, -1).T

    def getClosestGridPoint(self, pt3d):
        if self.tree is None:
            self.tree = spatial.cKDTree(self.masterGridPositions, leafsize=10)
        distance, nb = self.tree.query(pt3d)  # len of ingr posed so far
        return distance, nb

    def getClosestFreeGridPoint(
        self, pt3d, compId=None, updateTree=True, ball=0.0, distance=0.0
    ):
        free_indices = self.freePoints[: self.nbFreePoints]
        arr = numpy.array(self.masterGridPositions[free_indices])
        indices = numpy.nonzero(numpy.equal(self.gridPtId[free_indices], compId))
        distances = self.distToClosestSurf[free_indices]
        if not len(indices):
            return None
        tree_free = spatial.cKDTree(arr[indices], leafsize=10)
        arr = arr[indices]
        # arr of free indice in compartments
        res = tree_free.query_ball_point(pt3d, ball)  # max distance
        if not len(res):
            return None
        all_distances = distances[res]
        all_pts = arr[res]
        ind = numpy.nonzero(
            numpy.logical_and(
                numpy.greater_equal(all_distances, distance),
                numpy.less(all_distances, distance * 1.5),
            )
        )[0]
        if not len(ind):
            return None
        # should pick closest ?
        targetPoint = all_pts[
            ind[randrange(len(ind))]
        ]  # randomly pick free surface point at given distance
        return targetPoint

        free_indices = self.freePoints[: self.nbFreePoints]
        arr = numpy.array(self.masterGridPositions[free_indices])
        if self.tree_free is None or updateTree:
            if compId is not None:
                arr = numpy.array(self.masterGridPositions[free_indices])
                indices = numpy.nonzero(
                    numpy.equal(self.gridPtId[free_indices], compId)
                )
                self.tree_free = spatial.cKDTree(arr[indices], leafsize=10)
                arr = arr[indices]
            else:
                self.tree_free = spatial.cKDTree(
                    self.masterGridPositions[: self.nbFreePoints], leafsize=10
                )
        if distance != 0.0:
            res = self.tree_free.query_ball_point(pt3d, distance)  #
            return 0, res, arr
        else:
            res = self.tree_free.query(pt3d)  # len of ingr posed so far
            return res, arr

    def cartesian(self, arrays, out=None):
        """
        #http://stackoverflow.com/questions/1208118/using-numpy-to-build-an-array-of-all-combinations-of-two-arrays
        Generate a cartesian product of input arrays.

        Parameters
        ----------
        arrays : list of array-like
            1-D arrays to form the cartesian product of.
        out : ndarray
            Array to place the cartesian product in.

        Returns
        -------
        out : ndarray
            2-D array of shape (M, len(arrays)) containing cartesian products
            formed of input arrays.

        Examples
        --------
        >>> cartesian(([1, 2, 3], [4, 5], [6, 7]))
        array([[1, 4, 6],
               [1, 4, 7],
               [1, 5, 6],
               [1, 5, 7],
               [2, 4, 6],
               [2, 4, 7],
               [2, 5, 6],
               [2, 5, 7],
               [3, 4, 6],
               [3, 4, 7],
               [3, 5, 6],
               [3, 5, 7]])

        """

        arrays = [numpy.asarray(x) for x in arrays]
        dtype = arrays[0].dtype

        n = numpy.prod([x.size for x in arrays])
        if out is None:
            out = numpy.zeros([n, len(arrays)], dtype=dtype)

        m = int(n / arrays[0].size)
        out[:, 0] = numpy.repeat(arrays[0], m)
        if arrays[1:]:
            self.cartesian(arrays[1:], out=out[0:m, 1:])
            for j in range(1, arrays[0].size):
                out[j * m : (j + 1) * m, 1:] = out[0:m, 1:]
        return out

    def getPointFrom3D(self, pt3d):
        """
        get point number from 3d coordinates
        """
        x, y, z = pt3d  # Continuous 3D point to be discretized
        spacing1 = (
            1.0 / self.gridSpacing
        )  # Grid spacing = diagonal of the voxel determined by smallest packing radius
        (
            NX,
            NY,
            NZ,
        ) = (
            self.nbGridPoints
        )  # vector = [length, height, depth] of grid, units = gridPoints
        OX, OY, OZ = self.boundingBox[0]  # origin of fill grid
        # Algebra gives nearest gridPoint ID to pt3D
        i = min(NX - 1, max(0, round((x - OX) * spacing1)))
        j = min(NY - 1, max(0, round((y - OY) * spacing1)))
        k = min(NZ - 1, max(0, round((z - OZ) * spacing1)))
        return int(k * NX * NY + j * NX + i)

    def getIJK(self, ptInd):
        """
        get i,j,k (3d) indices from u (1d)
        only work for grid point, not compartments points
        """
        if ptInd > self.nbGridPoints[0] * self.nbGridPoints[1] * self.nbGridPoints[2]:
            return [0, 0, 0]
        return self.ijkPtIndice[ptInd]

    def setupBoundaryPeriodicity(self):
        # we create a dictionary for the adjacent cell of the current grid.
        self.sizeXYZ = numpy.array(self.boundingBox[1]) - numpy.array(
            self.boundingBox[0]
        )
        self.periodic_table = {}
        self.periodic_table["left"] = (
            numpy.array([[1, 0, 0], [0, 1, 0], [0, 0, 1]]) * self.sizeXYZ
        )
        self.periodic_table["right"] = (
            numpy.array([[-1, 0, 0], [0, -1, 0], [0, 0, -1]]) * self.sizeXYZ
        )

    def getPositionPeridocity(self, pt3d, jitter, cutoff):
        tr = []
        if autopack.biasedPeriodicity:
            biased = numpy.array(autopack.biasedPeriodicity)
        else:
            biased = numpy.array(jitter)
        if not autopack.testPeriodicity:
            return tr
        ox, oy, oz = self.boundingBox[0]
        ex, ey, ez = self.boundingBox[1]
        px, py, pz = pt3d
        p_xyz = [0, 0, 0]
        # can I use rapid and find the collision ?

        # distance plane X
        dist_origin_x = px - ox
        dist_edge_x = ex - px
        dx = 0
        if dist_origin_x < dist_edge_x:
            dx = dist_origin_x  # 1
            p_xyz[0] = 1
        else:
            dx = dist_edge_x  # -1
            p_xyz[0] = -1
        if dx < cutoff and dx != 0:
            pass
        else:
            p_xyz[0] = 0
        # distance plane Y
        doy = py - oy
        dey = ey - py
        dy = 0
        if doy < dey:
            dy = doy  # 1
            p_xyz[1] = 1
        else:
            dy = dey  # -1
            p_xyz[1] = -1
        if dy < cutoff and dy != 0.0:
            pass
        else:
            p_xyz[1] = 0
        # distance plane Z
        doz = pz - oz
        dez = ez - pz
        dz = 0
        if doz < dez:
            dz = doz  # 1
            p_xyz[2] = 1
        else:
            dz = dez  # -1
            p_xyz[2] = -1
        if dz < cutoff and dz != 0:
            pass
        else:
            p_xyz[2] = 0
        p_xyz = numpy.array(p_xyz) * biased
        # for 2D we need 3 corner tiles
        # for 3D we need 7 corner tiles
        corner = numpy.zeros((4, 3))
        indices_non_zero = numpy.nonzero(p_xyz)[0]

        for i in indices_non_zero:
            # i is the axis that is close to the point
            tr.append(pt3d + (self.periodic_table["left"][i] * p_xyz[i]))  # 0,1,2
            corner[0] += self.periodic_table["left"][i] * p_xyz[i]  # 1
            # the corner are
            # X+Y+Z corner[0]
            # X+Y+0 corner[1]
            # X+0+Z corner[2]
            # 0+Y+Z corner[3]
        if len(indices_non_zero) == 2:
            # two axis cross-> three pos
            tr.append(pt3d + corner[0])
        if len(indices_non_zero) == 3:
            # in a corner need total 7 pos, never happen in 2D
            corner[1] = (
                self.periodic_table["left"][0] * p_xyz[0]
                + self.periodic_table["left"][1] * p_xyz[1]
            )
            corner[2] = (
                self.periodic_table["left"][0] * p_xyz[0]
                + self.periodic_table["left"][2] * p_xyz[2]
            )
            corner[3] = (
                self.periodic_table["left"][1] * p_xyz[1]
                + self.periodic_table["left"][2] * p_xyz[2]
            )
            for i in range(4):  # 4+1=5
                tr.append(pt3d + corner[i])
        return tr

    def checkPointInside(self, pt3d, dist=None, jitter=[1, 1, 1], bb=None):
        """
        Check if the given 3d points is inside the grid
        """
        if bb is None:
            bb = self.boundingBox
        origin = numpy.array(bb[0])
        edge = numpy.array(bb[1])
        for i in range(len(edge)):
            if edge[i] < self.gridSpacing:
                edge[i] = self.gridSpacing

        packing_location = numpy.array(pt3d)  # *jitter
        test1 = packing_location < origin
        test2 = packing_location > edge
        if True in test1 or True in test2:
            # outside
            return False
        else:
            if dist is not None:
                # distance to closest wall
                d1 = (packing_location - origin) * jitter
                s1 = min(x for x in d1[d1 != 0] if x != 0)
                d2 = (edge - packing_location) * jitter
                s2 = min(x for x in d2[d2 != 0] if x != 0)
                if s1 <= dist or s2 <= dist:
                    self.log.info("s1 s2 smaller than dist %d %d %d", s1, s2, dist)
                    return False
            return True

    def getCenter(self):
        """
        Get the center of the grid
        """
        if self.center is None:
            self.center = [0.0, 0.0, 0.0]
            for i in range(3):
                self.center[i] = (self.boundingBox[0][i] + self.boundingBox[1][i]) / 2.0
        return self.center

    def getRadius(self):
        """
        Get the radius the grid
        """
        d = numpy.array(self.boundingBox[0]) - numpy.array(self.boundingBox[1])
        s = numpy.sum(d * d)
        return math.sqrt(s)

    def getPointsInSphere(self, pt, radius):
        if self.tree is None:
            self.tree = spatial.cKDTree(self.masterGridPositions, leafsize=10)
        # add surface points
        ptIndices = self.tree.query_ball_point(pt, radius)  # , n_jobs=-1)
        return ptIndices

    def getPointsInCubeFillBB(self, bb, pt, radius, addSP=True, info=False):
        """
        Return all grid points indices inside the given bounding box.
        NOTE : need to fix with grid build with numpy arrange
        """
        spacing1 = 1.0 / self.gridSpacing
        NX, NY, NZ = self.nbGridPoints
        OX, OY, OZ = self.boundingBox[
            0
        ]  # origin of fill grid-> bottom lef corner not origin
        ox, oy, oz = bb[0]
        ex, ey, ez = bb[1]

        i0 = int(max(0, floor((ox - OX) * spacing1)))
        i1 = int(min(NX, int((ex - OX) * spacing1)) + 1)

        j0 = int(max(0, floor((oy - OY) * spacing1)))
        j1 = int(min(NY, int((ey - OY) * spacing1)) + 1)

        k0 = int(max(0, floor((oz - OZ) * spacing1)))
        k1 = int(min(NZ, int((ez - OZ) * spacing1)) + 1)

        i0 = int(min(NX - 1, max(0, round((ox - OX) * spacing1))))
        j0 = int(min(NY - 1, max(0, round((oy - OY) * spacing1))))
        k0 = int(min(NZ - 1, max(0, round((oz - OZ) * spacing1))))
        i1 = int(min(NX, max(0, round((ex - OX) * spacing1))))
        j1 = int(min(NY, max(0, round((ey - OY) * spacing1))))
        k1 = int(min(NZ, max(0, round((ez - OZ) * spacing1))))

        if NZ == 1:
            k0 = 0
            k1 = 1
        elif NY == 1:
            j0 = 0
            j1 = 1
        elif NX == 1:
            i0 = 0
            i1 = 1

        ptIndices = []
        pid = numpy.mgrid[i0:i1, j0:j1, k0:k1]
        ijk = numpy.vstack(pid).reshape(3, -1).T
        # in case 2D, meaning one of the dimension is 1
        if NZ == 1:
            ptIndices = [p[2] + p[1] + NX * p[0] for p in ijk]
        elif NY == 1:
            ptIndices = [p[2] + p[1] + NX * p[0] for p in ijk]
        elif NX == 1:
            ptIndices = [p[2] + NY * p[1] + p[0] for p in ijk]
        else:
            0.02451198
        # add surface points
        if addSP and self.nbSurfacePoints != 0:
            result = numpy.zeros((self.nbSurfacePoints,), "i")
            nb = self.surfPtsBht.closePoints(tuple(pt), radius, result)
            #            nb = self.surfPtsBht.query(tuple(pt),k=self.nbSurfacePoints)
            ptIndices.extend(
                list(map(lambda x, length=self.gridVolume: x + length, result[:nb]))
            )
        return ptIndices

    def test_points_in_bb(self, bb, pt):
        # given a bounding box, does the point is contains in it
        origin = numpy.array(bb[0])
        E = numpy.array(bb[1])
        P = numpy.array(pt)  # *jitter
        test1 = P < origin
        test2 = P > E
        inside = False
        if True in test1 or True in test2:
            # outside
            inside = False
        return inside

    def getPointsInCube(self, bb, pt, radius, addSP=True, info=False):
        """
        Return all grid points indicesinside the given bounding box.
        """
        spacing1 = 1.0 / self.gridSpacing
        NX, NY, NZ = self.nbGridPoints
        OX, OY, OZ = self.boundingBox[
            0
        ]  # origin of Pack grid-> bottom lef corner not origin
        ox, oy, oz = bb[0]
        ex, ey, ez = bb[1]

        i0 = int(max(0, floor((ox - OX) * spacing1)))
        i1 = int(min(NX, int((ex - OX) * spacing1) + 1))
        j0 = int(max(0, floor((oy - OY) * spacing1)))
        j1 = int(min(NY, int((ey - OY) * spacing1) + 1))
        k0 = int(max(0, floor((oz - OZ) * spacing1)))
        k1 = int(min(NZ, int((ez - OZ) * spacing1) + 1))

        zPlaneLength = NX * NY

        ptIndices = []
        for z in range(int(k0), int(k1)):
            offz = z * zPlaneLength
            for y in range(int(j0), int(j1)):
                off = y * NX + offz
                for x in range(int(i0), int(i1)):
                    ptIndices.append(x + off)

        # add surface points
        if addSP and self.nbSurfacePoints != 0:
            result = numpy.zeros((self.nbSurfacePoints,), "i")
            nb = self.surfPtsBht.closePoints(tuple(pt), radius, result)
            dimx, dimy, dimz = self.nbGridPoints
            ptIndices.extend(
                list(map(lambda x, length=self.gridVolume: x + length, result[:nb]))
            )
        return ptIndices

    def computeGridNumberOfPoint(self, boundingBox, space):
        """
        Return the grid size : total number of point and number of point per axes
        """
        xl, yl, zl = boundingBox[0]
        xr, yr, zr = boundingBox[1]
        encapsulatingGrid = self.encapsulatingGrid
        # Graham Added on Oct17 to allow for truly 2D grid for test fills... may break everything!
        nx = int(ceil((xr - xl) / space)) + encapsulatingGrid
        ny = int(ceil((yr - yl) / space)) + encapsulatingGrid
        nz = int(ceil((zr - zl) / space)) + encapsulatingGrid
        #        nx = nx if (nx == 1) else nx-1
        #        ny = ny if (ny == 1) else ny-1
        #        nz = nz if (nz == 1) else nz-1
        return nx * ny * nz, (nx, ny, nz)

    def set_surfPtsBht(self, verts):
        self.surfPtsBht = None
        if verts is not None and len(verts):
            self.surfPtsBht = spatial.cKDTree(verts, leafsize=10)
        self.nbSurfacePoints = len(verts)

    def set_surfPtscht(self, verts):

        self.surfPtsBht = None
        if verts is not None and len(verts):
            self.surfPtsBht = spatial.cKDTree(verts, leafsize=10)
        self.nbSurfacePoints = len(verts)

    def computeExteriorVolume(self, compartments=None, space=None, fbox_bb=None):
        # compute exterior volume, totalVolume without compartments volume
        unitVol = self.gridSpacing**3
        totalVolume = self.gridVolume * unitVol
        if fbox_bb is not None:
            V, nbG = self.computeGridNumberOfPoint(fbox_bb, space)
            totalVolume = V * unitVol
        if compartments is not None:
            for o in compartments:
                # totalVolume -= o.surfaceVolume
                totalVolume -= o.interiorVolume
        return totalVolume

    def computeVolume(self, space=None, fbox_bb=None):
        # compute exterior volume, totalVolume without compartments volume
        unitVol = self.gridSpacing**3
        totalVolume = self.gridVolume * unitVol
        if fbox_bb is not None:
            V, nbG = self.computeGridNumberOfPoint(fbox_bb, space)
            totalVolume = V * unitVol
        return totalVolume

<<<<<<< HEAD
    def getSurfaceInnerPoints_jordan(self, vertices, faces, ray=1):
        """
        Only computes the inner point. No grid.
        This is independent from the packing. Help build ingredient sphere tree and representation.
        - Uses cKDTree to compute surface points
        - Uses Jordan raycasting to determine inside/outside (defaults to 1 iteration, can use 3 iterations)
        """
        self.vertices = vertices
        self.faces = faces
        self.rapid_model = None
        self.center = None
        xl, yl, zl = self.boundingBox[0]  # lower left bounding box corner
        xr, yr, zr = self.boundingBox[1]  # upper right bounding box corner
        # distToClosestSurf is set to self.diag initially
        distances = self.distToClosestSurf
        diag = self.diag

        # Get surface points using cKDTree (stored in bht and OGsrfPtsBht)
        # otherwise, regard vertices as surface points.

        self.ogsurfacePoints = vertices[
            :
        ]  # Makes a copy of the vertices and vnormals lists
        surfacePoints = srfPts = self.ogsurfacePoints
        self.OGsrfPtsBht = bht = spatial.cKDTree(tuple(srfPts), leafsize=10)

        insidePoints = []
        grdPos = self.masterGridPositions
        closest = bht.query(tuple(grdPos))

        self.closestId = closest[1]
        new_distances = closest[0]
        mask = distances[: len(grdPos)] > new_distances
        n_indices = numpy.nonzero(mask)
        distances[n_indices] = new_distances[n_indices]
        self.grid_distances = distances
        # returnNullIfFail = 0
        for ptInd in range(len(grdPos)):  # len(grdPos)):
            inside = False  # inside defaults to False (meaning outside), unless evidence is found otherwise.
            # t2=time()
            coord = [
                grdPos.item((ptInd, 0)),
                grdPos.item((ptInd, 1)),
                grdPos.item((ptInd, 2)),
            ]  # grdPos[ptInd]
            insideBB = self.checkPointInside(
                coord, dist=new_distances.item(ptInd)
            )  # inside the BB of the surface ?
            if insideBB:
                r = self.checkPointInside_rapid(coord, diag, ray=ray)
                if r:  # odd inside
                    insidePoints.append(
                        grdPos[ptInd]
                    )  # Append the index to the list of inside indices.
            p = (ptInd / float(len(grdPos))) * 100.0
            if (ptInd % 100) == 0:
                self.log.info(
                    "points from jordan",
                    int(p),
                    str(ptInd)
                    + "/"
                    + str(len(grdPos))
                    + " inside "
                    + str(inside)
                    + " "
                    + str(insideBB),
                )
        return insidePoints, surfacePoints

=======
>>>>>>> 0551a931
        # ==============================================================================

    # TO DO File IO
    # ==============================================================================
    def save(self):
        pass

    def restore(self):
        pass


# don't forget to use spatial.distance.cdist
class HaltonGrid(BaseGrid):
    def __init__(self, boundingBox=([0, 0, 0], [0.1, 0.1, 0.1]), space=1, setup=False):
        BaseGrid.__init__(
            self, boundingBox=boundingBox, space=space, setup=setup, lookup=1
        )
        self.haltonseq = cHaltonSequence3()
        self.tree = None
        self.lookup = 1
        self.gridSpacing = space
        if setup:
            self.setup(boundingBox, space)

    def getPointFrom3D(self, pt3d):
        """
        get point number from 3d coordinates
        """
        # actually look at closest point using ckd tree
        # nb = self.tree.query_ball_point(point,cutoff)
        nb = self.tree.query(pt3d, 1)  # len of ingr posed so far
        return nb

    def getScale(self, boundingBox=None):
        if boundingBox is None:
            boundingBox = self.boundingBox
        t_xyz = numpy.array(boundingBox[0])
        scale_xyz = numpy.array(boundingBox[1]) - t_xyz
        return scale_xyz, t_xyz

    def getNBgridPoints(
        self,
    ):
        a = numpy.array(self.boundingBox[0])
        b = numpy.array(self.boundingBox[1])
        lx = abs(int((a[0] - b[0]) / self.gridSpacing))
        ly = abs(int((a[1] - b[1]) / self.gridSpacing))
        lz = abs(int((a[2] - b[2]) / self.gridSpacing))
        return [lx, ly, lz]

    def create3DPointLookup(self, boundingBox=None):
        # we overwrite here by using the halton sequence dimension 5 to get
        # the coordinate
        self.haltonseq.reset()
        self.nbGridPoints = self.getNBgridPoints()
        nx, ny, nz = self.nbGridPoints
        pointArrayRaw = numpy.zeros((nx * ny * nz, 3), "f")
        self.ijkPtIndice = numpy.zeros((nx * ny * nz, 3), "i")
        scale_xyz, t_xyz = self.getScale()
        i = 0
        for zi in range(nz):
            for yi in range(ny):
                for xi in range(nx):
                    self.haltonseq.inc()
                    pointArrayRaw[i] = numpy.array(
                        [self.haltonseq.mX, self.haltonseq.mY, self.haltonseq.mZ]
                    )
                    self.ijkPtIndice[i] = (xi, yi, zi)
                    i += 1
        # scale the value from the halton(0...1) to grid bounding box
        self.masterGridPositions = pointArrayRaw * scale_xyz + t_xyz
        self.tree = spatial.cKDTree(self.masterGridPositions, leafsize=10)<|MERGE_RESOLUTION|>--- conflicted
+++ resolved
@@ -43,10 +43,6 @@
 from random import randrange
 import cellpack.autopack as autopack
 from cellpack.autopack.ldSequence import cHaltonSequence3
-<<<<<<< HEAD
-=======
-from cellpack.mgl_tools.bhtree import bhtreelib
->>>>>>> 0551a931
 
 
 # Kevin Grid point class
@@ -864,79 +860,7 @@
             totalVolume = V * unitVol
         return totalVolume
 
-<<<<<<< HEAD
-    def getSurfaceInnerPoints_jordan(self, vertices, faces, ray=1):
-        """
-        Only computes the inner point. No grid.
-        This is independent from the packing. Help build ingredient sphere tree and representation.
-        - Uses cKDTree to compute surface points
-        - Uses Jordan raycasting to determine inside/outside (defaults to 1 iteration, can use 3 iterations)
-        """
-        self.vertices = vertices
-        self.faces = faces
-        self.rapid_model = None
-        self.center = None
-        xl, yl, zl = self.boundingBox[0]  # lower left bounding box corner
-        xr, yr, zr = self.boundingBox[1]  # upper right bounding box corner
-        # distToClosestSurf is set to self.diag initially
-        distances = self.distToClosestSurf
-        diag = self.diag
-
-        # Get surface points using cKDTree (stored in bht and OGsrfPtsBht)
-        # otherwise, regard vertices as surface points.
-
-        self.ogsurfacePoints = vertices[
-            :
-        ]  # Makes a copy of the vertices and vnormals lists
-        surfacePoints = srfPts = self.ogsurfacePoints
-        self.OGsrfPtsBht = bht = spatial.cKDTree(tuple(srfPts), leafsize=10)
-
-        insidePoints = []
-        grdPos = self.masterGridPositions
-        closest = bht.query(tuple(grdPos))
-
-        self.closestId = closest[1]
-        new_distances = closest[0]
-        mask = distances[: len(grdPos)] > new_distances
-        n_indices = numpy.nonzero(mask)
-        distances[n_indices] = new_distances[n_indices]
-        self.grid_distances = distances
-        # returnNullIfFail = 0
-        for ptInd in range(len(grdPos)):  # len(grdPos)):
-            inside = False  # inside defaults to False (meaning outside), unless evidence is found otherwise.
-            # t2=time()
-            coord = [
-                grdPos.item((ptInd, 0)),
-                grdPos.item((ptInd, 1)),
-                grdPos.item((ptInd, 2)),
-            ]  # grdPos[ptInd]
-            insideBB = self.checkPointInside(
-                coord, dist=new_distances.item(ptInd)
-            )  # inside the BB of the surface ?
-            if insideBB:
-                r = self.checkPointInside_rapid(coord, diag, ray=ray)
-                if r:  # odd inside
-                    insidePoints.append(
-                        grdPos[ptInd]
-                    )  # Append the index to the list of inside indices.
-            p = (ptInd / float(len(grdPos))) * 100.0
-            if (ptInd % 100) == 0:
-                self.log.info(
-                    "points from jordan",
-                    int(p),
-                    str(ptInd)
-                    + "/"
-                    + str(len(grdPos))
-                    + " inside "
-                    + str(inside)
-                    + " "
-                    + str(insideBB),
-                )
-        return insidePoints, surfacePoints
-
-=======
->>>>>>> 0551a931
-        # ==============================================================================
+    # ==============================================================================
 
     # TO DO File IO
     # ==============================================================================
