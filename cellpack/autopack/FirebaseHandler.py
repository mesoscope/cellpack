--- conflicted
+++ resolved
@@ -156,24 +156,11 @@
         collection, id = FirebaseHandler.get_collection_id_from_path(path)
         return self.get_doc_by_id(collection, id)
 
-<<<<<<< HEAD
-    def get_all_docs(self, collection):
-        try:
-            docs_stream = self.db.collection(collection).stream()
-            docs = list(docs_stream)
-            return docs
-        except Exception as e:
-            logging.error(
-                f"An error occurred while retrieving docs from collection '{collection}': {e}"
-            )
-            return None
-=======
     def get_value(self, collection, id, field):
         doc, _ = self.get_doc_by_id(collection, id)
         if doc is None:
             return None
         return doc[field]
->>>>>>> 467d341c
 
     # Update methods
     def update_doc(self, collection, id, data):
