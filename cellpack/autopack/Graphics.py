# -*- coding: utf-8 -*-
# Created on Mon Jul 12 15:04:18 2010

###############################################################################
#
# autoPACK Authors: Graham T. Johnson, Mostafa Al-Alusi, Ludovic Autin, Michel Sanner
#   Based on COFFEE Script developed by Graham Johnson between 2005 and 2010
#   with assistance from Mostafa Al-Alusi in 2009 and periodic input
#   from Arthur Olson's Molecular Graphics Lab
#
# autopack_viewer.py Authors: Ludovic Autin with minor editing/enhancement from G Johnson
#
# Copyright: Graham Johnson ©2010
#
#
#    autoPack is free software: you can redistribute it and/or modify
#    it under the terms of the GNU General Public License as published by
#    the Free Software Foundation, either version 3 of the License, or
#    (at your option) any later version.
#
#    autoPack is distributed in the hope that it will be useful,
#    but WITHOUT ANY WARRANTY; without even the implied warranty of
#    MERCHANTABILITY or FITNESS FOR A PARTICULAR PURPOSE.  See the
#    GNU General Public License for more details.
#
#    You should have received a copy of the GNU General Public License
#    along with autoPack (See "CopyingGNUGPL" in the installation.
#    If not, see <http://www.gnu.org/licenses/>.
#
###############################################################################
# @author: Ludovic Autin

# Viewer/helper of autoPACK result.

import os

# DEJAVU COLORS

from time import time
import numpy

import cellpack.autopack as autopack

# ===============================================================================
# to do :
#      - use layer for hiding the parent of ingredient ! probably faster than creating a specific hider object
#      - save-restore + grid intersecting continuation
#          =>imply decompose env in Grid class and HistoVol class
#      - hierarchy
#
# ===============================================================================
import cellpack.autopack.upy as upy
from cellpack.autopack.upy import colors as upyColors

from .ingredient import (
    GrowIngredient,
    ActinIngredient,
    MultiCylindersIngr,
    SingleCubeIngr,
    SingleSphereIngr,
    MultiSphereIngr,
)


class AutopackViewer:
    """
    the base class for viewing/displaying autopack result in a specified viewer
    ie DejaVu, Cinema4D, Maya or Blender (which are supported hostApp by ePMV)
    """

    def __init__(self, helper=None, ViewerType="dejavu"):
        """
        Constructor of the AFViewer. Define the needed function for constructing
        the geometry representing the different compartment and recipe that have
        been used for the filling.

        @type  ViewerType: string
        @param ViewerType: name of the viewer / host application
        """
        self.ViewerType = ViewerType.lower()
        # get helperClass
        self.vi = helper
        if self.vi is None:
            helperClass = upy.getHelperClass()
            if self.ViewerType == "dejavu":
                #                from DejaVu import Viewer
                #                master = Viewer()
                self.vi = helperClass()  # master=master)
            else:
                self.vi = helperClass()
        sc = self.vi.getCurrentScene()
        self.wrkdir = "."

        # here can be add other viewer...
        self.vi.Box = self.vi.box
        self.sc = sc
        # need some option such as display Point cloud, overall resolution, etc...
        self.doPoints = True
        self.pointWidth = 3.0
        self.quality = 1
        self.doSpheres = True
        self.visibleMesh = True
        self.orgaToMasterGeom = {}
        self.psph = None
        self.staticMesh = None
        self.movingMesh = None
        self.helper = self.vi
        self.doOrder = False
        self.renderDistance = False
        self._timer = False
        self.fbb = None
        self.counter = 0
        self.meshGeoms = {}
        self.OPTIONS = {
            "doPoints": {
                "name": "doPoints",
                "value": True,
                "default": True,
                "type": "bool",
            },
            "doSpheres": {
                "name": "doSpheres",
                "value": True,
                "default": True,
                "type": "bool",
            },
            "quality": {"name": "quality", "value": 1, "default": 1, "type": "int"},
            "pointWidth": {
                "name": "pointWidth",
                "value": 3.0,
                "default": 3.0,
                "type": "float",
            },
            "visibleMesh": {
                "name": "visibleMesh",
                "value": True,
                "default": True,
                "type": "bool",
            },
            "doOrder": {
                "name": "doOrder",
                "value": False,
                "default": False,
                "type": "bool",
            },
            "renderDistance": {
                "name": "renderDistance",
                "value": False,
                "default": True,
                "type": "bool",
            },
            "_timer": {
                "name": "_timer",
                "value": False,
                "default": False,
                "type": "bool",
            },
        }

    def callFunction(self, function, *args, **kw):
        if self._timer:
            res = self.timeFunction(function, args, kw)
        else:
            if len(kw):
                res = function(*args, **kw)
            else:
                res = function(*args)
        return res

    def timeFunction(self, function, args, kw):
        """
        Measure the time for performing the provided function.

        @type  function: function
        @param function: the function to execute
        @type  args: list
        @param args: the list of arguments for the function


        @rtype:   list/array
        @return:  the center of mass of the coordinates
        """

        t1 = time()
        if len(kw):
            res = function(*args, **kw)
        else:
            res = function(*args)
        print(("time " + function.__name__, time() - t1))
        return res

    def SetHistoVol(self, histo, pad, display=True):
        """
        Define the current histo volume.

        @type  histo: autopack.HistoVol
        @param histo: the current histo-volume
        @type  pad: float
        @param pad: the pading value to extend the histo volume bounding box
        @type  display: boolean
        @param display: if a geometry is created to represent the envume box

        """

        self.histo = histo
        self.env = self.histo
        self.name = self.histo.name
        self.histo.afviewer = self
        # add padding
        bb = self.histo.boundingBox
        if bb == ([0, 0, 0], [0.1, 0.1, 0.1]):
            print("no compartment no bb")
            return
        x, y, z = bb[0]
        px, py, pz = [
            0.0,
            0.0,
            0.0,
        ]  # Oct 16,2012 Graham- need to control padding on 3 sides.
        if type(pad) != list:
            px = pad
            py = pad
            pz = pad
        else:
            px, py, pz = pad
        #        bb[0] = [x-pad+pad, y-pad, z-pad+pad]
        bb[0] = [x - px, y - py, z - pz]
        x, y, z = bb[1]
        #        bb[1] = [x+pad-pad, y+pad, z+pad-pad]
        bb[1] = [x + px, y + py, z + pz]
        print("Bounding box x with padding", self.histo.boundingBox)
        if display:
            self.displayEnv()

    def addMasterIngr(self, ingr, parent=None):
        """
        Create a empty master/parent geometry for a ingredient

        @type  ingr: autopack.Ingredient
        @param ingr: the ingredient
        @type  parent: hostObject
        @param parent: specify a parent to insert under
        """
        if ingr.compNum == 0:
            compartment = self.histo
        else:
            compartment = self.histo.compartments[abs(ingr.compNum) - 1]
        name = "%s_%s" % (ingr.name, compartment.name)
        gi = self.checkCreateEmpty(name, parent=parent)
        self.orgaToMasterGeom[ingr] = gi

    def prepareMaster(self):
        """
        Create all empty master/parent geometry for the cytoplasm and
        all ingredient. If not in DejaVu prepare the meshes use for instanced
        geometry such as spheres and cylinders
        """

        # create master for cytoplasm compartment
        #
        self.master = self.checkCreateEmpty(self.name)
        print("master", self.name, self.master)
        name = self.name + "_cytoplasm"
        g = self.checkCreateEmpty(name, parent=self.master)
        self.orgaToMasterGeom[0] = g
        self.orgaToMasterGeom[self.histo] = g
        # create masters for ingredients
        r = self.histo.exteriorRecipe
        if r:
            for ingr in r.ingredients:
                self.addMasterIngr(ingr, parent=g)

        # fpg = self.vi.Geom('notFreePoints')
        # self.vi.AddObject(fpg)
        vParentHiders = self.checkCreateEmpty(
            self.name + "ParentHiders", parent=self.master
        )  # g
        if self.psph is None:
            self.psph = self.checkCreateEmpty(
                self.name + "base_shape", parent=vParentHiders
            )
            self.pesph = self.checkCreateEmpty(
                self.name + "base_sphere", parent=self.psph
            )
            self.bsph = self.vi.Sphere(
                self.name + "sphere", res=self.quality, parent=self.pesph
            )[0]
            self.becyl = self.checkCreateEmpty(
                self.name + "base_cylinder", parent=self.psph
            )
            self.bcyl = self.vi.Cylinder(
                self.name + "cylinder", res=self.quality, parent=self.becyl
            )
        if self.staticMesh is None:
            # dynamic object
            self.staticMesh = self.checkCreateEmpty(
                self.name + "static", parent=self.master
            )
            self.movingMesh = self.checkCreateEmpty(
                self.name + "moving", parent=self.master
            )

        self.prevIngrOrga = self.checkCreateEmpty(
            self.name + "_PreviousIngrOrga", parent=self.master
        )  # g

        self.prevIngr = self.checkCreateEmpty(
            self.name + "_PreviousIngrExterior", parent=self.prevIngrOrga
        )  # g

        self.prevIngrOrg = {}
        for i, o in enumerate(self.histo.compartments):
            self.prevIngrOrg[i] = self.checkCreateEmpty(
                self.name + "_PreviousIngr" + o.name + "_surface",
                parent=self.prevIngrOrga,
            )  # g
            self.prevIngrOrg[-i] = self.checkCreateEmpty(
                self.name + "_PreviousIngr" + o.name + "_inner",
                parent=self.prevIngrOrga,
            )  # g
        self.prevOrga = self.checkCreateEmpty(
            self.name + "_PreviousOrga", parent=self.prevIngrOrga
        )  # g

    def displayEnv(self):
        """
        display histo volume bounding box
        """
        name = "BoundingBox"
        b = self.helper.getObject(name)
        if b is None:
            self.histoBox = self.vi.Box(
                name, cornerPoints=self.histo.boundingBox, parent=self.master
            )[0]
            self.vi.AddObject(self.histoBox)
        else:
            self.histoBox = b
            self.vi.reParent(self.histoBox, self.master)

    def displayFillBox(self, bb):
        """
        display the box used for compute the grid and fill
        """
        if self.fbb is None:
            self.fbb = self.vi.Box("fillBox", cornerPoints=bb, visible=1)  # maybe /10.
            self.vi.AddObject(self.fbb)

    def displayCompartment(self, orga):
        """
        Create and display geometry for an compartment.

        @type  orga: autopack.Compartment
        @param orga: the compartment
        """

        # create master for compartment
        name = "O%s" % orga.name
        # g = self.helper.getObject(name)
        # if g is None:
        g = self.checkCreateEmpty(name, parent=self.master)
        gs = self.checkCreateEmpty("%s_Surface" % orga.name, parent=g)
        gc = self.checkCreateEmpty("%s_Matrix" % orga.name, parent=g)
        self.orgaToMasterGeom[orga] = g
        self.orgaToMasterGeom[orga.number] = gs
        self.orgaToMasterGeom[-orga.number] = gc
        # else:
        #     gs = self.helper.getObject('%s_Surface' % orga.name)
        #     gc = self.helper.getObject('%s_Matrix' % orga.name)
        #     self.orgaToMasterGeom[orga] = g
        #     self.orgaToMasterGeom[orga.number] = gs
        #     self.orgaToMasterGeom[-orga.number] = gc

        # create masters for ingredients
        r = orga.surfaceRecipe
        if r:
            for ingr in r.ingredients:
                self.addMasterIngr(ingr, parent=gs)
        r = orga.innerRecipe
        if r:
            for ingr in r.ingredients:
                self.addMasterIngr(ingr, parent=gc)

        if orga.isOrthogonalBoundingBox != 1:
            # create the mesh for the compartment
            name = "%s_Mesh" % orga.name
            tet = self.helper.getObject(name)
            if tet is None:
                tet = self.vi.IndexedPolygons(
                    name,
                    vertices=orga.vertices,
                    faces=orga.faces,
                    normals=orga.vnormals,
                    inheritFrontPolyMode=False,
                    frontPolyMode="line",
                    dejavu=True,
                    inheritCulling=0,
                    culling="none",
                    inheritShading=0,
                    shading="flat",
                )
                self.vi.AddObject(tet, parent=g)
            #            if self.ViewerType == 'dejavu':
            #                cp = self.vi.viewer.clipP[0]
            #                self.vi.viewer.GUI.clipvar[0][0].set(1)
            #                tet.AddClipPlane( cp, 1, False)
            orga.mesh = tet
        if orga.representation is not None:
            name = "%s_Rep" % orga.name
            p = self.checkCreateEmpty(name, parent="O%s" % orga.name)
            print("orga.representation ", name, p, orga.representation)
            op = self.vi.getObject(orga.representation)
            if op is not None:
                self.vi.reParent(orga.representation, p)
                #        orga.ref_obj = name

    def createOrganelMesh(self, orga):
        if orga.isOrthogonalBoundingBox != 1:
            name = "%s_Mesh" % orga.name
            if self.helper.host == "maya":
                name = "mesh_" + name  # TODO fix this in maya
            tet = self.helper.getObject(name)
            if tet is None:
                tet = self.vi.IndexedPolygons(
                    name,
                    vertices=orga.vertices,
                    faces=orga.faces,
                    normals=orga.vnormals,
                    inheritFrontPolyMode=False,
                    frontPolyMode="line",
                    dejavu=True,
                    inheritCulling=0,
                    culling="none",
                    inheritShading=0,
                    shading="flat",
                )
                self.vi.AddObject(tet, parent=self.orgaToMasterGeom[orga])
            else:
                self.vi.updateMesh(tet, vertices=orga.vertices, faces=orga.faces)

    def toggleOrganelMesh(self, organame, display):
        for orga in self.histo.compartments:
            if orga.name == organame:
                self.vi.toggleDisplay("%s_Mesh" % orga.name, display)

    def toggleOrganelMatr(self, organame, display):
        for orga in self.histo.compartments:
            if orga.name == organame:
                self.vi.toggleDisplay("%s_Matrix" % orga.name, display)

    def toggleOrganelSurf(self, organame, display):
        for orga in self.histo.compartments:
            if orga.name == organame:
                self.vi.toggleDisplay("%s_Surface" % orga.name, display)

    def displayCompartments(self):
        """
        Create and display geometry for all compartments defined for the envume.
        """
        for orga in self.histo.compartments:
            self.displayCompartment(orga)

    def displayPreFill(self):
        """
        Use this function once a env and his compartments are defined.
        displayPreFill will prepare all master, and will create the geometry for
        the histovolume bounding box, and the different compartments defined.
        """

        # use this script once a env and compartments are defined
        self.prepareMaster()
        self.displayCompartments()
        self.displayEnv()
        self.prepareIngredient()
        self.prepareDynamic()
        if self.vi.host.find("blender") != -1:
            # change the viewportshadr
            from .ray import vlen, vdiff

            boundingBox = self.histo.boundingBox
            xl, yl, zl = boundingBox[0]
            xr, yr, zr = boundingBox[1]
            diag = vlen(vdiff((xr, yr, zr), (xl, yl, zl)))
            if diag < 10000.0:
                diag = 10000.0
            self.vi.setViewport(
                clipstart=0, clipend=diag, center=True
            )  # shader="glsl",
            print("#########VIEWPORT SET#######")
        #        elif self.ViewerType == 'dejavu':
        #            self.vi.viewer.Reset_cb()
        #            self.vi.viewer.Normalize_cb()
        #            self.vi.viewer.Center_cb()
        #            cam = self.vi.viewer.currentCamera
        #            #cam.master.master.geometry('%dx%d+%d+%d'%(400,400, 92, 73))
        #            self.vi.viewer.update()
        #            cam.fog.Set(enabled=1)
        #            sph = self.vi.Spheres('debugSph', inheritMaterial=False)
        #            self.vi.AddObject(sph)
        #        else :
        #            #we can probably setup here the overall quality in the viewport
        #            pass

    def colorPT(self, name, values):
        pass

    #        pt = self.vi.getObject(name)
    #        from DejaVu.colorTool import Map, RGBRamp
    #        from DejaVu.colorMap import ColorMap
    #        #from DejaVu.colorMapLegend import ColorMapLegend
    #        ramp = RGBRamp()
    #        v=values
    #        colors = Map(v, ramp)
    #        self.vi.changeColor(pt,colors)

    def prepareDynamic(self):
        # create two empty for static and moving object
        self.movingMesh = self.vi.getObject("movingMesh")
        if self.movingMesh is None:
            self.movingMesh = self.vi.newEmpty("movingMesh")
        #            self.vi.addObjectToScene(None,self.movingMesh)
        self.vi.setRigidBody(self.movingMesh, **self.histo.dynamicOptions["moving"])

        self.staticMesh = self.vi.getObject("staticMesh")
        if self.staticMesh is None:
            self.staticMesh = self.vi.newEmpty("staticMesh")
        #            self.vi.addObjectToScene(None,self.staticMesh)
        self.vi.setRigidBody(self.staticMesh, **self.histo.dynamicOptions["static"])

    def displayFill(self):
        """
        Use this function once a Box have been filled. displayFill will display
        all placed ingredients in the Box, and affiliated them according if they are
        on surface, in cytoplasm or in the compartment. displayFill also display
        optionally the different point grid.
        """
        if self.master is None:
            self.displayPreFill()
        self.vi.resetProgressBar()
        self.vi.progressBar(label="displayFill")
        if self.doPoints:
            self.vi.progressBar(label="displayPoints")
            self.callFunction(self.displayCompartmentsPoints)  # ()
            self.callFunction(self.displayFreePoints)  # ()
        self.vi.progressBar(label="displayCytoplasmIngredients")
        self.callFunction(self.displayCytoplasmIngredients)  #
        self.vi.progressBar(label="displayCompartmentsIngredients")
        self.callFunction(self.displayCompartmentsIngredients)  #
        if self.vi.host.find("blender") != -1:
            p = self.vi.getObject("autopackHider")
            self.vi.setLayers(p, [1])

        if self.ViewerType == "dejavu":
            verts = []
            labels = []
            p = self.vi.getObject("autopackHider")
            self.vi.toggleDisplay(p, True)
            if hasattr(self.histo, "distToClosestSurf"):
                for i, value in enumerate(self.histo.distToClosestSurf):
                    if self.histo.compartment_ids[i] == 1:
                        verts.append(self.histo.masterGridPositions[i])
                        labels.append("%.2f" % value)
                lab = self.vi.Labels(
                    "distanceLab", vertices=verts, labels=labels, visible=0
                )
                self.vi.AddObject(lab)

            if hasattr(self.histo, "jitter_vectors"):
                #                from DejaVu.Polylines import Polylines
                verts = []
                for p1, p2 in self.histo.jitterVectors:
                    verts.append((p1, p2))

                jv = self.vi.Polylines(
                    "jitter_vectors",
                    vertices=verts,
                    visible=1,
                    inheritLineWidth=0,
                    lineWidth=4,
                )
                self.vi.AddObject(jv, parent=self.master)
        self.vi.resetProgressBar()
        if self.vi.host.find("blender") != -1:
            # change the viewportshadr
            self.vi.setViewport(center=1)

    def displayPoints(self, name, points, parent, colors=[[1, 1, 0]]):
        """
        Use this function to display a pointCloud. By default, theses points
        are not visible in the viewport.

        @type  name: string
        @param name: the name of the point cloud object
        @type  points: list
        @param points: list of point indice or list point array
        @type  parent: hostObject
        @param parent: the parent of the point cloud
        @type  colors: list
        @param colors: point color array [r,g,b]

        """

        verts = []
        labels = []
        if len(points) == 0:
            print(name, " have no points")
        if type(points[0]) is int:
            #            verts,labels=[(self.histo.grid.masterGridPositions[ptInd],"%d"%ptInd) for ptInd in points]
            for ptInd in points:
                verts.append(self.histo.grid.masterGridPositions[ptInd])
                labels.append("%d" % ptInd)
        else:
            #            verts,labels=[(pt,"%d"%i) for i,pt in enumerate(points)]
            for i, pt in enumerate(points):
                verts.append(pt)
                labels.append("%d" % i)
        s = self.vi.getObject(name)
        if s is None and verts:
            s = self.vi.Points(
                name,
                vertices=verts,
                materials=colors,
                inheritMaterial=0,
                pointWidth=self.pointWidth,
                inheritPointWidth=0,
                visible=0,
                parent=parent,
            )
        if self.ViewerType == "dejavu":
            self.vi.AddObject(s, parent=parent)
            labDistg = self.vi.Labels(
                name + "Lab", vertices=verts, labels=labels, visible=0
            )
            self.vi.AddObject(labDistg, parent=parent)

    def displayCompartmentPoints(self, orga):
        """
        Use this function to display grid pointCloud for an compartment

        @type  orga: autopack.Compartment
        @param orga: the compartment
        """
        vGridPointHider = self.vi.getObject(orga.name + "GridPointHider")  # g
        if vGridPointHider is None:  # g
            vGridPointHider = self.vi.newEmpty(
                orga.name + "GridPointHider", parent=self.orgaToMasterGeom[orga]
            )
        if self.ViewerType == "dejavu":
            verts = []
            for i, p in enumerate(orga.surfacePoints):
                pt = self.histo.masterGridPositions[p]
                norm = orga.surfacePointsNormals[p]
                verts.append(
                    (
                        pt,
                        (
                            pt[0] + norm[0] * 10,
                            pt[1] + norm[1] * 10,
                            pt[2] + norm[2] * 10,
                        ),
                    )
                )
            n = self.vi.Polylines("normals", vertices=verts, visible=0)
            self.vi.AddObject(n, parent=self.orgaToMasterGeom[orga])

        if orga.isOrthogonalBoundingBox != 1:
            if hasattr(orga, "ogsurfacePoints"):
                # display off grid surface grid points
                self.displayPoints(
                    "%s_OGsurfacePts" % orga.name, orga.ogsurfacePoints, vGridPointHider
                )
            if hasattr(orga, "surfacePoints"):
                # display surface grid points
                self.displayPoints(
                    "%s_surfacePts" % orga.name,
                    orga.surfacePoints,
                    vGridPointHider,
                    colors=[(1, 0, 0)],
                )
        if hasattr(orga, "insidePoints"):
            # display interior grid points
            print("orga.name =", orga.name)
            print("orga.insidePoints =", orga.insidePoints)
            print("self.orgaToMasterGeom[orga] =", self.orgaToMasterGeom[orga])
            self.displayPoints(
                "%s_insidePts" % orga.name,
                orga.insidePoints,
                vGridPointHider,
                colors=[(0, 1, 0)],
            )

    def displayCompartmentsPoints(self):
        """
        Create and display grid points for all compartments defined for the envume.
        """
        for orga in self.histo.compartments:
            self.displayCompartmentPoints(orga)

    def hideIngrPrimitive(self, ingr):
        pname = ingr.name.replace(" ", "_") + "_SPH"
        parent = self.vi.getObject(pname)  # or ingr.mesh
        self.vi.toggleDisplay(parent, False)

    def showIngrPrimitive(self, ingr):
        if not hasattr(ingr, "isph") or ingr.isph is None:
            self.buildIngrPrimitive(ingr)
        else:
            pname = ingr.name.replace(" ", "_") + "_SPH"
            parent = self.vi.getObject(pname)  # or ingr.mesh
            self.vi.toggleDisplay(parent, True)

    def buildIngrPrimitive(self, ingr, visible=1):
        o = ingr.recipe.compartment
        name = o.name + "_Spheres_" + ingr.name.replace(" ", "_")
        if self.ViewerType == "dejavu":
            sph = self.vi.Spheres(
                name,
                inheritMaterial=0,
                centers=ingr.positions[0],
                materials=[ingr.color],
                radii=ingr.radii[0],
                visible=visible,
            )
            self.vi.AddObject(sph, parent=ingr.mesh)
        else:
            oparent = self.vi.getObject(ingr.mesh)  # or ingr.mesh or o_name or gname ?
            pname = ingr.name.replace(" ", "_") + "_SPH"
            print("found ", oparent, pname, ingr.mesh)
            parent = self.vi.getObject(pname)  # or ingr.mesh
            if parent is None:
                parent = self.vi.newEmpty(pname, parent=oparent)
            if not hasattr(ingr, "isph") or ingr.isph is None:
                ingr.isph = []
                names = ingr.o_name + "_sph"
                for level in range(len(ingr.radii)):
                    name = pname + str(level)
                    lparent = self.vi.getObject(name)
                    if lparent is None:
                        lparent = self.vi.newEmpty(name, parent=parent)
                    isph = self.vi.instancesSphere(
                        names,
                        ingr.positions[level],
                        ingr.radii[level],
                        self.pesph,
                        [ingr.color],
                        self.sc,
                        parent=lparent,
                    )
                    ingr.isph.append(isph)
            else:
                for level in range(len(ingr.radii)):
                    name = pname + str(level)
                    lparent = self.vi.getObject(name)
                    if lparent is None:
                        lparent = self.vi.newEmpty(name, parent=parent)
                    self.vi.updateInstancesSphere(
                        names,
                        ingr.isph[level],
                        ingr.positions[level],
                        ingr.radii[level],
                        self.pesph,
                        [ingr.color],
                        self.sc,
                        parent=parent,
                        delete=True,
                    )
                #        else : #cylinder or growingredient#if ingr.modelType=='Spheres':
                #            pass

    def displayIngrSpheres(self, ingr, verts, radii, visible=1):
        o = ingr.recipe.compartment
        if len(verts[ingr]):
            if ingr.modelType == "Spheres":
                name = o.name + "_Spheres_" + ingr.name.replace(" ", "_")
                if self.ViewerType == "dejavu":
                    sph = self.vi.Spheres(
                        name,
                        inheritMaterial=0,
                        centers=verts[ingr],
                        materials=[ingr.color],
                        radii=radii[ingr],
                        visible=visible,
                    )
                    self.vi.AddObject(sph, parent=self.orgaToMasterGeom[ingr])
                else:
                    parent = self.vi.getObject(name)
                    names = (
                        self.histo.FillName[self.histo.cFill]
                        + "S"
                        + ingr.name.replace(" ", "_")
                    )
                    if parent is None:
                        parent = self.vi.newEmpty(
                            name, parent=self.orgaToMasterGeom[ingr]
                        )
                    #                        self.vi.AddObject(parent,parent=self.orgaToMasterGeom[ingr])
                    if not hasattr(ingr, "isph") or ingr.isph is None:
                        ingr.isph = self.vi.instancesSphere(
                            names,
                            verts[ingr],
                            radii[ingr],
                            self.pesph,
                            [ingr.color],
                            self.sc,
                            parent=parent,
                        )

                    else:
                        self.vi.updateInstancesSphere(
                            names,
                            ingr.isph,
                            verts[ingr],
                            radii[ingr],
                            self.pesph,
                            [ingr.color],
                            self.sc,
                            parent=parent,
                            delete=True,
                        )

    def displayIngrCylinders(self, ingr, verts, radii, visible=0):
        # dont do it for a snake ingredient...
        # just use the realtime capbility
        if isinstance(ingr, GrowIngredient):
            return
        o = ingr.recipe.compartment
        v = numpy.array(verts[ingr])
        f = numpy.arange(len(v))
        f.shape = (-1, 2)
        if isinstance(ingr, GrowIngredient):
            if ingr.use_rbsphere:
                for i in range(ingr.nbCurve):
                    name = o.name + str(i) + "_Spheres_" + ingr.name.replace(" ", "_")
                    parent = self.vi.getObject(name)
                    names = (
                        self.histo.FillName[self.histo.cFill]
                        + "S"
                        + ingr.name.replace(" ", "_")
                    )
                    if parent is None:
                        parent = self.vi.newEmpty(
                            name, parent=self.orgaToMasterGeom[ingr]
                        )
                    pos = []
                    rad = []
                    for k in range(len(ingr.listePtLinear[i]) - 1):
                        pt1 = ingr.listePtLinear[i][k]
                        pt2 = ingr.listePtLinear[i][k + 1]
                        r, pts = ingr.getInterpolatedSphere(pt1, pt2)
                        pos.extend(pts)
                        rad.extend(r)
                    if not hasattr(ingr, "isph") or ingr.isph is None:
                        ingr.isph = self.vi.instancesSphere(
                            names,
                            pos,
                            rad,
                            self.pesph,
                            [ingr.color],
                            self.sc,
                            parent=parent,
                        )

                    else:
                        self.vi.updateInstancesSphere(
                            names,
                            ingr.isph,
                            pos,
                            rad,
                            self.pesph,
                            [ingr.color],
                            self.sc,
                            parent=parent,
                            delete=True,
                        )

                return
        name = o.name + "_Cylinders_" + ingr.name.replace(" ", "_")
        if self.ViewerType == "dejavu":
            cyl = self.vi.Cylinders(
                name,
                inheritMaterial=0,
                vertices=v,
                faces=f,
                materials=[ingr.color],
                radii=radii[ingr],
                visible=visible,
                inheritCulling=0,
                culling="None",
                inheritFrontPolyMode=0,
                frontPolyMode="line",
            )
            self.vi.AddObject(cyl, parent=self.orgaToMasterGeom[ingr])
        else:
            parent = self.vi.getObject(name)
            names = (
                self.histo.FillName[self.histo.cFill]
                + "C"
                + ingr.name.replace(" ", "_")
            )
            # name=self.orgaToMasterGeom[ingr].GetName()+"Cylinders"
            # parent=self.vi.newEmpty(name)
            if parent is None:
                parent = self.vi.newEmpty(name, parent=self.orgaToMasterGeom[ingr])
            if not hasattr(ingr, "icyl") or ingr.icyl is None:
                ingr.icyl = self.vi.instancesCylinder(
                    names,
                    verts[ingr],
                    f,
                    radii[ingr],
                    self.becyl,
                    [ingr.color],
                    self.sc,
                    parent=parent,
                )
            else:
                ingr.icyl = self.vi.updateInstancesCylinder(
                    names,
                    ingr.icyl,
                    verts[ingr],
                    f,
                    radii[ingr],
                    self.becyl,
                    [ingr.color],
                    self.sc,
                    parent=parent,
                    delete=True,
                )

    def displayIngrGrows(self):
        r = self.histo.exteriorRecipe
        if r:
            for ingr in r.ingredients:
                if isinstance(ingr, GrowIngredient) or isinstance(
                    ingr, ActinIngredient
                ):
                    self.displayIngrGrow(ingr)
        # compartment ingr
        for orga in self.histo.compartments:
            # compartment surface ingr
            rs = orga.surfaceRecipe
            if rs:
                for ingr in rs.ingredients:
                    if isinstance(ingr, GrowIngredient) or isinstance(
                        ingr, ActinIngredient
                    ):
                        self.displayIngrGrow(ingr)
            # compartment matrix ingr
            ri = orga.innerRecipe
            if ri:
                for ingr in ri.ingredients:
                    if isinstance(ingr, GrowIngredient) or isinstance(
                        ingr, ActinIngredient
                    ):
                        self.displayIngrGrow(ingr)

    def displayIngrGrow(self, ingr, visible=1):
        print("displayIngrGrow", ingr, ingr.nbCurve)
        # how to restore / store gro ingedient
        o = ingr.recipe.compartment
        parent = self.orgaToMasterGeom[ingr]
        pobj = None
        if ingr.unitParent is not None:
            pobj = ingr.unitParent
        for i in range(ingr.nbCurve):
            print("build curve ", i)
            name = o.name + str(i) + "snake_" + ingr.name.replace(" ", "_")
            snake = self.helper.getObject(name)
            if snake is None:
                snake = self.vi.spline(
                    name,
                    ingr.listePtLinear[i],
                    close=0,
                    type=1,
                    scene=self.sc,
                    parent=parent,
                )[0]
            else:
                self.vi.update_spline(name, ingr.listePtLinear[i])
            self.vi.toggleDisplay(snake, visible)
            if pobj is not None:
                name = o.name + str(i) + "_unit_" + ingr.name.replace(" ", "_")
                # pathDeform instance of one turn using snake
                actine = self.helper.getObject(name)
                if actine is None:
                    actine = self.vi.new_instance(name, pobj)
                modifier = self.helper.getObject(name + "pd")
                if modifier is None:
                    modifier = self.vi.pathDeform(actine, snake)
                else:
                    self.vi.updatePathDeform(modifier, object=actine, spline=snake)
                    # what about a reall long one -> cloner or instance
            else:
                if self.vi.host.find("blender") != -1:
                    # is that not correctly scaled ?
                    circle = self.vi.build_2dshape(
                        name + "_shape",
                        opts=[ingr.encapsulating_radius],
                    )[0]
                    extruder, shape = self.vi.extrudeSpline(
                        snake, shape=circle, parent=parent
                    )  # shoud use the radius for a circle ?
                    # reparent ?
                    # should wereparent the extruder
                    # what about primitive display self.doSpheres

    def delIngredientGrow(self, ingr):
        print("delIngrGrow", ingr, ingr.nbCurve)
        o = ingr.recipe.compartment
        #        o = ingr.recipe().organelle()
        pobj = None
        if ingr.unitParent is not None:
            pobj = ingr.unitParent
        for i in range(ingr.nbCurve):
            name = o.name + str(i) + "snake_" + ingr.name.replace(" ", "_")
            snake = self.helper.getObject(name)
            if snake is not None:
                self.helper.deleteObject(snake)
            if pobj is not None:
                name = o.name + str(i) + "_unit_" + ingr.name.replace(" ", "_")
                # pathDeform instance of one turn using snake
                actine = self.helper.getObject(name)
                if actine is not None:
                    self.helper.deleteObject(actine)
                modifier = self.helper.getObject(name + "pd")
                if modifier is not None:
                    self.helper.deleteObject(modifier)
                    # what about a reall long one -> cloner or instance
            else:
                # delete the extruder what is the name of the extruder and how delete it.
                name = "ext_" + o.name + str(i) + "snake_" + ingr.name.replace(" ", "_")
                extruder = self.helper.getObject(name)
                if extruder is not None:
                    self.helper.deleteObject(extruder)

    def prepareIngredient(self):
        # cyto ingr
        r = self.histo.exteriorRecipe
        if r:
            self.displayIngredients(r)

            # compartment ingr
        for orga in self.histo.compartments:
            # compartment surface ingr
            rs = orga.surfaceRecipe
            # compartment matrix ingr
            ri = orga.innerRecipe
            if rs:
                self.displayIngredients(rs)
            if ri:
                self.displayIngredients(ri)

    def displayIngredients(self, recipes):
        for ingr in recipes.ingredients:
            if isinstance(ingr.mesh, None):  # mes_3d?
                # try get it
                ingr.mesh = self.helper.getObject(ingr.name)
            else:  # display mesh
                if self.ViewerType != "dejavu":
                    self.createIngrMesh(ingr)
                else:
                    ingr.mesh_3d = ingr.mesh

    def createIngrMesh(self, ingr):
        o = ingr.recipe.compartment
        geom = ingr.mesh
        # START New section added by Graham on July 16, 2012 replaces section below
        # This version allows the user to hide the parent geometry from the center of the scene very easily
        # This version MAY NOT be safe outside of Cinema 4D  Can we test it ???
        vParentHiders = self.vi.getObject(self.name + "ParentHiders")  # g
        if vParentHiders is None:  # g
            vParentHiders = self.vi.newEmpty(
                self.name + "ParentHiders", parent=self.master
            )  # g
        if self.vi.host.find("blender") == -1:
            self.vi.toggleDisplay(vParentHiders, False)
        parent = self.vi.getObject(ingr.name + "MeshsParent")
        if parent is None:  # g
            parent = self.vi.newEmpty(
                ingr.name + "MeshsParent", parent=vParentHiders
            )  # g

        if (
            not hasattr(ingr, "mesh_3d") or ingr.mesh_3d is None
        ):  # or parent is None:  #mod by g
            #        if not hasattr(ingr,"mesh_3d") or ingr.mesh_3d is None or parent is None:  #off by g
            #            parent=self.vi.newEmpty(ingr.name+"MeshsParent", parent=self.orgaToMasterGeom[ingr]) # off by g
            # END New section added by Graham on July 16, 2012

            # START original section removed by Graham on July 16, 2012
            #        parent = self.vi.getObject(ingr.name+"MeshsParent")
            #        if not hasattr(ingr,"mesh_3d") or ingr.mesh_3d is None or parent is None:
            #            parent=self.vi.newEmpty(ingr.name+"MeshsParent", parent=self.orgaToMasterGeom[ingr])
            # END original section removed by Graham on July 16, 2012

            # create the polygon
            # from DejaVu.IndexedPolygons import IndexedPolygons
            name = o.name + ingr.name + "Mesh"
            material = None
            if ingr.color is not None:
                material = self.vi.retrieveColorMat(ingr.color)
            if hasattr(geom, "getFaces"):
                polygon = self.vi.createsNmesh(
                    str(name),
                    geom.getVertices(),
                    None,
                    geom.getFaces(),
                    material=None,
                    parent=parent,
                )
            else:
                polygon = self.vi.new_instance(
                    name, geom, material=material, parent=parent
                )  # identity?
            if not self.visibleMesh:
                self.vi.toggleDisplay(parent, False)
                self.vi.toggleDisplay(polygon[0], False)
            #            self.vi.setTranslation(parent,pos=[1000.,1000.,1000.])
            #            if self.vi.host.find("blender") != -1 :
            #                self.orgaToMasterGeom[ingr]= polygon
        if not hasattr(ingr, "mesh_3d") or ingr.mesh_3d is None:
            ingr.mesh_3d = parent  # polygon[0] is this will work in other host
        print("after build")

    def displayIngrMesh(self, matrices, ingr):
        matrices[ingr] = []
        if self.ViewerType != "dejavu":
            self.createIngrMesh(ingr)
        else:
            ingr.mesh_3d = ingr.mesh

    def printOneIngr(self, ingr):
        print(
            "one ingredient:",
            ingr.name,
            ingr.molarity,
            ingr.pdb,
            ingr.principal_vector,
<<<<<<< HEAD
            ingr.packingPriority,
            ingr.jitter_max,
=======
            ingr.packing_priority,
            ingr.max_jitter,
>>>>>>> 9ee93d96
        )

    def printIngredients(self):
        r = self.histo.exteriorRecipe
        if r:
            [self.printOneIngr(ingr) for ingr in r.ingredients]
        for orga in self.histo.compartments:
            rs = orga.surfaceRecipe
            if rs:
                [self.printOneIngr(ingr) for ingr in rs.ingredients]
            ri = orga.innerRecipe
            if ri:
                [self.printOneIngr(ingr) for ingr in ri.ingredients]

    def collectResult(self, ingr, pos, rot):
        verts = []
        radii = []
        level = ingr.deepest_level
        px = ingr.transformPoints(pos, rot, ingr.positions[level])
        if ingr.modelType == "Spheres":
            for ii in range(len(ingr.radii[level])):
                verts.append(px[ii])
                radii.append(ingr.radii[level][ii])
        elif ingr.modelType == "Cylinders":
            px2 = ingr.transformPoints(pos, rot, ingr.positions2[level])
            for ii in range(len(ingr.radii[level])):
                verts.append(px[ii])
                verts.append(px2[ii])
                radii.append(ingr.radii[level][ii])
                radii.append(ingr.radii[level][ii])
        mat = rot.copy()
        mat[:3, 3] = pos
        if self.helper.instance_dupliFace:
            mat = rot.copy().transpose()
            mat[3][:3] = pos
        return verts, radii, numpy.array(mat)

    def replaceIngrMesh(self, ingredient, newMesh):
        polygon = ingredient.mesh_3d
        o = self.vi.getObject(polygon)  # should be an empty or locator
        childs = self.vi.getChilds(o)
        instance = None
        if not len(childs):
            print("no Childs")
        else:
            instance = childs[0]

        if self.vi.host.find("blender") != -1:
            instance = self.orgaToMasterGeom[ingredient]
        elif self.vi.host == "dejavu" or self.vi.host == "softimage":
            instance = polygon
        self.vi.updateMasterInstance(instance, [newMesh])
        if self.vi.host.find("blender") != -1:
            newMesh = self.vi.getObject(newMesh)
            # ingredient.mesh_3d = newMesh
            self.orgaToMasterGeom[ingredient] = newMesh  # permit to toggle the display
            self.vi.setLayers(newMesh, [1])

    def displayIngrResults(self, ingredient, doSphere=False, doMesh=True):
        """
        Display the result for the given ingr after filling
        """

        if ingredient is None:
            print("no ingredient provided")
            return
        o = ingredient.recipe.compartment
        #        comp = ingredient.compNum
        verts = []
        radii = []
        matrices = []
        # retrieve the result from the molecules array of the recipes
        res = [
            self.collectResult(ingr, pos, rot)
            for pos, rot, ingr, ptInd in o.molecules
            if ingr == ingredient
        ]

        for r in res:
            verts.extend(r[0])
            radii.extend(r[1])
            matrices.append(r[2])
        print("collected ", len(res), len(matrices), doMesh)
        if doSphere and verts:
            if ingredient.modelType == "Spheres":
                self.displayIngrSpheres(
                    ingredient, {ingredient: verts}, {ingredient: radii}, visible=1
                )
            elif ingredient.modelType == "Cylinders":
                self.displayIngrCylinders(
                    ingredient, {ingredient: verts}, {ingredient: radii}, visible=1
                )
        if doMesh and len(matrices):
            dejavui = False

            if self.ViewerType != "dejavu":
                polygon = ingredient.mesh_3d
                if polygon is None:
                    self.createIngrMesh(ingredient)
                    polygon = ingredient.mesh_3d
                name = "Meshs_" + ingredient.name.replace(" ", "_")
                parent = self.vi.getObject(name)
                if parent is None:
                    parent = self.vi.newEmpty(
                        name, parent=self.orgaToMasterGeom[ingredient]
                    )
                instances = self.vi.getChilds(parent)
                dejavui = not len(instances)
            if not hasattr(ingredient, "ipoly") or ingredient.ipoly is None or dejavui:
                color = [ingredient.color] if ingredient.color is not None else None
                axis = numpy.array(ingredient.principal_vector[:])
                print("build ipoly ", ingredient.o_name)
                ingredient.ipoly = self.vi.instancePolygon(
                    o.name + self.histo.FillName[self.histo.cFill] + ingredient.o_name,
                    matrices=matrices,
                    mesh=polygon,
                    parent=parent,
                    transpose=True,
                    colors=color,
                    axis=axis,
                )

    def displayInstancesIngredient(self, ingredient, matrices):
        #        geom = ingredient.mesh
        if self.ViewerType != "dejavu":
            polygon = ingredient.mesh_3d
            if polygon is None:
                self.createIngrMesh(ingredient)
                polygon = ingredient.mesh_3d
            name = "Meshs_" + ingredient.name.replace(" ", "_")
            parent = self.vi.getObject(name)
            if parent is None:
                parent = self.vi.newEmpty(
                    name, parent=self.orgaToMasterGeom[ingredient]
                )
            #                    self.vi.AddObject(parent)
            if not hasattr(ingredient, "ipoly") or ingredient.ipoly is None:
                axis = numpy.array(ingredient.principal_vector[:])
                #                if self.vi.host.find("blender") != -1 and self.vi.instance_dupliFace and ingredient.coordsystem == "left":
                #                            if self.helper.getType(self.helper.getChilds(polygon)[0]) != self.helper.EMPTY:
                #                    axis = self.vi.rotatePoint(axis,[0.,0.,0.],[0.0,1.0,0.0,-math.pi/2.0])
                ingredient.ipoly = self.vi.instancePolygon(
                    self.histo.FillName[self.histo.cFill] + ingredient.name,
                    matrices=matrices,
                    mesh=polygon,
                    parent=parent,
                    transpose=True,
                    colors=[ingredient.color],
                    axis=axis,
                )

    def displayCytoplasmIngredients(self):
        verts = {}
        radii = {}
        r = self.histo.exteriorRecipe
        if r:
            for ingr in r.ingredients:
                verts[ingr] = []
                radii[ingr] = []
        else:
            return
        if self.doSpheres:
            for pos, rot, ingr, ptInd in self.histo.molecules:
                level = ingr.deepest_level
                px = ingr.transformPoints(pos, rot, ingr.positions[level])
                if ingr.modelType == "Spheres":
                    for ii in range(len(ingr.radii[level])):
                        verts[ingr].append(px[ii])
                        radii[ingr].append(ingr.radii[level][ii])
                elif ingr.modelType == "Cylinders":
                    px2 = ingr.transformPoints(pos, rot, ingr.positions2[level])
                    for ii in range(len(ingr.radii[level])):
                        verts[ingr].append(px[ii])
                        verts[ingr].append(px2[ii])
                        radii[ingr].append(ingr.radii[level][ii])
                        radii[ingr].append(ingr.radii[level][ii])
                    #        ingr.verts = verts[ingr]
                    #        ingr.rad = radii[ingr]
                    # display cytoplasm spheres
                    # if self.doSpheres :#or ingr.mesh is None:
            if r:
                for ingr in r.ingredients:
                    #                    self.displayIngrSpheres(ingr,verts,radii)
                    if ingr.modelType == "Spheres":
                        self.displayIngrSpheres(ingr, verts, radii, visible=1)
                    elif ingr.modelType == "Cylinders":
                        self.displayIngrCylinders(ingr, verts, radii, visible=1)

        # display cytoplasm meshes
        r = self.histo.exteriorRecipe
        if r:
            meshGeoms = {}  # self.meshGeoms#{}
            inds = {}
            for pos, rot, ingr, ptInd in self.histo.molecules:
                if ingr.mesh:  # display mesh
                    mat = rot.copy()
                    mat[:3, 3] = pos
                    #                    if self.helper.host == 'dejavu':
                    #                        mry90 = self.helper.rotation_matrix(-math.pi/2.0, [0.0,1.0,0.0])#?
                    #                        mat = numpy.array(numpy.matrix(mat)*numpy.matrix(mry90))
                    if self.helper.instance_dupliFace:
                        mat = rot.copy().transpose()
                        mat[3][:3] = pos
                    if ingr not in meshGeoms:
                        inds[ingr] = [ptInd]
                        meshGeoms[ingr] = [mat]
                        if not hasattr(ingr, "mesh_3d") or ingr.mesh_3d is None:
                            if self.ViewerType != "dejavu":
                                self.createIngrMesh(ingr)
                                # else :
                                #    geom.Set(materials=[ingr.color], inheritMaterial=0, visible=0)
                    else:
                        inds[ingr].append(ptInd)
                        meshGeoms[ingr].append(mat)
                        # if self.ViewerType == 'dejavu':
                        #    self.vi.AddObject(geom, parent=self.orgaToMasterGeom[ingr])
            j = 0
            for ingr in r.ingredients:
                polygon = ingr.mesh_3d
                name = "Meshs_" + ingr.name.replace(" ", "_")
                parent = self.vi.getObject(name)
                if parent is None:
                    parent = self.vi.newEmpty(name, parent=self.orgaToMasterGeom[ingr])
                if self.helper.host == "dejavu":
                    parent = None
                if ingr not in meshGeoms:
                    print("ingr not in meshGeoms", ingr, meshGeoms)
                    continue
                axis = numpy.array(ingr.principal_vector[:])
                ingr.ipoly = self.vi.instancePolygon(
                    "cyto_" + self.histo.FillName[self.histo.cFill] + ingr.o_name,
                    matrices=meshGeoms[ingr],
                    mesh=polygon,
                    parent=parent,
                    transpose=True,
                    colors=[ingr.color],
                    axis=axis,
                )
                if self.vi.host.find("blender") != -1:
                    self.orgaToMasterGeom[ingr] = polygon
                    if not self.vi.instance_dupliFace:
                        self.vi.setLayers(polygon, [1])  # and do it for child too.
                elif self.vi.host == "dejavu" or self.vi.host == "softimage":
                    self.orgaToMasterGeom[ingr] = ingr.mesh
                if self.helper.host != "dejavu":
                    if not self.helper.instance_dupliFace:
                        if type(ingr.ipoly) != list:
                            return
                        for i, ip in enumerate(ingr.ipoly):
                            name = self.vi.getName(ip)
                            if inds[ingr][i] in self.histo.order:
                                self.vi.setName(
                                    ip,
                                    name + "_" + str(self.histo.order[inds[ingr][i]]),
                                )
                j += 1

    def displayCompartmentsIngredients(self):
        # display compartment ingredients
        for orga in self.histo.compartments:
            # Sphere and Cylinders
            verts = {}
            radii = {}
            rs = orga.surfaceRecipe
            if rs:
                for ingr in rs.ingredients:
                    verts[ingr] = []
                    radii[ingr] = []
            ri = orga.innerRecipe
            if self.doSpheres:
                if ri:
                    for ingr in ri.ingredients:
                        verts[ingr] = []
                        radii[ingr] = []
                for pos, rot, ingr, ptInd in orga.molecules:
                    level = ingr.deepest_level
                    px = ingr.transformPoints(pos, rot, ingr.positions[level])
                    if ingr.modelType == "Spheres":
                        for ii in range(len(ingr.radii[level])):
                            verts[ingr].append(px[ii])
                            radii[ingr].append(ingr.radii[level][ii])
                    elif ingr.modelType == "Cylinders":
                        px2 = ingr.transformPoints(pos, rot, ingr.positions2[level])
                        for ii in range(len(ingr.radii[level])):
                            verts[ingr].append(px[ii])
                            verts[ingr].append(px2[ii])
                            radii[ingr].append(ingr.radii[level][ii])
                        #                            radii[ingr].append( ingr.radii[level][ii] )

                        # if self.doSpheres :
                if rs:
                    for ingr in rs.ingredients:
                        if len(verts[ingr]):
                            if ingr.modelType == "Spheres":
                                self.displayIngrSpheres(ingr, verts, radii, visible=0)
                            elif ingr.modelType == "Cylinders":
                                print("display", ingr.name)
                                self.displayIngrCylinders(ingr, verts, radii, visible=1)
                if ri:
                    for ingr in ri.ingredients:
                        if len(verts[ingr]):
                            if ingr.modelType == "Spheres":
                                self.displayIngrSpheres(ingr, verts, radii, visible=0)
                            elif ingr.modelType == "Cylinders":
                                self.displayIngrCylinders(ingr, verts, radii, visible=1)

            # Meshs
            matrices = {}
            rs = orga.surfaceRecipe
            #            if rs :
            #                for ingr in rs.ingredients:
            #                    if ingr.mesh: # display mesh
            #                        self.displayIngrMesh(matrices,ingr)
            #            ri =  orga.innerRecipe
            #            if ri :
            #                for ingr in ri.ingredients:
            #                    if ingr.mesh: # display mesh
            #                        self.displayIngrMesh(matrices,ingr)
            for pos, rot, ingr, ptInd in orga.molecules:
                if ingr.mesh:  # display mesh
                    mat = rot.copy()
                    mat[:3, 3] = pos
                    if self.helper.instance_dupliFace:
                        mat = rot.copy().transpose()
                        mat[3][:3] = pos
                    if ingr not in matrices:
                        matrices[ingr] = []
                    matrices[ingr].append(mat)
                    if not hasattr(ingr, "mesh_3d") or ingr.mesh_3d is None:
                        if self.ViewerType == "dejavu":
                            ingr.mesh_3d = ingr.mesh
                        else:
                            self.createIngrMesh(ingr)
            print("nbMAtrices", len(matrices))
            if ri:
                j = 0
                for ingr in ri.ingredients:
                    if ingr.mesh:
                        #                        self.vi.progressBar(j/ningri,label="instances for "+str(j)+" "+ingr.name+" "+str(len(matrices[ingr])))
                        # geom.Set(instanceMatrices=matrices[ingr], visible=1)
                        #                        if self.ViewerType != 'dejavu':
                        # find the polygon and the ingr?#polygon = ingr.mesh_3d
                        polygon = ingr.mesh_3d
                        name = "Meshs_" + ingr.name.replace(" ", "_")
                        parent = self.vi.getObject(name)
                        # check if alive ?
                        if ingr not in matrices:
                            continue
                        if parent is None:
                            parent = self.vi.newEmpty(
                                name, parent=self.orgaToMasterGeom[ingr]
                            )
                            self.vi.AddObject(parent)
                        if self.helper.host == "dejavu":
                            parent = None
                        print("ri instanciation of polygon", polygon)
                        axis = numpy.array(ingr.principal_vector[:])
                        #                        if self.vi.host.find("blender") != -1 and self.vi.instance_dupliFace and ingr.coordsystem == "left":
                        #                            if self.helper.getType(self.helper.getChilds(polygon)[0]) != self.helper.EMPTY:
                        #                            axis = self.vi.rotatePoint(axis,[0.,0.,0.],[0.0,1.0,0.0,-math.pi/2.0])
                        ingr.ipoly = self.vi.instancePolygon(
                            orga.name
                            + self.histo.FillName[self.histo.cFill]
                            + ingr.name,
                            matrices=matrices[ingr],
                            mesh=polygon,
                            parent=parent,
                            transpose=True,
                            colors=[ingr.color],
                            axis=axis,
                        )
                        # principal vector rotate by 90degree for blender dupliVert?
                        if self.vi.host.find("blender") != -1:
                            self.orgaToMasterGeom[ingr] = polygon
                            if not self.vi.instance_dupliFace:
                                self.vi.setLayers(
                                    polygon, [1]
                                )  # and do it for child too.
                        elif self.vi.host == "dejavu":
                            self.orgaToMasterGeom[ingr] = ingr.mesh
                        elif self.vi.host == "softimage":
                            self.orgaToMasterGeom[
                                ingr
                            ] = ingr.mesh  # self.getMasterInstance(polygon)
                            # polygon already an instance from a different object\

                    j += 1
            if rs:
                j = 0
                for ingr in rs.ingredients:
                    if ingr.mesh:
                        #                        geom.Set(instanceMatrices=meshGeoms[ingr], visible=1)
                        #                        if self.ViewerType != 'dejavu':
                        # find the polygon and the ingr?#polygon = ingr.mesh_3d
                        polygon = ingr.mesh_3d
                        name = "Meshs_" + ingr.name.replace(" ", "_")
                        parent = self.vi.getObject(name)
                        if ingr not in matrices:
                            continue
                        if parent is None:
                            parent = self.vi.newEmpty(
                                name, parent=self.orgaToMasterGeom[ingr]
                            )
                        #                            self.vi.AddObject(parent)
                        if self.helper.host == "dejavu":
                            parent = None
                        print("rs instanciation of polygon", polygon, parent)
                        axis = numpy.array(ingr.principal_vector[:])
                        #                        if self.vi.host.find("blender") != -1 and self.vi.instance_dupliFace and ingr.coordsystem == "left":
                        #                            if self.helper.getType(self.helper.getChilds(polygon)[0]) != self.helper.EMPTY:
                        #                            axis = self.vi.rotatePoint(axis,[0.,0.,0.],[0.0,1.0,0.0,-math.pi/2.0])
                        #                                print (self.helper.getType(self.helper.getChilds(polygon)[0]))
                        ingr.ipoly = self.vi.instancePolygon(
                            orga.name
                            + self.histo.FillName[self.histo.cFill]
                            + ingr.name,
                            matrices=matrices[ingr],
                            mesh=polygon,
                            parent=parent,
                            transpose=True,
                            colors=[ingr.color],
                            axis=axis,
                        )
                        if self.vi.host.find("blender") != -1:
                            self.orgaToMasterGeom[ingr] = polygon
                            if not self.vi.instance_dupliFace:
                                self.vi.setLayers(
                                    polygon, [1]
                                )  # and do it for child too.

                        elif self.vi.host == "dejavu":
                            self.orgaToMasterGeom[ingr] = ingr.mesh
                    j += 1

    def appendIngrInstance(self, ingr, sel=None, bb=None):
        if self is None:
            sel = self.helper.getCurrentSelection()
        # should have a parent and take all children or take all selection
        # what about the ptId
        # molecules is [pos, rot, ingr, ptInd]
        # whats the compartiments, so the ingr have to be reviously add to a compartiments
        orga = ingr.recipe.compartment  # what if it is cytoplsme?
        # res = o.molecules[:]
        res = []
        if self.histo.grid is None:
            if bb is None:
                bb = self.histo.boundingBox
            spacing = self.histo.smallestProteinSize * 1.1547
            v, nb = self.histo.computeGridNumberOfPoint(bb, spacing)
        for o in sel:
            if self.helper.getType(o) == self.helper.EMPTY:
                childs = self.helper.getChilds(o)
                for ch in childs:
                    #                    name = self.helper.getName(ch)
                    rotMatj = self.helper.getMatRotation(ch)
                    jtrans = self.helper.ToVec(self.helper.getTranslation(ch))
                    ptId = self.histo.getPointFrom3D(jtrans, bb, spacing, nb)
                    res.append([jtrans, rotMatj, ingr, ptId])
                # need to handle the PtID none
            else:
                rotMatj = self.helper.getMatRotation(o)
                jtrans = self.helper.ToVec(self.helper.getTranslation(o))
                ptId = self.histo.getPointFrom3D(jtrans, bb, spacing, nb)
                res.append([jtrans, rotMatj, ingr, ptId])
        ingr.counter = 0
        orga.molecules.extend(res)

    def displayFreePoints(self, vDebug=0):
        # display grid points with positive distances left
        vertsFreePts = []
        vertsAll = []  # Graham debugTrashLine
        verts = []
        rads = []
        fpts = self.histo.freePointsAfterFill[: self.histo.nbFreePointsAfterFill]
        NPTS = len(self.histo.masterGridPositions)  # or self.histo.grid.gridVolume
        #        for pt in self.histo.freePointsAfterFill[:self.histo.nbFreePointsAfterFill]:
        #        for pt in self.histo.freePointsAfterFill:
        for pt in range(NPTS):
            vertsAll.append(self.histo.masterGridPositions[pt])  # Graham debugTrashLine
            d = self.histo.distancesAfterFill[pt]
            if d > self.histo.smallestProteinSize - 0.001:
                verts.append(self.histo.masterGridPositions[pt])
                rads.append(d)
        if self.ViewerType == "dejavu":
            if len(verts):
                sph1 = self.vi.Spheres(
                    "unusedSph",
                    centers=verts,
                    radii=rads,
                    inheritFrontPolyMode=0,
                    frontPolyMode="line",
                    visible=0,
                )
                self.vi.AddObject(sph1)

        if len(verts):

            verts0 = []
            vertsIn = []
            vertsOut = []

            for pt in range(NPTS):
                d = self.histo.distancesAfterFill[pt]
                if d == 0:
                    verts0.append(self.histo.masterGridPositions[pt])
                elif d < 0:
                    vertsIn.append(self.histo.masterGridPositions[pt])
                elif d > 0:
                    vertsOut.append(self.histo.masterGridPositions[pt])

            for pt in fpts:
                vertsFreePts.append(self.histo.masterGridPositions[pt])

            vDebug = 0  # Aug 19, 2012: Set vDebug = 1 if you want the grids to be at top of hierarchy for easy access
            vParent = self.master
            if vDebug:
                vParent = None
            vGridPointHider = self.vi.getObject(self.name + "GridPointHider")  # g
            if vGridPointHider is None:  # g
                vGridPointHider = self.vi.newEmpty(
                    self.name + "GridPointHider", parent=vParent
                )
            # if self.ViewerType != 'dejavu':
            #    #define the base shape for instance objects
            if self.psph is None:
                vParentHiders = self.checkCreateEmpty(
                    self.name + "ParentHiders", parent=self.master
                )
                self.psph = self.vi.newEmpty(
                    self.name + "base_shape",
                    parent=vParentHiders,
                )

            self.vi.Points(
                "allDistPts",
                vertices=vertsAll,
                inheritPointWidth=0,  # Graham debugTrashLine
                pointWidth=self.pointWidth,
                inheritMaterial=0,
                materials=[upyColors.blue],
                visible=0,
                parent=vGridPointHider,
            )

            pts0 = self.vi.Points(
                "zeroDistPts",
                vertices=verts0,
                inheritPointWidth=0,
                pointWidth=self.pointWidth,
                inheritMaterial=0,
                materials=[(0, 1, 0)],
                visible=0,
                parent=vGridPointHider,
            )
            #            verts = []
            #            for pt in fpts:#[:self.histo.nbFreePointsAfterFill]:
            #                d = self.histo.distancesAfterFill[pt]
            #                if d>0:
            #                    verts.append(self.histo.masterGridPositions[pt])

            unUspts = self.vi.Points(
                "UnusedGridPoints",
                vertices=vertsOut,
                inheritPointWidth=0,
                pointWidth=self.pointWidth,
                inheritMaterial=0,
                materials=[upyColors.green],
                visible=0,
                parent=vGridPointHider,
            )

            self.vi.Points(
                "FreePoints",
                vertices=vertsFreePts,
                inheritPointWidth=0,  # Graham debugTrashLine
                pointWidth=self.pointWidth,
                inheritMaterial=0,
                materials=[upyColors.orange],
                visible=0,
                parent=vGridPointHider,
            )
            #            verts = []
            #            for pt in fpts:#[self.histo.nbFreePointsAfterFill:]:
            #                d = self.histo.distancesAfterFill[pt]
            #                if d<=0:
            #                    verts.append(self.histo.masterGridPositions[pt])

            Uspts = self.vi.Points(
                "UsedGridPoints",
                vertices=vertsIn,
                inheritPointWidth=0,
                pointWidth=self.pointWidth,
                inheritMaterial=0,
                materials=[upyColors.red],
                visible=0,
                parent=vGridPointHider,
            )

            if self.ViewerType == "dejavu":
                #              self.vi.AddObject(ptsAll)
                self.vi.AddObject(pts0)
                self.vi.AddObject(unUspts)
                self.vi.AddObject(Uspts)

    def dspMesh(self, geom):
        # specific to C4D
        if self.ViewerType != "dejavu":
            for ch in geom.GetDown()():
                if ch.GetName() == "Meshs":
                    self.vi.toggleDisplay(ch, True)
        else:
            for c in geom.children:
                if c.name == "mesh":
                    c.Set(visible=1)

    def undspMesh(self, geom):
        if self.ViewerType != "dejavu":
            for ch in geom.GetDown():
                if ch.GetName() == "Meshs":
                    self.vi.toggleDisplay(ch, False)
        else:
            for c in geom.children:
                if c.name == "mesh":
                    c.Set(visible=0)

    def dspSph(self, geom):
        if self.ViewerType != "dejavu":
            for ch in geom.GetDown():
                if ch.GetName() == "spheres":
                    self.vi.toggleDisplay(ch, True)
        else:
            for ch in geom.children:
                if ch.name == "spheres":
                    ch.Set(visible=1)

    def undspSph(self, geom):
        if self.ViewerType != "dejavu":
            for ch in geom.GetDown():
                if ch.GetName() == "spheres":
                    self.vi.toggleDisplay(ch, False)
        else:
            for ch in geom.children:
                if ch.name == "spheres":
                    ch.Set(visible=0)

    def showHide(self, func):
        r = self.histo.exteriorRecipe
        if r:
            for ingr in r.ingredients:
                master = self.orgaToMasterGeom[ingr]
                func(master)
        for orga in self.histo.compartments:
            rs = orga.surfaceRecipe
            if rs:
                for ingr in rs.ingredients:
                    master = self.orgaToMasterGeom[ingr]
                    func(master)
            ri = orga.innerRecipe
            if ri:
                for ingr in ri.ingredients:
                    master = self.orgaToMasterGeom[ingr]
                    func(master)
                    # ==============================================================================
                # custom filling
                # ==============================================================================

    def checkCreateEmpty(self, name, parent=None):
        empty = self.vi.getObject(name)
        if empty is None:
            empty = self.vi.newEmpty(name, parent=parent)
        return empty

    def createTemplate(self, **kw):
        self.prepareMaster()
        self.displayEnv()
        setup = self.checkCreateEmpty(self.name + "_Setup", parent=self.master)
        g = self.checkCreateEmpty(self.name + "_compartments_geometries", parent=setup)
        self.checkCreateEmpty("Place here your compartments geometries", parent=g)
        g = self.checkCreateEmpty(self.name + "_cytoplasm_ingredient", parent=setup)
        self.checkCreateEmpty("Place here your cytoplasm ingredients", parent=g)
        g = self.checkCreateEmpty(self.name + "_compartments_recipes", parent=setup)
        # s = self.checkCreateEmpty('Setup following the template', parent=g)
        # r = self.checkCreateEmpty('compartmentname_recipe', parent=g)
        # rs = self.checkCreateEmpty('compartmentname_surface', parent=r)
        # ingrorga = self.checkCreateEmpty("Place here your surface ingredients", parent=rs)
        # ri = self.checkCreateEmpty('compartmentname_interior', parent=r)
        # ingrorga = self.checkCreateEmpty("Place here your interior ingredients", parent=ri)

    def createTemplateCompartment(self, organame, **kw):
        parent = self.vi.getObject(self.name + "_compartments_recipes")
        r = self.checkCreateEmpty(organame + "_recipe", parent=parent)

        # reparent the mesh
        g = self.vi.getObject(organame)
        self.vi.reParent(g, r)

        rs = self.checkCreateEmpty(organame + "_surface", parent=r)
        self.checkCreateEmpty(
            "Place here your surface ingredients " + organame, parent=rs
        )

        ri = self.checkCreateEmpty(organame + "_interior", parent=r)
        self.checkCreateEmpty(
            "Place here your interior ingredients" + organame, parent=ri
        )

    def addIngredientFromGeom(self, name, ingrobj, recipe=None, **kw):
        print(
            "######ADD",
            ingrobj,
            self.helper.getName(ingrobj),
            self.helper.getType(ingrobj),
        )
        ingr = None
        obj = ingrobj
        if self.helper.getType(ingrobj) == self.helper.INSTANCE:
            obj = self.helper.getMasterInstance(ingrobj)
        if self.helper.getType(obj) == self.helper.EMPTY:
            child = self.helper.getChilds(obj)
            nchilds = len(child)
            # the ingredient is composed by theses different childs that ca be n sphere n cylinder 1 cube, and n instance of ...
            # which is a spheretree, or a cylindertree
            # get the first one to recognized the type
            if not nchilds:
                print("PROBLEM")
                return None
            child0 = child[0]
            ingtype = self.helper.getType(child0)
            print("first child is ", ingtype, nchilds, name, obj)
            if ingtype == self.helper.INSTANCE:
                child0 = self.helper.getMasterInstance(child0)
                ingtype = self.helper.getType(child0)
            elif (
                ingtype == self.helper.SPHERE
            ):  # should be able to detect this using distance vertex->center

                positions = []
                radius = []
                for io in child:
                    # get the radius and the translation
                    # should all be sphere but check anyway
                    # also this compute the radius property of the sphere in blender.
                    atype = self.helper.getType(io)
                    if atype != self.helper.SPHERE and atype != self.helper.INSTANCE:
                        continue
                    pos, s, r = self.helper.getPropertyObject(
                        io, key=["pos", "scale", "radius"]
                    )
                    if self.helper.getType(io) == self.helper.INSTANCE:
                        r = self.helper.getPropertyObject(
                            self.helper.getMasterInstance(io), key=["radius"]
                        )[0]
                    positions.append(pos)
                    radius.append(r * s[0])  # should be one
                #                    self.helper.Sphere(self.helper.getName(io)+"_sp",radius=r)
                ingr = MultiSphereIngr(
                    1.0,
                    name=name,
                    radii=[radius],
                    positions=[positions],
                    meshObject=obj,
                )
            elif ingtype == self.helper.CYLINDER:

                positions = []
                positions2 = []
                radius = []
                axis = self.helper.getPropertyObject(child[0], key=["axis"])[0]
                for io in child:
                    # get the radius and the translation
                    s = self.helper.getPropertyObject(io, key=["scale"])[0]
                    if self.helper.getType(io) == self.helper.INSTANCE:
                        io = self.helper.getMasterInstance(io)
                    r = self.helper.getPropertyObject(io, key=["radius"])[0]
                    head, tail = self.helper.CylinderHeadTails(io)
                    positions.append(tail)
                    positions2.append(head)
                    radius.append(r * s[0])
                #                    self.helper.oneCylinder(self.helper.getName(io)+"_cyl",head,tail,radius=r)
                ingr = MultiCylindersIngr(
                    1.0,
                    name=name,
                    radii=[radius],
                    positions=[numpy.array(positions)],
                    positions2=[numpy.array(positions2)],
                    meshObject=obj,
                    principal_vector=axis,
                )
            elif ingtype == self.helper.CUBE:

                # need to create a SphereIngredient
                s = self.helper.getPropertyObject(child0, key=["scale"])[0]
                if self.helper.getType(child0) == self.helper.INSTANCE:
                    child0 = self.helper.getMasterInstance(io)
                size = self.helper.getPropertyObject(child0, key=["length"])[0]
                ingr = SingleCubeIngr(
                    1.0,
                    [self.helper.ToVec(size * s[0])],
                    name=name,
                    positions=[[[0, 0, 0], [0, 0, 0], [0, 0, 0]]],
                    meshObject=obj,
                )
            else:
                pass
        if self.helper.getType(obj) == self.helper.SPHERE:

            # need to create a SphereIngredient
            ingr = SingleSphereIngr(
                1.0,
                name=name,
                radius=self.helper.getPropertyObject(obj, key=["radius"])[0],
                #                    meshFile=wrkDir+'/'+k+'/'+ing_name,
                meshObject=ingrobj,
            )
            # compartiment ?
        elif self.helper.getType(obj) == self.helper.CYLINDER:

            # need to create a SphereIngredient
            r, h, axis = self.helper.getPropertyObject(
                obj, key=["radius", "length", "axis"]
            )
            ingr = MultiCylindersIngr(
                1.0,
                name=name,
                radii=[[r]],
                positions=[[[0, -h / 2.0, 0]]],
                positions2=[[[0, h / 2.0, 0]]],
                meshObject=ingrobj,
<<<<<<< HEAD
                #                jitter_max=(1.,1.,1.),#how to customize
=======
                #                max_jitter=(1.,1.,1.),#how to customize
>>>>>>> 9ee93d96
                #                rotation_axis=(0.,0.,1.0),#how to customize
                #                jitter_attempts = 10,
                #  CRITICAL !!! IF jitter is greater than radius of object,
                # e.g. 5x(1,1,1) the point may not be consumed!!!
                principal_vector=axis,  # should come from the object
            )
        elif self.helper.getType(obj) == self.helper.CUBE:

            # need to create a SphereIngredient
            size = self.helper.getPropertyObject(obj, key=["length"])[0]
            ingr = SingleCubeIngr(
                1.0,
                [self.helper.ToVec(size)],
                name=name,
                positions=[[[0, 0, 0], [0, 0, 0], [0, 0, 0]]],
                meshObject=ingrobj,
            )
        else:
            pass
        if ingr is not None:
            if recipe is None:
                self.histo.exteriorRecipe.addIngredient(ingr)
                ingr.compNum = 0
                g = self.vi.getObject(self.name + "_cytoplasm")
                self.addMasterIngr(ingr, parent=g)
                ingr.env = self.histo
            else:
                recipe.addIngredient(ingr)
                ingr.compNum = recipe.number
                # g = self.vi.getObject("O" + o.name)
                ingr.env = self.histo
            rep = self.vi.getObject(ingr.o_name + "_mesh")
            print(ingr.o_name + "_mesh is", rep)
            if rep is not None:
                ingr.mesh = rep
            ingr.meshFile = autopack.cache_geoms + os.sep + ingr.o_name
            ingr.meshName = ingr.o_name + "_mesh"
            ingr.saveDejaVuMesh(ingr.meshFile)
            self.addMasterIngr(ingr, parent=self.orgaToMasterGeom[ingr.compNum])
        return ingr

    def addCompartmentFromGeom(self, name, obj, **kw):
        # note in blender everything is mesh
        from autopack.Compartment import Compartment

        o1 = None
        print("ADD ORGA", name, obj, self.helper.getType(obj))
        if self.helper.host.find("blender") != -1:
            comp = obj
            nname = self.helper.getName(obj)
            print("name blender org", name)
            faces, vertices, vnormals = self.helper.DecomposeMesh(
                comp, edit=False, copy=False, tri=True, transform=True
            )
            o1 = Compartment(name, vertices, faces, vnormals)
            o1.overwriteSurfacePts = True
        elif (
            self.helper.getType(obj) == self.helper.EMPTY
        ):  # Compartment master parent?
            childs = self.helper.getChilds(obj)
            for ch in childs:
                chname = self.helper.getName(ch)
                if self.helper.host == "maya":
                    if chname.find("Shape") == -1:
                        name = chname
                else:
                    name = chname
                print("name 1 org", name)
                if self.helper.getType(ch) == self.helper.EMPTY:
                    c = self.helper.getChilds(ch)
                    # should be all polygon
                    faces = []
                    vertices = []
                    vnormals = []
                    for pc in c:
                        f, v, vn = self.helper.DecomposeMesh(
                            pc, edit=False, copy=False, tri=True, transform=True
                        )
                        faces.extend(f)
                        vertices.extend(v)
                        vnormals.extend(vn)
                    o1 = Compartment(name, vertices, faces, vnormals)
                    o1.overwriteSurfacePts = True
                elif self.helper.getType(ch) == self.helper.POLYGON:
                    # each childs is polygin ->compartment
                    faces, vertices, vnormals = self.helper.DecomposeMesh(
                        ch, edit=False, copy=False, tri=True, transform=True
                    )
                    o1 = Compartment(name, vertices, faces, vnormals)
                    o1.overwriteSurfacePts = True
                else:
                    continue
                #                h1.addCompartment(o1)
                #                if rSurf.has_key(name):
                #                    if rSurf[name].ingredients:
                #                        r  = rSurf[name]
                #                        o1.setSurfaceRecipe(r)
                #                if rMatrix.has_key(name):
                #                    if rMatrix[name].ingredients:
                #                        r = rMatrix[name]
                #                        o1.setInnerRecipe(r)
                #                print o1.name,o1.number
        elif self.helper.getType(obj) == self.helper.POLYGON:
            comp = obj
            nname = self.helper.getName(obj)
            if self.helper.host == "maya":
                if nname.find("Shape") == -1:
                    name = nname
            else:
                name = nname  # name = self.helper.getName(obj)
            print("name 2 org", name)
            # helper.triangulate(comp)
            faces, vertices, vnormals = self.helper.DecomposeMesh(
                comp, edit=False, copy=False, tri=True, transform=True
            )
            o1 = Compartment(name, vertices, faces, vnormals)
            o1.overwriteSurfacePts = True
        return o1

    #            h1.addCompartment(o1)
    #            if rSurf.has_key(name):
    #                if rSurf[name].ingredients:
    #                    r  = rSurf[name]
    #                    o1.setSurfaceRecipe(r)
    #            if rMatrix.has_key(name):
    #                if rMatrix[name].ingredients:
    #                    r = rMatrix[name]
    #                    o1.setInnerRecipe(r)

    # ===============================================================================
    # color tools
    # ===============================================================================
    def color(
        self,
        mode="distance",
        target=None,
        parents=None,
        data=None,
        objects=None,
        colors=[upyColors.red, upyColors.black],
        **options
    ):

        mini = None
        maxi = None
        useMaterial = False
        useObjectColors = False
        listeObjs = objects
        if "mini" in options:
            mini = options["mini"]
        if "maxi" in options:
            maxi = options["maxi"]
        if "useMaterial" in options:
            useMaterial = options["useMaterial"]
            if useMaterial:
                useObjectColors = False
        if "useObjectColors" in options:
            useObjectColors = options["useObjectColors"]
            if useObjectColors:
                useMaterial = False
        ramp = upyColors.getRamp(colors)
        if data is None:  # TODO: check this fix from "datas" to "data" is correct
            if mode == "distance":
                listeObjs, datas = self.colorByDistanceFrom(
                    target,
                    parents=parents,
                    distances=data,
                    objects=objects,
                    ramp=ramp,
                    colors=colors,
                    **options
                )
            elif mode == "order":
                # the order is in the name
                listeObjs, datas = self.colorByOrder(
                    parents=parents,
                    orders=data,
                    objects=objects,
                    ramp=ramp,
                    colors=colors,
                    **options
                )
        print("datas", len(datas))
        print("objs", len(listeObjs))
        if datas and datas is not None:
            lcol = upyColors.map_colors(datas, ramp, mini=mini, maxi=maxi)
            for i, io in enumerate(listeObjs):
                # print io
                io = self.vi.getObject(io)
                if useMaterial:
                    # this will add a material if no material
                    self.vi.changeObjColorMat(io, lcol[i])
        return datas, listeObjs

    # export distance ...
    def colorByDistanceFrom(
        self,
        target,
        parents=None,
        distances=None,
        objects=None,
        ramp=None,
        colors=[upyColors.red, upyColors.black],
        **options
    ):
        """
        target : name or host object target
        Deprecated, need to use new name rule
        """
        # get distance from object to the target.
        # all object are in h.molecules and orga.molecules
        # get options
        usePoint = False
        threshold = 99999.0
        if "usePoint" in options:
            usePoint = options["usePoint"]
        if "threshold" in options:
            threshold = options["threshold"]
        if ramp is None:
            ramp = upyColors.getRamp(colors)
            if ramp is None:
                return [[], []]
        o = self.vi.getObject(target)
        if o is None:
            print("target is none", target)
            return [[], []]
        targetPos = self.vi.ToVec(self.vi.getTranslation(o))  # hostForm
        listeObjs = []
        listeDistances = []
        if distances is None:
            # get all object except itself,use hierarchy from host
            # cytoplasme,compartmentname
            if parents is None:
                listeParent = [self.histo.name + "_cytoplasm"]
                for o in self.histo.compartments:
                    listeParent.append(o.name + "_Matrix")
                    listeParent.append(o.name + "_surface")
            else:
                listeParent = parents
            for parent in listeParent:
                obparent = self.vi.getObject(parent)
                childs = self.vi.getChilds(obparent)
                for ch in childs:
                    ingr_name = self.vi.getName(ch)
                    # ingr_childs = self.vi.getChilds(ch)
                    meshp = self.vi.getObject("Meshs_" + ingr_name.split("_")[0])
                    # for all instance get the position and measure the distance to target
                    if meshp is None:
                        c = self.vi.getChilds(ch)
                        if not len(c):
                            continue
                        meshpchilds = self.vi.getChilds(
                            c[0]
                        )  # continue #should get sphere/cylnder parent ?
                    else:
                        meshpchilds = self.vi.getChilds(meshp)
                    for cc in meshpchilds:
                        pos = self.vi.ToVec(self.vi.getTranslation(cc))
                        if usePoint:
                            d = self.vi.findClosestPoint(pos, o)
                        else:
                            d = self.vi.measure_distance(pos, targetPos)
                        if d < threshold:
                            listeDistances.append(d)
                            listeObjs.append(cc)
        else:
            listeDistances = distances
            listeObjs = objects
        return listeObjs, listeDistances

    def colorByOrder(
        self,
        parents=None,
        orders=None,
        objects=None,
        ramp=None,
        colors=[upyColors.red, upyColors.black],
        **options
    ):
        """
        target : name or host object target
        """
        # get distance from object to the target.
        # all object are in h.molecules and orga.molecules
        # get options
        orderInName = False
        threshold = 999999
        if "orderInName" in options:
            orderInName = options["orderInName"]
        if "threshold" in options:
            threshold = options["threshold"]
        if ramp is None:
            ramp = upyColors.getRamp(colors)
            if ramp is None:
                return
        listeObjs = []
        listeOrder = []

        if orders is None:
            if orderInName:
                # get all object except itself,use hierarchy from host
                # cytoplasme,compartmentname
                if parents is None:
                    listeParent = ["cytoplasm"]
                    for o in self.histo.compartments:
                        listeParent.append(o.name + "_Matrix")
                        listeParent.append(o.name + "_surface")
                else:
                    listeParent = parents
                for parent in listeParent:
                    obparent = self.vi.getObject(parent)
                    print("parent", obparent)
                    childs = self.vi.getChilds(obparent)
                    for ch in childs:
                        ingr_name = self.vi.getName(ch)
                        print("ingr", ingr_name)
                        # ingr_childs = self.vi.getChilds(ch)
                        meshp = None
                        for z in self.vi.getChilds(ch):
                            if self.vi.getName(z).find("Meshs_") == 0:
                                meshp = z
                                break
                        # meshp = self.vi.getObject("Meshs_"+ingr_name.split("_")[0])
                        # for all instance get the position and measure the distance to target
                        print("meshi", meshp)
                        if meshp is None:
                            continue  # should get sphere/cylnder parent ?
                        meshpchilds = self.vi.getChilds(meshp)
                        for cc in meshpchilds:
                            name = self.vi.getName(cc)
                            print("child order", name.split("_")[-1])
                            order = int(name.split("_")[-1])  # first caracter is "n"
                            if order < threshold:
                                listeOrder.append(order)
                                listeObjs.append(cc)
            else:
                # for each mol get the order and color the poly
                inds = {}
                for pos, rot, ingr, ptInd in self.histo.molecules:
                    if ingr not in inds:
                        inds[ingr] = [ptInd]
                    else:
                        inds[ingr].append(ptInd)

        else:
            listeOrder = orders
            listeObjs = objects
        return listeObjs, listeOrder

    def exportIngredient(self, ingr):
        #        from DejaVu.IndexedPolygons import IndexedPolygons
        if ingr.meshFile is None or os.path.splitext(ingr.meshFile)[0] != "":
            #            if isinstance(ingr.mesh,IndexedPolygons):
            #                ingr.mesh.writeToFile(self.wrkdir+os.sep+ingr.name)
            #            else :
            if ingr.mesh is not None:
                m = self.helper.getMesh(ingr.mesh)
                if self.helper.getType(m) == self.helper.POLYGON:
                    self.helper.writeToFile(ingr.mesh, self.wrkdir + os.sep + ingr.name)
            else:
                print(ingr.name + " no mesh", ingr.mesh)
        else:
            print(ingr.name + " mesh already exist: " + ingr.meshFile)

    def exportRecipeIngredients(self, recipe):
        if recipe:
            [self.exportIngredient(ingr) for ingr in recipe.ingredients]

    def exportAsIndexedMeshs(
        self,
    ):
        # compartment mesh and ingredient
        for o in self.histo.compartments:
            if o.mesh is None:
                v, f, vn, fn = o.vertices, o.faces, o.vnormals, o.fnormals
                self.helper.writeMeshToFile(
                    self.wrkdir + os.sep + o.name,
                    verts=v,
                    faces=f,
                    vnorms=vn,
                    fnorms=fn,
                )
            else:
                self.helper.writeToFile(o.mesh, self.wrkdir + os.sep + o.name)
            self.exportRecipeIngredients(o.surfaceRecipe)
            self.exportRecipeIngredients(o.innerRecipe)
        # ingredients in out recipe
        self.exportRecipeIngredients(self.histo.exteriorRecipe)

    def displayParticleVolumeDistance(self, distance, env):
        N = len(distance)
        helper = self.vi
        import c4d

        doc = c4d.documents.GetActiveDocument()
        PS = doc.GetParticleSystem()
        PS.FreeAllParticles()
        ids = list(range(N))
        PS = helper.particle(env.grid.masterGridPositions)
        life = [c4d.BaseTime(10.0)] * N
        list(map(PS.SetLife, ids, life))  # should avoid map
        ages = [c4d.BaseTime((d / 100.0) * 10.0) for d in distance]
        list(map(PS.SetAge, ids, ages))  # should avoid map
        #        #render ?
        #        #render("md%.4d" % i,640,480)
        #        name = "/Users/ludo/DEV/AutoFill/TestSnake/render/renderdistance"
        render = False
        if render:
            rd = doc.GetActiveRenderData().GetData()
            bmp = c4d.bitmaps.BaseBitmap()
            # Initialize the bitmap with the result size.
            # The resolution must match with the output size of the render settings.
            bmp.Init(x=640, y=480, depth=32)
            #        fps = doc.GetFps()
            #        next = c4d.BaseTime(self.i/fps)
            #        doc.SetTime(bc2)
            c4d.documents.RenderDocument(doc, rd, bmp, c4d.RENDERFLAGS_EXTERNAL)
            c4d.CallCommand(12414)

    def displayFreePointsAsPS(self):
        # self.histo.freePointsAfterFill[:self.histo.nbFreePointsAfterFill]
        N = self.histo.nbFreePointsAfterFill
        helper = self.vi
        import c4d

        doc = c4d.documents.GetActiveDocument()
        PS = doc.GetParticleSystem()
        PS.FreeAllParticles()
        ids = list(range(N))
        gridC = self.histo.grid.masterGridPositions
        pts = self.histo.freePointsAfterFill
        coords = [gridC[pts[i]] for i in range(N)]
        PS = helper.particle(coords)
        life = [c4d.BaseTime(10.0)] * N
        list(map(PS.SetLife, ids, life))

    def displayLeafOctree(self, name, node, ind, parent):
        if node is None:
            return
        if node.isLeafNode:
            onode = self.helper.box(
                name,
                center=numpy.array(node.position),
                size=[node.size, node.size, node.size],
                parent=parent,
            )[0]
            return
        else:
            # go throuhg all node and do a box
            for i, cnode in enumerate(node.branches):
                self.counter += 1
                self.displayLeafOctree("node" + str(self.counter), node, ind + i, onode)

    def displayOneNodeOctree(self, name, node, ind, parent):
        if node is None:
            return
        onode = self.helper.box(
            name,
            center=numpy.array(node.position),
            size=[node.size, node.size, node.size],
            parent=parent,
        )[0]
        if node.isLeafNode:
            return
        else:
            if self.counter >= 10:
                return
            # go throuhg all node and do a box
            for i, cnode in enumerate(node.branches):
                self.counter += 1
                self.displayOneNodeOctree(
                    "node" + str(self.counter), node, ind + i, onode
                )

    def displayOctree(
        self,
    ):
        # display the octree if any
        self.counter = 0
        if self.histo.octree is None:
            return
        # box(self,name,center=[0.,0.,0.],size=[1.,1.,1.]
        root = self.histo.octree.root
        oroot = self.helper.box(
            "octreeRoot",
            center=numpy.array(root.position),
            size=[root.size, root.size, root.size],
        )[0]
        # go throuhg all node and do a box
        for i, node in enumerate(root.branches):
            self.counter += 1
            self.displayOneNodeOctree("node" + str(i), node, i, oroot)

    def displayOctreeLeaf(
        self,
    ):
        # display the octree if any
        self.counter = 0
        if self.histo.octree is None:
            return
        # box(self,name,center=[0.,0.,0.],size=[1.,1.,1.]
        root = self.histo.octree.root
        oroot = self.helper.box(
            "octreeRoot",
            center=numpy.array(root.position),
            size=[root.size, root.size, root.size],
        )[0]
        # go throuhg all node and do a box only for leaf
        for i, node in enumerate(root.branches):
            self.counter += 1
            self.displayLeafOctree("node" + str(i), node, i, oroot)

    def delIngr(self, ingr):
        ingrname = ingr.name
        parentname = "Meshs_" + ingrname.replace(" ", "_")
        parent = self.helper.getObject(parentname)
        if parent is not None:
            instances = self.helper.getChilds(parent)
            [self.helper.deleteObject(o) for o in instances]
            self.helper.deleteObject(parent)  # is this dleete the child ?
        # need to do the same for cylinder
        if self.doSpheres:
            orga = ingr.recipe.compartment
            name = orga.name + "_Spheres_" + ingr.name.replace(" ", "_")
            parent = self.helper.getObject(name)
            if parent is not None:
                instances = self.helper.getChilds(parent)
                [self.helper.deleteObject(o) for o in instances]
                self.helper.deleteObject(parent)
            name = orga.name + "_Cylinders_" + ingr.name.replace(" ", "_")
            parent = self.helper.getObject(name)
            if parent is not None:
                instances = self.helper.getChilds(parent)
                [self.helper.deleteObject(o) for o in instances]
                self.helper.deleteObject(parent)

    def clearIngr(self, *args):
        """will clear all ingredients instances but leave base parent hierarchie intact"""
        self.histo.loopThroughIngr(self.delIngr)

    #        [self.delIngr(ingrname) for ingrname in self.ingredients]

    def clearRecipe(self, recipe, *args):
        """will clear everything related to self.recipe"""
        if not self.helper.instance_dupliFace:
            parent = self.helper.getObject(recipe)
            if parent is not None:
                instances = self.helper.getChilds(parent)
                [self.helper.deleteObject(o) for o in instances]
                self.helper.deleteObject(parent)

    def clearAll(self, recipe):
        # shoud remove everything
        self.clearRecipe(recipe)
        # reset the fill
        self.clearFill(recipe)

    def clearFill(self, recipe):
        # should ony reset the fill
        self.histo.reset()
        #        if self.histo.ingr_result is not None :
        #            self.ingredients =self.histo.ingr_result
        self.clearIngr()
        # need to clear also the static object
        parentname = recipe + "static"
        parent = self.helper.getObject(parentname)
        if parent is not None:
            static = self.helper.getChilds(parent)
            [self.helper.deleteObject(o) for o in static]

        # need to clear also the moving object
        parentname = recipe + "moving"
        parent = self.helper.getObject(parentname)
        if parent is not None:
            static = self.helper.getChilds(parent)
            [self.helper.deleteObject(o) for o in static]

        parent = self.helper.getObject(recipe + "GridPointHider")
        if parent is not None:
            point = self.helper.getChilds(parent)
            [self.helper.deleteObject(o) for o in point]

    def displayRoot(self, root):
        self.helper.box(
            "octreeroot",
            center=root.position,
            size=[root.size] * 3,
        )
        print("root", len(root.objects))

    def displaysubnode(self, parentnode, i):
        if not parentnode.hasSubnodes and not parentnode.hasSubdivided:
            return
        for subnode in parentnode.subnodes:
            if subnode is None:
                continue
            self.helper.box(
                "node" + str(i),
                center=subnode.position,
                size=[subnode.size] * 3,
            )
            self.displaysubnode(subnode, i)
            i += 1

    def displayGradient(self, gradient, positions):
        """
        Display the given gradient as sphere at each grid position with radius = weight
        """
        ramp = upyColors.getRamp([[1, 0, 0], [0, 0, 1]], size=255)  # color
        parent = self.vi.getObject(self.histo.name + "gradient")
        if parent is None:
            parent = self.vi.newEmpty(self.histo.name + "gradient")
        # filter only non zero value
        gw = numpy.array(gradient.weight)
        #        mask = distances > 0.0001
        #        ind=numpy.nonzero(mask)[0]
        #        distances[ind]=cutoff
        pindices = numpy.nonzero(numpy.greater(gw, 0.0001))[0]
        colors = upyColors.map_colors(numpy.take(gw, pindices, 0), ramp)
        self.vi.instancesSphere(
            self.histo.name + "gradientSphere",
            numpy.take(positions, pindices, 0),
            numpy.take(gw, pindices, 0) * 100.0,
            self.pesph,
            colors,
            self.sc,
            parent=parent,
        )

    def displayDistance(
        self,
        ramp_color1=[1, 0, 0],
        ramp_color2=[0, 0, 1],
        ramp_color3=None,
        cutoff=60.0,
    ):
        distances = self.env.grid.distToClosestSurf[:]
        positions = self.env.grid.masterGridPositions[:]
        # map the color as well ?
        ramp = upyColors.getRamp([[1, 0, 0], [0, 0, 1]], size=255)  # color
        mask = distances > cutoff
        ind = numpy.nonzero(mask)[0]
        distances[ind] = cutoff
        mask = distances < -cutoff
        ind = numpy.nonzero(mask)[0]
        distances[ind] = cutoff
        colors = upyColors.map_colors(distances, ramp)
        base = self.helper.getObject(self.env.name + "distances_base")
        if base is None:
            base = self.helper.Sphere(self.env.name + "distances_base")[0]
        p = self.helper.getObject(self.env.name + "distances")
        if p is not None:
            self.helper.deleteObject(p)  # recursif?
        p = self.helper.newEmpty(self.env.name + "distances")
        self.helper.instancesSphere(
            self.env.name + "distances",
            positions,
            distances,
            base,
            colors,
            None,
            parent=self.env.name + "distances",
        )

    def checkIngrSpheres(self, ingr):
        if ingr.modelType == "Spheres":
            name = "SpheresRep_" + ingr.name.replace(" ", "_")
            parent = self.vi.getObject(name)
            names = "SpheresRep_" + ingr.name.replace(" ", "_") + "S"
            if parent is None:
                parent = self.vi.newEmpty(name, parent=self.orgaToMasterGeom[ingr])
            ingr.bsph = self.vi.instancesSphere(
                names,
                ingr.positions[0],
                ingr.radii[0],
                self.pesph,
                [ingr.color],
                self.sc,
                parent=parent,
            )

    def checkIngrPartnerProperties(self, ingr):
        partners = ingr.getPartnersName()
        allSph = []
        for alternate in partners:
            pta = ingr.partners[alternate].getProperties("pt1")
            ptb = ingr.partners[alternate].getProperties("pt2")
            ptc = ingr.partners[alternate].getProperties("pt3")
            ptd = ingr.partners[alternate].getProperties("pt4")
            pte = ingr.partners[alternate].getProperties("st_pt1")
            ptf = ingr.partners[alternate].getProperties("st_pt2")
            allSph.extend([pta, ptb, ptc, ptd, pte, ptf])
        for i, sph in enumerate(allSph):
            if sph is not None:
                self.vi.Sphere("sph" + str(i), pos=sph, radius=8.0)


class ColladaExporter:
    def __init__(self, env):
        self.env = env
        # expot from the host, then correct the instance system.<|MERGE_RESOLUTION|>--- conflicted
+++ resolved
@@ -1134,13 +1134,8 @@
             ingr.molarity,
             ingr.pdb,
             ingr.principal_vector,
-<<<<<<< HEAD
-            ingr.packingPriority,
-            ingr.jitter_max,
-=======
             ingr.packing_priority,
             ingr.max_jitter,
->>>>>>> 9ee93d96
         )
 
     def printIngredients(self):
@@ -1969,11 +1964,7 @@
                 positions=[[[0, -h / 2.0, 0]]],
                 positions2=[[[0, h / 2.0, 0]]],
                 meshObject=ingrobj,
-<<<<<<< HEAD
-                #                jitter_max=(1.,1.,1.),#how to customize
-=======
                 #                max_jitter=(1.,1.,1.),#how to customize
->>>>>>> 9ee93d96
                 #                rotation_axis=(0.,0.,1.0),#how to customize
                 #                jitter_attempts = 10,
                 #  CRITICAL !!! IF jitter is greater than radius of object,
