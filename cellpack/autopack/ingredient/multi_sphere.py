from panda3d.core import Point3, TransformState
from panda3d.bullet import BulletSphereShape, BulletRigidBodyNode
from math import pi, sqrt
import numpy

from .Ingredient import Ingredient
import cellpack.autopack as autopack

helper = autopack.helper


class MultiSphereIngr(Ingredient):
    """
    This Ingredient is represented by a collection of spheres specified by radii
    and positions. The principal Vector will be used to align the ingredient
    """

    def __init__(
        self,
        color=None,
        coordsystem="right",
        count=0,
        cutoff_boundary=None,
        cutoff_surface=None,
        excluded_partners_name=None,
        gradient="",
        is_attractor=False,
        max_jitter=(1, 1, 1),
        meshFile=None,
        meshName="",
        meshObject=None,
        meshType="file",
        molarity=0.0,
        name=None,
        jitter_attempts=5,
<<<<<<< HEAD
        nbMol=0,
=======
>>>>>>> c4f91705
        offset=None,
        orient_bias_range=[-pi, pi],
        overwrite_distance_function=True,  # overWrite
        packing=None,
        packing_priority=0,
        partners_name=None,
        partners_position=None,
        pdb=None,
        perturb_axis_amplitude=0.1,
        place_type="jitter",
        principal_vector=(1, 0, 0),
        proba_binding=0.5,
        proba_not_binding=0.5,
        properties=None,
        representations=None,
        rejection_threshold=30,
        rotation_axis=[0.0, 0.0, 0.0],
        rotation_range=0,
        source=None,
        type="MultiSphere",
<<<<<<< HEAD
        useOrientBias=False,
        useRotAxis=True,
=======
        use_orient_bias=False,
        use_rotation_axis=True,
>>>>>>> c4f91705
        weight=0.2,  # use for affinity ie partner.weight
    ):
        super().__init__(
            color=color,
            cutoff_boundary=cutoff_boundary,
            coordsystem=coordsystem,
            count=count,
            cutoff_surface=cutoff_surface,
            excluded_partners_name=excluded_partners_name,
            gradient=gradient,
            is_attractor=is_attractor,
            max_jitter=max_jitter,
            meshFile=meshFile,
            meshName=meshName,
            meshObject=meshObject,
            meshType=meshType,
            molarity=molarity,
            name=name,
            jitter_attempts=jitter_attempts,
<<<<<<< HEAD
            nbMol=nbMol,
            offset=offset,
            orient_bias_range=orient_bias_range,
            packing=packing,
=======
            offset=offset,
            orient_bias_range=orient_bias_range,
>>>>>>> c4f91705
            packing_priority=packing_priority,
            partners_name=partners_name,
            partners_position=partners_position,
            pdb=pdb,
            perturb_axis_amplitude=perturb_axis_amplitude,
            place_type=place_type,
            principal_vector=principal_vector,
            proba_binding=proba_binding,
            proba_not_binding=proba_not_binding,  # chance to actually not bind
            properties=properties,
            rotation_axis=rotation_axis,
            rotation_range=rotation_range,
            source=source,
            type=type,
<<<<<<< HEAD
            useOrientBias=useOrientBias,
            useRotAxis=useRotAxis,
            weight=weight,
        )
        self.name = name
        self.singleSphere = False
=======
            use_orient_bias=use_orient_bias,
            use_rotation_axis=use_rotation_axis,
            weight=weight,
        )
        self.name = name

        positions, radii = self.representations.get_spheres()
        self.set_sphere_positions(positions, radii)
        if name is None:
            name = "%s_%f" % (str(radii), molarity)

    def set_sphere_positions(self, positions, radii):
        # positions and radii are passed to the constructor
        # check the format old nested array, new array of dictionary
        nLOD = 0
        if positions is not None:
            nLOD = len(positions)
        if positions is not None and isinstance(positions[0], dict):
            for i in range(nLOD):
                c = numpy.array(positions[i]["coords"])
                n = int(len(c) / 3)
                self.positions.append(c.reshape((n, 3)).tolist())
                self.radii.append(radii[i]["radii"])
            if len(self.radii) == 0:
                self.radii = [[10]]  # some default value ?
                self.positions = [[[0, 0, 0]]]
            self.deepest_level = len(radii) - 1
        else:  # regular nested
            if radii is not None:
                delta = numpy.array(positions[0])
                rM = sqrt(max(numpy.sum(delta * delta, 1)))
                self.encapsulating_radius = max(rM, self.encapsulating_radius)
            if radii is not None:
                self.deepest_level = len(radii) - 1
            self.radii = radii
            self.positions = positions
        self.min_radius = min(min(self.radii))
        if self.encapsulating_radius <= 0.0 or self.encapsulating_radius < max(
            self.radii[0]
        ):
            self.encapsulating_radius = max(self.radii[0])  #

    def collision_jitter(
        self,
        jtrans,
        rotMat,
        level,
        gridPointsCoords,
        current_grid_distances,
        env,
        dpad,
    ):
        """
        Check spheres for collision
        """
        centers = self.positions[level]
        radii = self.radii[level]
        # should we also check for outside the main grid ?
        # wouldnt be faster to do sphere-sphere distance test ? than points/points from the grid
        centT = self.transformPoints(jtrans, rotMat, centers)  # centers)
        # sphNum = 0  # which sphere in the sphere tree we're checking
        # self.distances_temp = []
        insidePoints = {}
        newDistPoints = {}
        at_max_level = level == self.deepest_level and (level + 1) == len(
            self.positions
        )
        for radius_of_ing_being_packed, posc in zip(radii, centT):
            x, y, z = posc
            radius_of_area_to_check = (
                radius_of_ing_being_packed + dpad
            )  # extends the packing ingredient's bounding box to be large enough to include masked gridpoints of the largest possible ingrdient in the receipe
            #  TODO: add realtime render here that shows all the points being checked by the collision

            pointsToCheck = env.grid.getPointsInSphere(
                posc, radius_of_area_to_check
            )  # indices
            # check for collisions by looking at grid points in the sphere of radius radc
            delta = numpy.take(gridPointsCoords, pointsToCheck, 0) - posc
            delta *= delta
            distA = numpy.sqrt(delta.sum(1))

            for pti in range(len(pointsToCheck)):
                grid_point_index = pointsToCheck[
                    pti
                ]  # index of master grid point that is inside the sphere
                distance_to_packing_location = distA[
                    pti
                ]  # is that point's distance from the center of the sphere (packing location)
                # distance is an array of distance of closest contact to anything currently in the grid
                collision = (
                    current_grid_distances[grid_point_index]
                    + distance_to_packing_location
                    <= radius_of_ing_being_packed
                )

                if collision:
                    # an object is too close to the sphere at this level
                    if not at_max_level:
                        # if we haven't made it all the way down the sphere tree,
                        # check a level down
                        new_level = level + 1
                        # NOTE: currently with sphere trees, no children seem present
                        # get sphere that are children of this one
                        # ccenters = []
                        # cradii = []
                        # for sphInd in self.children[level][sphNum]:
                        #     ccenters.append(nxtLevelSpheres[sphInd])
                        #     cradii.append(nxtLevelRadii[sphInd])
                        return self.collision_jitter(
                            jtrans,
                            rotMat,
                            new_level,
                            gridPointsCoords,
                            current_grid_distances,
                            env,
                            dpad,
                        )
                    else:
                        self.log.info(
                            "grid point already occupied %f",
                            current_grid_distances[grid_point_index],
                        )
                        return True, {}, {}
                if not at_max_level:
                    # we don't want to calculate new distances if we are not
                    # at the highest geo
                    # but getting here means there was no collision detected
                    # so the loop can continue
                    continue
                signed_distance_to_sphere_surface = (
                    distance_to_packing_location - radius_of_ing_being_packed
                )

                (
                    insidePoints,
                    newDistPoints,
                ) = self.get_new_distances_and_inside_points(
                    env,
                    jtrans,
                    rotMat,
                    grid_point_index,
                    current_grid_distances,
                    newDistPoints,
                    insidePoints,
                    signed_distance_to_sphere_surface,
                )

            if not at_max_level:
                # we didn't find any colisions with the this level, but we still want
                # the inside points to be based on the most detailed geom
                new_level = self.deepest_level
                return self.collision_jitter(
                    jtrans,
                    rotMat,
                    new_level,
                    gridPointsCoords,
                    current_grid_distances,
                    env,
                    dpad,
                )
        return False, insidePoints, newDistPoints
>>>>>>> c4f91705

        positions, radii = self.representations.get_spheres()
        self.set_sphere_positions(positions, radii)
        if name is None:
            name = "%s_%f" % (str(radii), molarity)

    def set_sphere_positions(self, positions, radii):
        # positions and radii are passed to the constructor
        # check the format old nested array, new array of dictionary
        nLOD = 0
        if positions is not None:
            nLOD = len(positions)
        if positions is not None and isinstance(positions[0], dict):
            for i in range(nLOD):
                c = numpy.array(positions[i]["coords"])
                n = int(len(c) / 3)
                self.positions.append(c.reshape((n, 3)).tolist())
                self.radii.append(radii[i]["radii"])
            if len(self.radii) == 0:
                self.radii = [[10]]  # some default value ?
                self.positions = [[[0, 0, 0]]]
            self.deepest_level = len(radii) - 1
        else:  # regular nested
            if radii is not None:
                delta = numpy.array(positions[0])
                rM = sqrt(max(numpy.sum(delta * delta, 1)))
                self.encapsulating_radius = max(rM, self.encapsulating_radius)
            if radii is not None:
                self.deepest_level = len(radii) - 1
            self.radii = radii
            self.positions = positions
        self.min_radius = min(min(self.radii))
        if self.encapsulating_radius <= 0.0 or self.encapsulating_radius < max(
            self.radii[0]
        ):
            self.encapsulating_radius = max(self.radii[0])  #

    def collision_jitter(
        self,
        jtrans,
        rotMat,
        level,
        gridPointsCoords,
        current_grid_distances,
        env,
        dpad,
    ):
        """
        Check spheres for collision
        """
        centers = self.positions[level]
        radii = self.radii[level]
        # should we also check for outside the main grid ?
        # wouldnt be faster to do sphere-sphere distance test ? than points/points from the grid
        centT = self.transformPoints(jtrans, rotMat, centers)  # centers)
        # sphNum = 0  # which sphere in the sphere tree we're checking
        # self.distances_temp = []
        insidePoints = {}
        newDistPoints = {}
        at_max_level = level == self.deepest_level and (level + 1) == len(
            self.positions
        )
        for radius_of_ing_being_packed, posc in zip(radii, centT):
            x, y, z = posc
            radius_of_area_to_check = (
                radius_of_ing_being_packed + dpad
            )  # extends the packing ingredient's bounding box to be large enough to include masked gridpoints of the largest possible ingrdient in the receipe
            #  TODO: add realtime render here that shows all the points being checked by the collision

            pointsToCheck = env.grid.getPointsInSphere(
                posc, radius_of_area_to_check
            )  # indices
            # check for collisions by looking at grid points in the sphere of radius radc
            delta = numpy.take(gridPointsCoords, pointsToCheck, 0) - posc
            delta *= delta
            distA = numpy.sqrt(delta.sum(1))

            for pti in range(len(pointsToCheck)):
                grid_point_index = pointsToCheck[
                    pti
                ]  # index of master grid point that is inside the sphere
                distance_to_packing_location = distA[
                    pti
                ]  # is that point's distance from the center of the sphere (packing location)
                # distance is an array of distance of closest contact to anything currently in the grid
                collision = (
                    current_grid_distances[grid_point_index]
                    + distance_to_packing_location
                    <= radius_of_ing_being_packed
                )

                if collision:
                    # an object is too close to the sphere at this level
                    if not at_max_level:
                        # if we haven't made it all the way down the sphere tree,
                        # check a level down
                        new_level = level + 1
                        # NOTE: currently with sphere trees, no children seem present
                        # get sphere that are children of this one
                        # ccenters = []
                        # cradii = []
                        # for sphInd in self.children[level][sphNum]:
                        #     ccenters.append(nxtLevelSpheres[sphInd])
                        #     cradii.append(nxtLevelRadii[sphInd])
                        return self.collision_jitter(
                            jtrans,
                            rotMat,
                            new_level,
                            gridPointsCoords,
                            current_grid_distances,
                            env,
                            dpad,
                        )
                    else:
                        self.log.info(
                            "grid point already occupied %f",
                            current_grid_distances[grid_point_index],
                        )
                        return True, {}, {}
                if not at_max_level:
                    # we don't want to calculate new distances if we are not
                    # at the highest geo
                    # but getting here means there was no collision detected
                    # so the loop can continue
                    continue
                signed_distance_to_sphere_surface = (
                    distance_to_packing_location - radius_of_ing_being_packed
                )

                (
                    insidePoints,
                    newDistPoints,
                ) = self.get_new_distances_and_inside_points(
                    env,
                    jtrans,
                    rotMat,
                    grid_point_index,
                    current_grid_distances,
                    newDistPoints,
                    insidePoints,
                    signed_distance_to_sphere_surface,
                )

            if not at_max_level:
                # we didn't find any colisions with the this level, but we still want
                # the inside points to be based on the most detailed geom
                new_level = self.deepest_level
                return self.collision_jitter(
                    jtrans,
                    rotMat,
                    new_level,
                    gridPointsCoords,
                    current_grid_distances,
                    env,
                    dpad,
                )
        return False, insidePoints, newDistPoints

    def add_rb_node(self, worldNP):
        inodenp = worldNP.attachNewNode(BulletRigidBodyNode(self.name))
        inodenp.node().setMass(1.0)
        level = self.deepest_level
        centers = self.positions[level]
        radii = self.radii[level]
        for radc, posc in zip(radii, centers):
            shape = BulletSphereShape(radc)
            inodenp.node().addShape(
                shape, TransformState.makePos(Point3(posc[0], posc[1], posc[2]))
            )  #
        return inodenp

    def get_signed_distance(
        self,
        packing_location,
        grid_point_location,
        rotation_matrix=None,
    ):
        level = self.deepest_level
        centers = self.positions[level]
        radii = self.radii[level]
        centers_trans = self.transformPoints(
            packing_location, rotation_matrix, centers
        )  # centers)

        closest_distance = numpy.inf
        for current_radius, center_position in zip(radii, centers_trans):
            distance_to_packing_location = numpy.linalg.norm(
                center_position - grid_point_location
            )
            signed_distance_to_surface = distance_to_packing_location - current_radius
            if signed_distance_to_surface < closest_distance:
                closest_distance = signed_distance_to_surface

        return closest_distance

    def pack_at_grid_pt_location(
        self, env, jtrans, rotMatj, dpad, grid_point_distances
    ):
        level = self.deepest_level
        centers = self.positions[level]
        radii = self.radii[level]
        centT = self.transformPoints(jtrans, rotMatj, centers)  # centers)
        insidePoints = {}
        newDistPoints = {}
        gridPointsCoords = env.masterGridPositions
        for radius_of_sphere_in_tree, pos_of_sphere in zip(radii, centT):
            radius_of_area_to_check = (
                radius_of_sphere_in_tree + dpad
            )  # extends the packing ingredient's bounding box to be large enough to include masked gridpoints of the largest possible ingrdient in the receipe

            pointsToCheck = env.grid.getPointsInSphere(
                pos_of_sphere, radius_of_area_to_check
            )  # indices
            # check for collisions by looking at grid points in the sphere of radius radc
            delta = numpy.take(gridPointsCoords, pointsToCheck, 0) - pos_of_sphere
            delta *= delta
            distA = numpy.sqrt(delta.sum(1))

            for pti in range(len(pointsToCheck)):
                grid_point_index = pointsToCheck[
                    pti
                ]  # index of master grid point that is inside the sphere
                distance_to_packing_location = distA[
                    pti
                ]  # is that point's distance from the center of the sphere (packing location)
                # distance is an array of distance of closest contact to anything currently in the grid

                signed_distance_to_sphere_surface = (
                    distance_to_packing_location - radius_of_sphere_in_tree
                )
                (
                    insidePoints,
                    newDistPoints,
                ) = self.get_new_distances_and_inside_points(
                    env,
                    jtrans,
                    rotMatj,
                    grid_point_index,
                    grid_point_distances,
                    newDistPoints,
                    insidePoints,
                    signed_distance_to_sphere_surface,
                )

        return insidePoints, newDistPoints<|MERGE_RESOLUTION|>--- conflicted
+++ resolved
@@ -33,10 +33,6 @@
         molarity=0.0,
         name=None,
         jitter_attempts=5,
-<<<<<<< HEAD
-        nbMol=0,
-=======
->>>>>>> c4f91705
         offset=None,
         orient_bias_range=[-pi, pi],
         overwrite_distance_function=True,  # overWrite
@@ -57,13 +53,8 @@
         rotation_range=0,
         source=None,
         type="MultiSphere",
-<<<<<<< HEAD
-        useOrientBias=False,
-        useRotAxis=True,
-=======
         use_orient_bias=False,
         use_rotation_axis=True,
->>>>>>> c4f91705
         weight=0.2,  # use for affinity ie partner.weight
     ):
         super().__init__(
@@ -83,15 +74,8 @@
             molarity=molarity,
             name=name,
             jitter_attempts=jitter_attempts,
-<<<<<<< HEAD
-            nbMol=nbMol,
             offset=offset,
             orient_bias_range=orient_bias_range,
-            packing=packing,
-=======
-            offset=offset,
-            orient_bias_range=orient_bias_range,
->>>>>>> c4f91705
             packing_priority=packing_priority,
             partners_name=partners_name,
             partners_position=partners_position,
@@ -106,14 +90,6 @@
             rotation_range=rotation_range,
             source=source,
             type=type,
-<<<<<<< HEAD
-            useOrientBias=useOrientBias,
-            useRotAxis=useRotAxis,
-            weight=weight,
-        )
-        self.name = name
-        self.singleSphere = False
-=======
             use_orient_bias=use_orient_bias,
             use_rotation_axis=use_rotation_axis,
             weight=weight,
@@ -276,164 +252,6 @@
                     dpad,
                 )
         return False, insidePoints, newDistPoints
->>>>>>> c4f91705
-
-        positions, radii = self.representations.get_spheres()
-        self.set_sphere_positions(positions, radii)
-        if name is None:
-            name = "%s_%f" % (str(radii), molarity)
-
-    def set_sphere_positions(self, positions, radii):
-        # positions and radii are passed to the constructor
-        # check the format old nested array, new array of dictionary
-        nLOD = 0
-        if positions is not None:
-            nLOD = len(positions)
-        if positions is not None and isinstance(positions[0], dict):
-            for i in range(nLOD):
-                c = numpy.array(positions[i]["coords"])
-                n = int(len(c) / 3)
-                self.positions.append(c.reshape((n, 3)).tolist())
-                self.radii.append(radii[i]["radii"])
-            if len(self.radii) == 0:
-                self.radii = [[10]]  # some default value ?
-                self.positions = [[[0, 0, 0]]]
-            self.deepest_level = len(radii) - 1
-        else:  # regular nested
-            if radii is not None:
-                delta = numpy.array(positions[0])
-                rM = sqrt(max(numpy.sum(delta * delta, 1)))
-                self.encapsulating_radius = max(rM, self.encapsulating_radius)
-            if radii is not None:
-                self.deepest_level = len(radii) - 1
-            self.radii = radii
-            self.positions = positions
-        self.min_radius = min(min(self.radii))
-        if self.encapsulating_radius <= 0.0 or self.encapsulating_radius < max(
-            self.radii[0]
-        ):
-            self.encapsulating_radius = max(self.radii[0])  #
-
-    def collision_jitter(
-        self,
-        jtrans,
-        rotMat,
-        level,
-        gridPointsCoords,
-        current_grid_distances,
-        env,
-        dpad,
-    ):
-        """
-        Check spheres for collision
-        """
-        centers = self.positions[level]
-        radii = self.radii[level]
-        # should we also check for outside the main grid ?
-        # wouldnt be faster to do sphere-sphere distance test ? than points/points from the grid
-        centT = self.transformPoints(jtrans, rotMat, centers)  # centers)
-        # sphNum = 0  # which sphere in the sphere tree we're checking
-        # self.distances_temp = []
-        insidePoints = {}
-        newDistPoints = {}
-        at_max_level = level == self.deepest_level and (level + 1) == len(
-            self.positions
-        )
-        for radius_of_ing_being_packed, posc in zip(radii, centT):
-            x, y, z = posc
-            radius_of_area_to_check = (
-                radius_of_ing_being_packed + dpad
-            )  # extends the packing ingredient's bounding box to be large enough to include masked gridpoints of the largest possible ingrdient in the receipe
-            #  TODO: add realtime render here that shows all the points being checked by the collision
-
-            pointsToCheck = env.grid.getPointsInSphere(
-                posc, radius_of_area_to_check
-            )  # indices
-            # check for collisions by looking at grid points in the sphere of radius radc
-            delta = numpy.take(gridPointsCoords, pointsToCheck, 0) - posc
-            delta *= delta
-            distA = numpy.sqrt(delta.sum(1))
-
-            for pti in range(len(pointsToCheck)):
-                grid_point_index = pointsToCheck[
-                    pti
-                ]  # index of master grid point that is inside the sphere
-                distance_to_packing_location = distA[
-                    pti
-                ]  # is that point's distance from the center of the sphere (packing location)
-                # distance is an array of distance of closest contact to anything currently in the grid
-                collision = (
-                    current_grid_distances[grid_point_index]
-                    + distance_to_packing_location
-                    <= radius_of_ing_being_packed
-                )
-
-                if collision:
-                    # an object is too close to the sphere at this level
-                    if not at_max_level:
-                        # if we haven't made it all the way down the sphere tree,
-                        # check a level down
-                        new_level = level + 1
-                        # NOTE: currently with sphere trees, no children seem present
-                        # get sphere that are children of this one
-                        # ccenters = []
-                        # cradii = []
-                        # for sphInd in self.children[level][sphNum]:
-                        #     ccenters.append(nxtLevelSpheres[sphInd])
-                        #     cradii.append(nxtLevelRadii[sphInd])
-                        return self.collision_jitter(
-                            jtrans,
-                            rotMat,
-                            new_level,
-                            gridPointsCoords,
-                            current_grid_distances,
-                            env,
-                            dpad,
-                        )
-                    else:
-                        self.log.info(
-                            "grid point already occupied %f",
-                            current_grid_distances[grid_point_index],
-                        )
-                        return True, {}, {}
-                if not at_max_level:
-                    # we don't want to calculate new distances if we are not
-                    # at the highest geo
-                    # but getting here means there was no collision detected
-                    # so the loop can continue
-                    continue
-                signed_distance_to_sphere_surface = (
-                    distance_to_packing_location - radius_of_ing_being_packed
-                )
-
-                (
-                    insidePoints,
-                    newDistPoints,
-                ) = self.get_new_distances_and_inside_points(
-                    env,
-                    jtrans,
-                    rotMat,
-                    grid_point_index,
-                    current_grid_distances,
-                    newDistPoints,
-                    insidePoints,
-                    signed_distance_to_sphere_surface,
-                )
-
-            if not at_max_level:
-                # we didn't find any colisions with the this level, but we still want
-                # the inside points to be based on the most detailed geom
-                new_level = self.deepest_level
-                return self.collision_jitter(
-                    jtrans,
-                    rotMat,
-                    new_level,
-                    gridPointsCoords,
-                    current_grid_distances,
-                    env,
-                    dpad,
-                )
-        return False, insidePoints, newDistPoints
 
     def add_rb_node(self, worldNP):
         inodenp = worldNP.attachNewNode(BulletRigidBodyNode(self.name))
