from panda3d.core import Point3, TransformState
from panda3d.bullet import BulletSphereShape, BulletRigidBodyNode
from math import pi
import numpy

from cellpack.autopack.ingredient.single_sphere import SingleSphereIngr
import cellpack.autopack as autopack

helper = autopack.helper


class MultiSphereIngr(SingleSphereIngr):
    """
    This Ingredient is represented by a collection of spheres specified by radii
    and positions. The principal Vector will be used to align the ingredient
    """

    def __init__(
        self,
        color=None,
        coordsystem="right",
        cutoff_boundary=None,
        cutoff_surface=None,
        encapsulatingRadius=0,
        excluded_partners_name=None,
        gradient="",
        isAttractor=False,
        jitterMax=(1, 1, 1),
        meshFile=None,
<<<<<<< HEAD
        meshType="file",
=======
        meshName="",
>>>>>>> d12cecf9
        meshObject=None,
        meshType="file",
        molarity=0.0,
        name=None,
        nbJitter=5,
        nbMol=0,
        offset=None,
        orientBiasRotRangeMax=-pi,
        orientBiasRotRangeMin=-pi,
        overwrite_distFunc=True,  # overWrite
        packingMode="random",
        packingPriority=0,
        partners_name=None,
        partners_position=None,
        pdb=None,
        perturbAxisAmplitude=0.1,
        placeType="jitter",
        positions=None,
        positions2=None,
        principalVector=(1, 0, 0),
        proba_binding=0.5,
        proba_not_binding=0.5,
        properties=None,
        radii=None,
        rejectionThreshold=30,
        rotAxis=[0.0, 0.0, 0.0],
        rotRange=0,
        source=None,
        sphereFile=None,
        Type="MultiSphere",
        useOrientBias=False,
        useRotAxis=True,
        weight=0.2,  # use for affinity ie partner.weight
    ):
        super().__init__(
            color=color,
            coordsystem=coordsystem,
            cutoff_surface=cutoff_surface,
            encapsulatingRadius=encapsulatingRadius,
            excluded_partners_name=excluded_partners_name,
            gradient=gradient,
            isAttractor=isAttractor,
            jitterMax=jitterMax,
            meshFile=meshFile,
            meshName=meshName,
            meshObject=meshObject,
            meshType=meshType,
            molarity=molarity,
            name=name,
            nbJitter=nbJitter,
            nbMol=nbMol,
            offset=offset,
<<<<<<< HEAD
=======
            orientBiasRotRangeMax=orientBiasRotRangeMax,
            orientBiasRotRangeMin=orientBiasRotRangeMin,
>>>>>>> d12cecf9
            packingMode=packingMode,
            packingPriority=packingPriority,
            partners_name=partners_name,
            partners_position=partners_position,
            pdb=pdb,
            perturbAxisAmplitude=perturbAxisAmplitude,
            placeType=placeType,
            positions=positions,
            principalVector=principalVector,
            proba_binding=proba_binding,
            proba_not_binding=proba_not_binding,  # chance to actually not bind
            properties=properties,
            radii=radii,
            rotAxis=rotAxis,
            rotRange=rotRange,
            source=source,
            sphereFile=sphereFile,
            Type=Type,
            useOrientBias=useOrientBias,
            useRotAxis=useRotAxis,
            weight=weight
        )
        min_radius = encapsulatingRadius
<<<<<<< HEAD
        for level in radii:
            if min(level["radii"]) < min_radius:
                min_radius = min(level["radii"])
=======
        if radii is not None:
            for level in radii:
                if isinstance(level, dict):
                    if min(level["radii"]) < min_radius:
                        min_radius = min(level["radii"])
                else:
                    if min(level) < min_radius:
                        min_radius = min(level)
>>>>>>> d12cecf9
        self.minRadius = min_radius
        if name is None:
            name = "%s_%f" % (str(radii), molarity)
        self.name = name
        self.singleSphere = False

    def add_rb_node(self, worldNP):
        inodenp = worldNP.attachNewNode(BulletRigidBodyNode(self.name))
        inodenp.node().setMass(1.0)
        level = self.deepest_level
        centers = self.positions[level]
        radii = self.radii[level]
        for radc, posc in zip(radii, centers):
            shape = BulletSphereShape(radc)
            inodenp.node().addShape(
                shape, TransformState.makePos(Point3(posc[0], posc[1], posc[2]))
            )  #
        return inodenp

    def get_signed_distance(
        self,
        packing_location,
        grid_point_location,
        rotation_matrix=None,
    ):
        level = self.deepest_level
        centers = self.positions[level]
        radii = self.radii[level]
        centers_trans = self.transformPoints(
            packing_location, rotation_matrix, centers
        )  # centers)

        closest_distance = numpy.inf
        for current_radius, center_position in zip(radii, centers_trans):
            distance_to_packing_location = numpy.linalg.norm(
                center_position - grid_point_location
            )
            signed_distance_to_surface = distance_to_packing_location - current_radius
            if signed_distance_to_surface < closest_distance:
                closest_distance = signed_distance_to_surface

        return closest_distance<|MERGE_RESOLUTION|>--- conflicted
+++ resolved
@@ -27,11 +27,7 @@
         isAttractor=False,
         jitterMax=(1, 1, 1),
         meshFile=None,
-<<<<<<< HEAD
-        meshType="file",
-=======
         meshName="",
->>>>>>> d12cecf9
         meshObject=None,
         meshType="file",
         molarity=0.0,
@@ -84,11 +80,8 @@
             nbJitter=nbJitter,
             nbMol=nbMol,
             offset=offset,
-<<<<<<< HEAD
-=======
             orientBiasRotRangeMax=orientBiasRotRangeMax,
             orientBiasRotRangeMin=orientBiasRotRangeMin,
->>>>>>> d12cecf9
             packingMode=packingMode,
             packingPriority=packingPriority,
             partners_name=partners_name,
@@ -112,11 +105,6 @@
             weight=weight
         )
         min_radius = encapsulatingRadius
-<<<<<<< HEAD
-        for level in radii:
-            if min(level["radii"]) < min_radius:
-                min_radius = min(level["radii"])
-=======
         if radii is not None:
             for level in radii:
                 if isinstance(level, dict):
@@ -125,7 +113,6 @@
                 else:
                     if min(level) < min_radius:
                         min_radius = min(level)
->>>>>>> d12cecf9
         self.minRadius = min_radius
         if name is None:
             name = "%s_%f" % (str(radii), molarity)
