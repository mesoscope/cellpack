--- conflicted
+++ resolved
@@ -60,11 +60,7 @@
             offset=offset,
             orient_bias_range=orient_bias_range,
             packing_mode=packing_mode,
-<<<<<<< HEAD
-            packing_priority=priority,
-=======
             priority=priority,
->>>>>>> f33f5d3b
             partners=partners,
             perturb_axis_amplitude=perturb_axis_amplitude,
             place_type=place_type,
