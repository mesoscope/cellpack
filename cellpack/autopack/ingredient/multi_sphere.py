--- conflicted
+++ resolved
@@ -31,17 +31,9 @@
         offset=[0, 0, 0],
         orient_bias_range=[-pi, pi],
         overwrite_distance_function=True,  # overWrite
-<<<<<<< HEAD
         packing_mode="random",
-        packing_priority=0,
+        packing=0,
         partners=None,
-=======
-        packing=None,
-        priority=0,
-        partners_name=None,
-        partners_position=None,
-        pdb=None,
->>>>>>> 24109a3b
         perturb_axis_amplitude=0.1,
         place_type="jitter",
         principal_vector=(1, 0, 0),
@@ -66,16 +58,9 @@
             jitter_attempts=jitter_attempts,
             offset=offset,
             orient_bias_range=orient_bias_range,
-<<<<<<< HEAD
             packing_mode=packing_mode,
-            packing_priority=packing_priority,
+            packing_priority=priority,
             partners=partners,
-=======
-            priority=priority,
-            partners_name=partners_name,
-            partners_position=partners_position,
-            pdb=pdb,
->>>>>>> 24109a3b
             perturb_axis_amplitude=perturb_axis_amplitude,
             place_type=place_type,
             principal_vector=principal_vector,
