import numpy
import math
from math import pi, sqrt
from panda3d.core import Point3, TransformState
from panda3d.bullet import BulletCylinderShape, BulletRigidBodyNode

from .Ingredient import Ingredient
import cellpack.autopack as autopack
from .utils import pandaMatrice

helper = autopack.helper


class MultiCylindersIngr(Ingredient):
    """
    This Ingredient is represented by a collection of cylinder specified by
    radii, positions and positions2.
    The principal Vector will be used to align the ingredient
    """

    def __init__(
        self,
        Type="MultiCylinder",
        color=None,
        coordsystem="right",
        cutoff_boundary=None,
        cutoff_surface=None,
        distExpression=None,
        distFunction=None,
        encapsulatingRadius=0,
        excluded_partners_name=None,
        force_random=False,  # avoid any binding
        gradient="",
        isAttractor=False,
        jitterMax=(1, 1, 1),
        meshFile=None,
        meshName=None,
        meshObject=None,
        meshType="file",
        molarity=0.0,
        name=None,
        nbJitter=5,
        nbMol=0,
        orientBiasRotRangeMax=-pi,
        orientBiasRotRangeMin=-pi,
        packingMode="random",
        packingPriority=0,
        partners_position=None,
        partners_name=None,
        pdb=None,
        perturbAxisAmplitude=0.1,
        placeType="jitter",
        positions=None,
        positions2=None,
        principalVector=(1, 0, 0),
        proba_binding=0.5,
        proba_not_binding=0.5,
        properties=None,
        radii=None,
        rotAxis=[0.0, 0.0, 0.0],
        rotRange=6.2831,
        rejectionThreshold=30,
        source=None,
        sphereFile=None,
        uLength=0,
        useLength=False,
        useOrientBias=False,
        useRotAxis=True,
        weight=0.2,  # use for affinity ie partner.weight
    ):

        super().__init__(
            Type=Type,
            color=color,
            coordsystem=coordsystem,
            cutoff_boundary=cutoff_boundary,
            cutoff_surface=cutoff_surface,
            distExpression=distExpression,
            distFunction=distFunction,
            encapsulatingRadius=encapsulatingRadius,
            excluded_partners_name=excluded_partners_name,
            force_random=force_random,  # avoid any binding
            gradient=gradient,
            isAttractor=isAttractor,
            jitterMax=jitterMax,
            meshFile=meshFile,
            meshName=meshName,
            meshObject=meshObject,
            meshType="file",
            molarity=molarity,
            name=name,
            nbJitter=nbJitter,
            nbMol=nbMol,
            packingMode=packingMode,
            packingPriority=packingPriority,
            partners_name=partners_name,
            partners_position=partners_position,
            pdb=pdb,
            perturbAxisAmplitude=perturbAxisAmplitude,
            placeType=placeType,
            positions=positions,
            positions2=positions2,
            principalVector=principalVector,
            proba_binding=proba_binding,
            proba_not_binding=proba_not_binding,
            properties=properties,
            radii=radii,
            rejectionThreshold=rejectionThreshold,
            rotAxis=rotAxis,
            rotRange=rotRange,
            source=source,
            sphereFile=sphereFile,
            useOrientBias=useOrientBias,
            useRotAxis=useRotAxis,
            weight=weight,
        )

        if name is None:
            name = "%s_%f" % (str(radii), molarity)
        self.name = name
        self.singleSphere = False
        self.modelType = "Cylinders"
        self.collisionLevel = 0
        self.minRadius = self.radii[0][0]
        self.useLength = useLength
        self.uLength = uLength
        self.encapsulatingRadius = radii[0][0]
        if self.positions2 is not None and self.positions is not None:
            # shoulde the overall length of the object from bottom to top
            bb = self.getBigBB()
            d = numpy.array(bb[1]) - numpy.array(bb[0])
            s = numpy.sum(d * d)
            self.length = math.sqrt(s)  # diagonal
<<<<<<< HEAD
            self.encapsulatingRadius = self.length / 2
        
        # if self.mesh is None and autopack.helper is not None :
        #            #build a cylinder and make it length uLength, radius radii[0]
        #            self.mesh = autopack.helper.Cylinder(self.name+"_basic",radius=self.radii[0][0],
        #                                       length=self.uLength,parent="autopackHider")[0]

        # if self.mesh is None and autopack.helper is not None:
        #     p = None
        #     if not autopack.helper.nogui:
        #         # build a cylinder and make it length uLength, radius radii[0]
        #         # this mesh is used bu RAPID for collision
        #         p = autopack.helper.getObject("autopackHider")
        #         if p is None:
        #             p = autopack.helper.newEmpty("autopackHider")
        #             if autopack.helper.host.find("blender") == -1:
        #                 autopack.helper.toggleDisplay(p, False)
        #                 #                self.mesh = autopack.helper.Cylinder(self.name+"_basic",
        #                 #                                radius=self.radii[0][0]*1.24, length=self.uLength,
        #                 #                                res= 5, parent="autopackHider",axis="+X")[0]
        #     length = 1
        #     if self.positions2 is not None and self.positions is not None:
        #         d = numpy.array(self.positions2[0][0]) - numpy.array(
        #             self.positions[0][0]
        #         )
        #         s = numpy.sum(d * d)
        #         length = math.sqrt(s)  # diagonal
        #     self.mesh = autopack.helper.Cylinder(
        #         self.name + "_basic",
        #         radius=self.radii[0][0] * 1.24, # why is this multiplied?
        #         length=length,
        #         res=5,
        #         parent="autopackHider",
        #         axis=self.principalVector,
        #     )[0]
        
        # self.mesh = autopack.helper.oneCylinder(self.name+"_basic",
        #                                self.positions[0][0],self.positions2[0][0],
        #                                radius=self.radii[0][0]*1.24,
        #                                parent = p,color=self.color)
        #            self.getData()
=======

    def initialize_mesh(self, mesh_store):
        if self.mesh is None and autopack.helper is not None:
            length = 1
            if self.positions2 is not None and self.positions is not None:
                d = numpy.array(self.positions2[0][0]) - numpy.array(
                    self.positions[0][0]
                )
                s = numpy.sum(d * d)
                length = math.sqrt(s)  # diagonal
            self.mesh = autopack.helper.Cylinder(
                self.name + "_basic",
                radius=self.radii[0][0] * 1.24,
                length=length,
                res=5,
                parent="autopackHider",
                axis=self.principalVector,
            )[0]
>>>>>>> 009fb074

    def get_cuttoff_value(self, spacing):
        """Returns the min value a grid point needs to be away from a surfance
        in order for this ingredient to pack. Only needs to be calculated once
        per ingredient once the jitter is set."""
        if self.min_distance > 0:
            return self.min_distance
        radius = self.minRadius
        jitter = self.getMaxJitter(spacing)

        if self.packingMode == "close":
            cut = self.length - jitter
        #            if ingr.modelType=='Cube' : #radius iactually the size
        #                cut = min(self.radii[0]/2.)-jitter
        #            elif ingr.cutoff_boundary is not None :
        #                #this mueay work if we have the distance from the border
        #                cut  = radius+ingr.cutoff_boundary-jitter

        else:
            cut = radius - jitter
        self.min_distance = cut
        return cut

    def getBigBB(self):
        # one level for cylinder
        bbs = []
        for radc, p1, p2 in zip(self.radii[0], self.positions[0], self.positions2[0]):
            bb = self.correctBB(p1, p2, radc)
            bbs.append(bb)
        # get min and max from all bbs
        maxBB = [0, 0, 0]
        minBB = [9999, 9999, 9999]
        for bb in bbs:
            for i in range(3):
                if bb[0][i] < minBB[i]:
                    minBB[i] = bb[0][i]
                if bb[1][i] > maxBB[i]:
                    maxBB[i] = bb[1][i]
                if bb[1][i] < minBB[i]:
                    minBB[i] = bb[1][i]
                if bb[0][i] > maxBB[i]:
                    maxBB[i] = bb[0][i]
        bb = [minBB, maxBB]
        return bb

    def collides_with_compartment(
        self,
        jtrans,
        rotMat,
        level,
        gridPointsCoords,
        env,
    ):
        """
        Check cylinders for collision
        """
        centers1 = (self.positions[level],)
        centers2 = (self.positions2[level],)
        radii = (self.radii[level],)
        cent1T = self.transformPoints(jtrans, rotMat, centers1)
        cent2T = self.transformPoints(jtrans, rotMat, centers2)

        cylNum = 0
        for radc, p1, p2 in zip(radii, cent1T, cent2T):
            x1, y1, z1 = p1
            x2, y2, z2 = p2
            vx, vy, vz = vect = (x2 - x1, y2 - y1, z2 - z1)
            lengthsq = vx * vx + vy * vy + vz * vz
            length = math.sqrt(lengthsq)
            cx, cy, cz = posc = x1 + vx * 0.5, y1 + vy * 0.5, z1 + vz * 0.5
            radt = length + radc

            bb = self.correctBB(p1, p2, radc)
            pointsInCube = env.grid.getPointsInCube(bb, posc, radt, info=True)

            # check for collisions with cylinder
            pd = numpy.take(gridPointsCoords, pointsInCube, 0) - p1
            dotp = numpy.dot(pd, vect)
            #            rad2 = radc*radc
            #            dsq = numpy.sum(pd*pd, 1) - dotp*dotp/lengthsq
            ptsWithinCaps = numpy.nonzero(
                numpy.logical_and(
                    numpy.greater_equal(dotp, 0.0), numpy.less_equal(dotp, lengthsq)
                )
            )

            ptsInSphereId = numpy.take(pointsInCube, ptsWithinCaps[0], 0)
            compIdsSphere = numpy.take(env.grid.compartment_ids, ptsInSphereId, 0)
            if self.compNum <= 0:
                wrongPt = [cid for cid in compIdsSphere if cid != self.compNum]
                if len(wrongPt):
                    #                        print wrongPt
                    return True
            cylNum += 1
        return False

    def collision_jitter(
        self,
        jtrans,
        rotMat,
        level,
        gridPointsCoords,
        distance,
        histoVol,
        dpad,
    ):
        """
        Check cylinders for collision
        """
        centers1 = self.positions[level]
        centers2 = self.positions2[level]
        radii = self.radii[level]
        return self.checkCylCollisions(
            centers1,
            centers2,
            radii,
            jtrans,
            rotMat,
            gridPointsCoords,
            distance,
            histoVol,
            dpad,
        )

    def add_rb_node(self, worldNP):
        inodenp = worldNP.attachNewNode(BulletRigidBodyNode(self.name))
        inodenp.node().setMass(1.0)
        centT1 = self.positions[
            0
        ]  # ingr.transformPoints(jtrans, rotMat, ingr.positions[0])
        centT2 = self.positions2[
            0
        ]  # ingr.transformPoints(jtrans, rotMat, ingr.positions2[0])
        for radc, p1, p2 in zip(self.radii[0], centT1, centT2):
            length, mat = autopack.helper.getTubePropertiesMatrix(p1, p2)
            pMat = pandaMatrice(mat)
            #            d = numpy.array(p1) - numpy.array(p2)
            #            s = numpy.sum(d*d)
            Point3(
                self.principalVector[0],
                self.principalVector[1],
                self.principalVector[2],
            )
            shape = BulletCylinderShape(
                radc, length, 1
            )  # math.sqrt(s), 1)# { XUp = 0, YUp = 1, ZUp = 2 } or LVector3f const half_extents
            inodenp.node().addShape(shape, TransformState.makeMat(pMat))  #
        return inodenp

    def checkCylCollisions(
        self,
        centers1,
        centers2,
        radii,
        jtrans,
        rotMat,
        gridPointsCoords,
        distance,
        env,
        dpad,
    ):
        """
        Check cylinders for collision
        """
        cent1T = self.transformPoints(jtrans, rotMat, centers1)
        cent2T = self.transformPoints(jtrans, rotMat, centers2)

        insidePoints = {}
        newDistPoints = {}

        cylNum = 0
        for radc, p1, p2 in zip(radii, cent1T, cent2T):
            if env.runTimeDisplay > 1:
                name = "cyl"
                cyl = self.vi.getObject("cyl")
                if cyl is None:
                    cyl = self.vi.oneCylinder(
                        name, p1, p2, color=(1.0, 1.0, 1.0), radius=radc
                    )
                # self.vi.updateTubeMesh(cyl,cradius=radc)
                else:
                    self.vi.updateOneCylinder(cyl, p1, p2, radius=radc)
                self.vi.changeObjColorMat(cyl, (1.0, 1.0, 1.0))
                name = "sph1"
                sph1 = self.vi.getObject("sph1")
                if sph1 is None:
                    sph1 = self.vi.Sphere(name, radius=radc * 2.0)[0]
                self.vi.setTranslation(sph1, p1)
                name = "sph2"
                sph2 = self.vi.getObject("sph2")
                if sph2 is None:
                    sph2 = self.vi.Sphere(name, radius=radc * 2.0)[0]
                self.vi.setTranslation(sph2, p2)

                self.vi.update()
            
            x1, y1, z1 = p1
            x2, y2, z2 = p2
            vx, vy, vz = vect = (x2 - x1, y2 - y1, z2 - z1)
            lengthsq = vx * vx + vy * vy + vz * vz
            length = sqrt(lengthsq)
            cx, cy, cz = posc = x1 + vx * 0.5, y1 + vy * 0.5, z1 + vz * 0.5
            # radt = length + radc
            radt = sqrt(lengthsq + radc**2)

            bb = self.correctBB(p1, p2, radc)
<<<<<<< HEAD

            if histoVol.runTimeDisplay > 1:
=======
            #            bb = self.correctBB(posc,posc,radt)
            if env.runTimeDisplay > 1:
>>>>>>> 009fb074
                box = self.vi.getObject("collBox")
                if box is None:
                    box = self.vi.Box("collBox", cornerPoints=bb, visible=1)
                else:
                    #                    self.vi.toggleDisplay(box,True)
                    self.vi.updateBox(box, cornerPoints=bb)
                    self.vi.update()
                    #                 sleep(1.0)
<<<<<<< HEAD
            
            pointsInCube = histoVol.grid.getPointsInCube(bb, posc, radt, info=True)
=======
            pointsInCube = env.grid.getPointsInCube(bb, posc, radt, info=True)
>>>>>>> 009fb074

            # check for collisions with cylinder
            pd = numpy.take(gridPointsCoords, pointsInCube, 0) - p1
            dotp = numpy.dot(pd, vect)
            rad2 = radc * radc
            d2toP1 = numpy.sum(pd * pd, 1)
            dsq = d2toP1 - dotp * dotp / lengthsq # perpendicular distance to cylinder axis

            ptsWithinCaps = numpy.nonzero(
                numpy.logical_and(
                    numpy.greater_equal(dotp, 0.0), numpy.less_equal(dotp, lengthsq)
                )
            )
            if not len(ptsWithinCaps[0]):
                print("no point inside the geom?")
                return False, insidePoints, newDistPoints
            if self.compareCompartment:
                ptsInSphereId = numpy.take(pointsInCube, ptsWithinCaps[0], 0)
                compIdsSphere = numpy.take(env.grid.compartment_ids, ptsInSphereId, 0)
                #                print "compId",compIdsSphere
                if self.compNum <= 0:
                    wrongPt = [cid for cid in compIdsSphere if cid != self.compNum]
                    if len(wrongPt):
                        return True, insidePoints, newDistPoints
            
            pd2 = numpy.take(gridPointsCoords, pointsInCube, 0) - p2
            d2toP2 = numpy.sum(pd2 * pd2, 1)

            for pti, pt in enumerate(pointsInCube):
                dist = dsq[pti]
                if dist > rad2:
                    continue  # outside radius
                elif distance[pt] < 0:
                    return True, insidePoints, newDistPoints

                if pt in insidePoints:
                    continue

                if dotp[pti] < 0.0:  # outside 1st cap, p1 is closer
                    d = sqrt(d2toP1[pti]) - radc
                    if d < distance[pt]:  # point in region of influence
                        if pt in newDistPoints:
                            if d < newDistPoints[pt]:
                                newDistPoints[pt] = d
                        else:
                            newDistPoints[pt] = d
                elif dotp[pti] > lengthsq: # p2 is closer
                    d = sqrt(d2toP2[pti]) - radc
                    if d < distance[pt]:  # point in region of influence
                        if pt in newDistPoints:
                            if d < newDistPoints[pt]:
                                newDistPoints[pt] = d
                        else:
                            newDistPoints[pt] = d
                else:
                    d = sqrt(dsq[pti]) - radc
                    if d < 0.0:  # point is inside curved region
                        if pt in insidePoints:
                            if d < insidePoints[pt]:
                                insidePoints[pt] = d
                        else:
                            insidePoints[pt] = d
            cylNum += 1
        return False, insidePoints, newDistPoints<|MERGE_RESOLUTION|>--- conflicted
+++ resolved
@@ -131,49 +131,6 @@
             d = numpy.array(bb[1]) - numpy.array(bb[0])
             s = numpy.sum(d * d)
             self.length = math.sqrt(s)  # diagonal
-<<<<<<< HEAD
-            self.encapsulatingRadius = self.length / 2
-        
-        # if self.mesh is None and autopack.helper is not None :
-        #            #build a cylinder and make it length uLength, radius radii[0]
-        #            self.mesh = autopack.helper.Cylinder(self.name+"_basic",radius=self.radii[0][0],
-        #                                       length=self.uLength,parent="autopackHider")[0]
-
-        # if self.mesh is None and autopack.helper is not None:
-        #     p = None
-        #     if not autopack.helper.nogui:
-        #         # build a cylinder and make it length uLength, radius radii[0]
-        #         # this mesh is used bu RAPID for collision
-        #         p = autopack.helper.getObject("autopackHider")
-        #         if p is None:
-        #             p = autopack.helper.newEmpty("autopackHider")
-        #             if autopack.helper.host.find("blender") == -1:
-        #                 autopack.helper.toggleDisplay(p, False)
-        #                 #                self.mesh = autopack.helper.Cylinder(self.name+"_basic",
-        #                 #                                radius=self.radii[0][0]*1.24, length=self.uLength,
-        #                 #                                res= 5, parent="autopackHider",axis="+X")[0]
-        #     length = 1
-        #     if self.positions2 is not None and self.positions is not None:
-        #         d = numpy.array(self.positions2[0][0]) - numpy.array(
-        #             self.positions[0][0]
-        #         )
-        #         s = numpy.sum(d * d)
-        #         length = math.sqrt(s)  # diagonal
-        #     self.mesh = autopack.helper.Cylinder(
-        #         self.name + "_basic",
-        #         radius=self.radii[0][0] * 1.24, # why is this multiplied?
-        #         length=length,
-        #         res=5,
-        #         parent="autopackHider",
-        #         axis=self.principalVector,
-        #     )[0]
-        
-        # self.mesh = autopack.helper.oneCylinder(self.name+"_basic",
-        #                                self.positions[0][0],self.positions2[0][0],
-        #                                radius=self.radii[0][0]*1.24,
-        #                                parent = p,color=self.color)
-        #            self.getData()
-=======
 
     def initialize_mesh(self, mesh_store):
         if self.mesh is None and autopack.helper is not None:
@@ -192,7 +149,6 @@
                 parent="autopackHider",
                 axis=self.principalVector,
             )[0]
->>>>>>> 009fb074
 
     def get_cuttoff_value(self, spacing):
         """Returns the min value a grid point needs to be away from a surfance
@@ -399,13 +355,8 @@
             radt = sqrt(lengthsq + radc**2)
 
             bb = self.correctBB(p1, p2, radc)
-<<<<<<< HEAD
-
-            if histoVol.runTimeDisplay > 1:
-=======
             #            bb = self.correctBB(posc,posc,radt)
             if env.runTimeDisplay > 1:
->>>>>>> 009fb074
                 box = self.vi.getObject("collBox")
                 if box is None:
                     box = self.vi.Box("collBox", cornerPoints=bb, visible=1)
@@ -414,12 +365,7 @@
                     self.vi.updateBox(box, cornerPoints=bb)
                     self.vi.update()
                     #                 sleep(1.0)
-<<<<<<< HEAD
-            
-            pointsInCube = histoVol.grid.getPointsInCube(bb, posc, radt, info=True)
-=======
             pointsInCube = env.grid.getPointsInCube(bb, posc, radt, info=True)
->>>>>>> 009fb074
 
             # check for collisions with cylinder
             pd = numpy.take(gridPointsCoords, pointsInCube, 0) - p1
