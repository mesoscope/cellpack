from audioop import mul
import numpy
import math
from math import pi, sqrt
from panda3d.core import Point3, TransformState
from panda3d.bullet import BulletCylinderShape, BulletRigidBodyNode

from cellpack.autopack.utils import get_distance

from .Ingredient import Ingredient
import cellpack.autopack as autopack
from .utils import pandaMatrice

helper = autopack.helper


class MultiCylindersIngr(Ingredient):
    """
    This Ingredient is represented by a collection of cylinder specified by
    multi_bounds and radii. Each cylinder in the group is has two bounds, representing
    the center of the bottom and the center of the top, and a radius.
    The array of multi_bounds and radii must be the same length.
    The principal Vector will be used to align the ingredient
    """

    def __init__(
        self,
<<<<<<< HEAD
        type="MultiCylinder",
        color=None,
        coordsystem="right",
=======
        multi_bounds,
        radii,
        type="multi_cylinder",
        color=None,
>>>>>>> c4f91705
        count=0,
        cutoff_boundary=None,
        cutoff_surface=None,
        distance_expression=None,
        distance_function=None,
<<<<<<< HEAD
        encapsulating_radius=0,
        excluded_partners_name=None,
        force_random=False,  # avoid any binding
        gradient="",
        is_attractor=False,
        max_jitter=(1, 1, 1),
        meshFile=None,
        meshName=None,
        meshObject=None,
        meshType="file",
        molarity=0.0,
        name=None,
        jitter_attempts=5,
        nbMol=0,
        orient_bias_range=[-pi, pi],
        packing=None,
        packing_priority=0,
        partners_position=None,
        partners_name=None,
        pdb=None,
        perturb_axis_amplitude=0.1,
        place_type="jitter",
        positions=None,
        positions2=None,
        principal_vector=(1, 0, 0),
        proba_binding=0.5,
        proba_not_binding=0.5,
        properties=None,
        radii=None,
        rotation_axis=[0.0, 0.0, 0.0],
        rotation_range=6.2831,
        rejection_threshold=30,
        source=None,
        uLength=0,
        useLength=False,
        useOrientBias=False,
        useRotAxis=True,
=======
        force_random=False,  # avoid any binding
        gradient=None,
        is_attractor=False,
        max_jitter=(1, 1, 1),
        molarity=0.0,
        name=None,
        jitter_attempts=5,
        orient_bias_range=[-pi, pi],
        packing_mode="random",
        packing_priority=0,
        partners=None,
        perturb_axis_amplitude=0.1,
        place_type="jitter",
        principal_vector=(1, 0, 0),
        representations=None,
        rotation_axis=[0.0, 0.0, 0.0],
        rotation_range=6.2831,
        rejection_threshold=30,
        use_orient_bias=False,
        use_rotation_axis=True,
>>>>>>> c4f91705
        weight=0.2,  # use for affinity ie partner.weight
    ):

        super().__init__(
            type=type,
            color=color,
<<<<<<< HEAD
            coordsystem=coordsystem,
=======
>>>>>>> c4f91705
            count=count,
            cutoff_boundary=cutoff_boundary,
            cutoff_surface=cutoff_surface,
            distance_expression=distance_expression,
            distance_function=distance_function,
<<<<<<< HEAD
            encapsulating_radius=encapsulating_radius,
            excluded_partners_name=excluded_partners_name,
=======
>>>>>>> c4f91705
            force_random=force_random,  # avoid any binding
            gradient=gradient,
            is_attractor=is_attractor,
            max_jitter=max_jitter,
<<<<<<< HEAD
            meshFile=meshFile,
            meshName=meshName,
            meshObject=meshObject,
            meshType="file",
            molarity=molarity,
            name=name,
            jitter_attempts=jitter_attempts,
            nbMol=nbMol,
            orient_bias_range=orient_bias_range,
            packing=packing,
            packing_priority=packing_priority,
            partners_name=partners_name,
            partners_position=partners_position,
            pdb=pdb,
            perturb_axis_amplitude=perturb_axis_amplitude,
            place_type=place_type,
            positions=positions,
            positions2=positions2,
            principal_vector=principal_vector,
            proba_binding=proba_binding,
            proba_not_binding=proba_not_binding,
            properties=properties,
            radii=radii,
            rejection_threshold=rejection_threshold,
            rotation_axis=rotation_axis,
            rotation_range=rotation_range,
            source=source,
            useOrientBias=useOrientBias,
            useRotAxis=useRotAxis,
=======
            molarity=molarity,
            name=name,
            jitter_attempts=jitter_attempts,
            orient_bias_range=orient_bias_range,
            packing_mode=packing_mode,
            packing_priority=packing_priority,
            partners=partners,
            perturb_axis_amplitude=perturb_axis_amplitude,
            place_type=place_type,
            principal_vector=principal_vector,
            rejection_threshold=rejection_threshold,
            representations=representations,
            rotation_axis=rotation_axis,
            rotation_range=rotation_range,
            use_orient_bias=use_orient_bias,
            use_rotation_axis=use_rotation_axis,
>>>>>>> c4f91705
            weight=weight,
        )

        if name is None:
            name = "%s_%f" % (str(radii[0]), molarity)
        self.name = name
        if len(multi_bounds) != len(radii):
            raise IndexError(
                f"Problem with {name}: multi cylinder needs bounds and radius for every cylinder "
            )
        self.model_type = "Cylinders"
        self.collisionLevel = 0
<<<<<<< HEAD
        self.min_radius = self.radii[0][0]
=======
        self.radii = radii
        self.min_radius = min(self.radii)
>>>>>>> c4f91705
        self.useLength = useLength
        self.uLength = uLength
        self.encapsulating_radius = radii[0][0]
        if self.positions2 is not None and self.positions is not None:
            # should the overall length of the object from bottom to top
            bb = self.getBigBB()
            d = numpy.array(bb[1]) - numpy.array(bb[0])
            s = numpy.sum(d * d)
            self.length = math.sqrt(s)  # diagonal

    def initialize_mesh(self, mesh_store):
        if self.mesh is None and autopack.helper is not None:
            self.mesh = autopack.helper.Cylinder(
                self.name + "_basic",
                radius=self.radius * 1.24,
                length=self.length,
                res=5,
                parent="autopackHider",
                axis=self.principal_vector,
            )[0]

    def get_cuttoff_value(self, spacing):
        """Returns the min value a grid point needs to be away from a surfance
        in order for this ingredient to pack. Only needs to be calculated once
        per ingredient once the jitter is set."""
        if self.min_distance > 0:
            return self.min_distance
        radius = self.min_radius
        jitter = self.getMaxJitter(spacing)

        if self.packingMode == "close":
            cut = self.length - jitter
        #            if ingrmodel_type=='Cube' : #radius iactually the size
        #                cut = min(self.radii[0]/2.)-jitter
        #            elif ingr.cutoff_boundary is not None :
        #                #this mueay work if we have the distance from the border
        #                cut  = radius+ingr.cutoff_boundary-jitter

        else:
            cut = radius - jitter
        self.min_distance = cut
        return cut

    def getBigBB(self):
        # one level for cylinder
        bbs = []
        for radc, p1, p2 in zip(self.radii[0], self.positions[0], self.positions2[0]):
            bb = self.correctBB(p1, p2, radc)
            bbs.append(bb)
        # get min and max from all bbs
        maxBB = [0, 0, 0]
        minBB = [9999, 9999, 9999]
        for bb in bbs:
            for i in range(3):
                if bb[0][i] < minBB[i]:
                    minBB[i] = bb[0][i]
                if bb[1][i] > maxBB[i]:
                    maxBB[i] = bb[1][i]
                if bb[1][i] < minBB[i]:
                    minBB[i] = bb[1][i]
                if bb[0][i] > maxBB[i]:
                    maxBB[i] = bb[0][i]
        bb = [minBB, maxBB]
        return bb

    def collides_with_compartment(
        self,
        jtrans,
        rotMat,
        level,
        gridPointsCoords,
        env,
    ):
        """
        Check cylinders for collision
        """
        centers1 = (self.positions[level],)
        centers2 = (self.positions2[level],)
        radii = (self.radii[level],)
        cent1T = self.transformPoints(jtrans, rotMat, centers1)
        cent2T = self.transformPoints(jtrans, rotMat, centers2)

        cylNum = 0
        for radc, p1, p2 in zip(radii, cent1T, cent2T):
            x1, y1, z1 = p1
            x2, y2, z2 = p2
            vx, vy, vz = vect = (x2 - x1, y2 - y1, z2 - z1)
            lengthsq = vx * vx + vy * vy + vz * vz
            length = math.sqrt(lengthsq)
            cx, cy, cz = posc = x1 + vx * 0.5, y1 + vy * 0.5, z1 + vz * 0.5
            radt = length + radc

            bb = self.correctBB(p1, p2, radc)
            pointsInCube = env.grid.getPointsInCube(bb, posc, radt, info=True)

            # check for collisions with cylinder
            pd = numpy.take(gridPointsCoords, pointsInCube, 0) - p1
            dotp = numpy.dot(pd, vect)
            #            rad2 = radc*radc
            #            dsq = numpy.sum(pd*pd, 1) - dotp*dotp/lengthsq
            ptsWithinCaps = numpy.nonzero(
                numpy.logical_and(
                    numpy.greater_equal(dotp, 0.0), numpy.less_equal(dotp, lengthsq)
                )
            )

            ptsInSphereId = numpy.take(pointsInCube, ptsWithinCaps[0], 0)
            compIdsSphere = numpy.take(env.grid.compartment_ids, ptsInSphereId, 0)
            if self.compNum <= 0:
                wrongPt = [cid for cid in compIdsSphere if cid != self.compNum]
                if len(wrongPt):
                    #                        print wrongPt
                    return True
            cylNum += 1
        return False

    def collision_jitter(
        self,
        jtrans,
        rotMat,
        level,
        gridPointsCoords,
        distance,
        histoVol,
        dpad,
    ):
        """
        Check cylinders for collision
        """
        centers1 = self.positions[level]
        centers2 = self.positions2[level]
        radii = self.radii[level]
        return self.checkCylCollisions(
            centers1,
            centers2,
            radii,
            jtrans,
            rotMat,
            gridPointsCoords,
            distance,
            histoVol,
            dpad,
        )

    def add_rb_node(self, worldNP):
        inodenp = worldNP.attachNewNode(BulletRigidBodyNode(self.name))
        inodenp.node().setMass(1.0)
        centT1 = self.positions[
            0
        ]  # ingr.transformPoints(jtrans, rotMat, ingr.positions[0])
        centT2 = self.positions2[
            0
        ]  # ingr.transformPoints(jtrans, rotMat, ingr.positions2[0])
        for radc, p1, p2 in zip(self.radii[0], centT1, centT2):
            length, mat = autopack.helper.getTubePropertiesMatrix(p1, p2)
            pMat = pandaMatrice(mat)
            #            d = numpy.array(p1) - numpy.array(p2)
            #            s = numpy.sum(d*d)
            Point3(
                self.principal_vector[0],
                self.principal_vector[1],
                self.principal_vector[2],
            )
            shape = BulletCylinderShape(
                radc, length, 1
            )  # math.sqrt(s), 1)# { XUp = 0, YUp = 1, ZUp = 2 } or LVector3f const half_extents
            inodenp.node().addShape(shape, TransformState.makeMat(pMat))  #
        return inodenp

    def checkCylCollisions(
        self,
        centers1,
        centers2,
        radii,
        jtrans,
        rotMat,
        gridPointsCoords,
        distance,
        env,
        dpad,
    ):
        """
        Check cylinders for collision
        """
        cent1T = self.transformPoints(jtrans, rotMat, centers1)
        cent2T = self.transformPoints(jtrans, rotMat, centers2)

        insidePoints = {}
        newDistPoints = {}

        cylNum = 0
        for radc, p1, p2 in zip(radii, cent1T, cent2T):
            if env.runTimeDisplay > 1:
                name = "cyl"
                cyl = self.vi.getObject("cyl")
                if cyl is None:
                    cyl = self.vi.oneCylinder(
                        name, p1, p2, color=(1.0, 1.0, 1.0), radius=radc
                    )
                # self.vi.updateTubeMesh(cyl,cradius=radc)
                else:
                    self.vi.updateOneCylinder(cyl, p1, p2, radius=radc)
                self.vi.changeObjColorMat(cyl, (1.0, 1.0, 1.0))
                name = "sph1"
                sph1 = self.vi.getObject("sph1")
                if sph1 is None:
                    sph1 = self.vi.Sphere(name, radius=radc * 2.0)[0]
                self.vi.setTranslation(sph1, p1)
                name = "sph2"
                sph2 = self.vi.getObject("sph2")
                if sph2 is None:
                    sph2 = self.vi.Sphere(name, radius=radc * 2.0)[0]
                self.vi.setTranslation(sph2, p2)

                self.vi.update()

            x1, y1, z1 = p1
            x2, y2, z2 = p2
            vx, vy, vz = vect = (x2 - x1, y2 - y1, z2 - z1)
            lengthsq = vx * vx + vy * vy + vz * vz
            cx, cy, cz = posc = x1 + vx * 0.5, y1 + vy * 0.5, z1 + vz * 0.5
            radt = sqrt(lengthsq + radc**2)

            bb = self.correctBB(p1, p2, radc)
            #            bb = self.correctBB(posc,posc,radt)
            if env.runTimeDisplay > 1:
                box = self.vi.getObject("collBox")
                if box is None:
                    box = self.vi.Box("collBox", cornerPoints=bb, visible=1)
                else:
                    #                    self.vi.toggleDisplay(box,True)
                    self.vi.updateBox(box, cornerPoints=bb)
                    self.vi.update()
                    #                 sleep(1.0)
            pointsInCube = env.grid.getPointsInCube(bb, posc, radt, info=True)

            # check for collisions with cylinder
            pd = numpy.take(gridPointsCoords, pointsInCube, 0) - p1
            dotp = numpy.dot(pd, vect)
            rad2 = radc * radc
            d2toP1 = numpy.sum(pd * pd, 1)
            dsq = (
                d2toP1 - dotp * dotp / lengthsq
            )  # perpendicular distance to cylinder axis

            ptsWithinCaps = numpy.nonzero(
                numpy.logical_and(
                    numpy.greater_equal(dotp, 0.0), numpy.less_equal(dotp, lengthsq)
                )
            )
            if not len(ptsWithinCaps[0]):
                print("no point inside the geom?")
                return False, insidePoints, newDistPoints
            if self.compareCompartment:
                ptsInSphereId = numpy.take(pointsInCube, ptsWithinCaps[0], 0)
                compIdsSphere = numpy.take(env.grid.compartment_ids, ptsInSphereId, 0)
                #                print "compId",compIdsSphere
                if self.compNum <= 0:
                    wrongPt = [cid for cid in compIdsSphere if cid != self.compNum]
                    if len(wrongPt):
                        return True, insidePoints, newDistPoints

            pd2 = numpy.take(gridPointsCoords, pointsInCube, 0) - p2
            d2toP2 = numpy.sum(pd2 * pd2, 1)

            for pti, pt in enumerate(pointsInCube):
                dist = dsq[pti]
                if dist > rad2:
                    continue  # outside radius
                elif distance[pt] < 0:
                    return True, insidePoints, newDistPoints

                if pt in insidePoints:
                    continue

                if dotp[pti] < 0.0:  # outside 1st cap, p1 is closer
                    d = sqrt(d2toP1[pti]) - radc
                    if d < distance[pt]:  # point in region of influence
                        if pt in newDistPoints:
                            if d < newDistPoints[pt]:
                                newDistPoints[pt] = d
                        else:
                            newDistPoints[pt] = d
                elif dotp[pti] > lengthsq:  # p2 is closer
                    d = sqrt(d2toP2[pti]) - radc
                    if d < distance[pt]:  # point in region of influence
                        if pt in newDistPoints:
                            if d < newDistPoints[pt]:
                                newDistPoints[pt] = d
                        else:
                            newDistPoints[pt] = d
                else:
                    d = sqrt(dsq[pti]) - radc
                    if d < 0.0:  # point is inside curved region
                        if pt in insidePoints:
                            if d < insidePoints[pt]:
                                insidePoints[pt] = d
                        else:
                            insidePoints[pt] = d
            cylNum += 1
        return False, insidePoints, newDistPoints<|MERGE_RESOLUTION|>--- conflicted
+++ resolved
@@ -25,60 +25,15 @@
 
     def __init__(
         self,
-<<<<<<< HEAD
-        type="MultiCylinder",
-        color=None,
-        coordsystem="right",
-=======
         multi_bounds,
         radii,
         type="multi_cylinder",
         color=None,
->>>>>>> c4f91705
         count=0,
         cutoff_boundary=None,
         cutoff_surface=None,
         distance_expression=None,
         distance_function=None,
-<<<<<<< HEAD
-        encapsulating_radius=0,
-        excluded_partners_name=None,
-        force_random=False,  # avoid any binding
-        gradient="",
-        is_attractor=False,
-        max_jitter=(1, 1, 1),
-        meshFile=None,
-        meshName=None,
-        meshObject=None,
-        meshType="file",
-        molarity=0.0,
-        name=None,
-        jitter_attempts=5,
-        nbMol=0,
-        orient_bias_range=[-pi, pi],
-        packing=None,
-        packing_priority=0,
-        partners_position=None,
-        partners_name=None,
-        pdb=None,
-        perturb_axis_amplitude=0.1,
-        place_type="jitter",
-        positions=None,
-        positions2=None,
-        principal_vector=(1, 0, 0),
-        proba_binding=0.5,
-        proba_not_binding=0.5,
-        properties=None,
-        radii=None,
-        rotation_axis=[0.0, 0.0, 0.0],
-        rotation_range=6.2831,
-        rejection_threshold=30,
-        source=None,
-        uLength=0,
-        useLength=False,
-        useOrientBias=False,
-        useRotAxis=True,
-=======
         force_random=False,  # avoid any binding
         gradient=None,
         is_attractor=False,
@@ -99,62 +54,21 @@
         rejection_threshold=30,
         use_orient_bias=False,
         use_rotation_axis=True,
->>>>>>> c4f91705
         weight=0.2,  # use for affinity ie partner.weight
     ):
 
         super().__init__(
             type=type,
             color=color,
-<<<<<<< HEAD
-            coordsystem=coordsystem,
-=======
->>>>>>> c4f91705
             count=count,
             cutoff_boundary=cutoff_boundary,
             cutoff_surface=cutoff_surface,
             distance_expression=distance_expression,
             distance_function=distance_function,
-<<<<<<< HEAD
-            encapsulating_radius=encapsulating_radius,
-            excluded_partners_name=excluded_partners_name,
-=======
->>>>>>> c4f91705
             force_random=force_random,  # avoid any binding
             gradient=gradient,
             is_attractor=is_attractor,
             max_jitter=max_jitter,
-<<<<<<< HEAD
-            meshFile=meshFile,
-            meshName=meshName,
-            meshObject=meshObject,
-            meshType="file",
-            molarity=molarity,
-            name=name,
-            jitter_attempts=jitter_attempts,
-            nbMol=nbMol,
-            orient_bias_range=orient_bias_range,
-            packing=packing,
-            packing_priority=packing_priority,
-            partners_name=partners_name,
-            partners_position=partners_position,
-            pdb=pdb,
-            perturb_axis_amplitude=perturb_axis_amplitude,
-            place_type=place_type,
-            positions=positions,
-            positions2=positions2,
-            principal_vector=principal_vector,
-            proba_binding=proba_binding,
-            proba_not_binding=proba_not_binding,
-            properties=properties,
-            radii=radii,
-            rejection_threshold=rejection_threshold,
-            rotation_axis=rotation_axis,
-            rotation_range=rotation_range,
-            source=source,
-            useOrientBias=useOrientBias,
-            useRotAxis=useRotAxis,
-=======
             molarity=molarity,
             name=name,
             jitter_attempts=jitter_attempts,
@@ -171,7 +85,6 @@
             rotation_range=rotation_range,
             use_orient_bias=use_orient_bias,
             use_rotation_axis=use_rotation_axis,
->>>>>>> c4f91705
             weight=weight,
         )
 
@@ -184,12 +97,8 @@
             )
         self.model_type = "Cylinders"
         self.collisionLevel = 0
-<<<<<<< HEAD
-        self.min_radius = self.radii[0][0]
-=======
         self.radii = radii
         self.min_radius = min(self.radii)
->>>>>>> c4f91705
         self.useLength = useLength
         self.uLength = uLength
         self.encapsulating_radius = radii[0][0]
