--- conflicted
+++ resolved
@@ -26,15 +26,6 @@
         count=0,
         cutoff_boundary=None,
         cutoff_surface=None,
-<<<<<<< HEAD
-        distExpression=None,
-        distFunction=None,
-        excluded_partners_name=None,
-        force_random=False,  # avoid any binding
-        gradient="",
-        isAttractor=False,
-        jitter_max=(1, 1, 1),
-=======
         distance_expression=None,
         distance_function=None,
         excluded_partners_name=None,
@@ -42,7 +33,6 @@
         gradient="",
         is_attractor=False,
         max_jitter=(1, 1, 1),
->>>>>>> 9ee93d96
         meshType="file",
         molarity=0.0,
         name=None,
@@ -50,15 +40,9 @@
         nbMol=0,
         offset=None,
         orient_bias_range=[-pi, pi],
-<<<<<<< HEAD
-        overwrite_distFunc=True,  # overWrite
-        packing=None,
-        packingPriority=0,
-=======
         overwrite_distance_function=True,  # overWrite
         packing_ode="random",
         packing_priority=0,
->>>>>>> 9ee93d96
         partners_name=None,
         partners_position=None,
         pdb=None,
@@ -93,13 +77,8 @@
             excluded_partners_name=excluded_partners_name,
             force_random=force_random,
             gradient=gradient,
-<<<<<<< HEAD
-            isAttractor=isAttractor,
-            jitter_max=jitter_max,
-=======
             is_attractor=is_attractor,
             max_jitter=max_jitter,
->>>>>>> 9ee93d96
             meshName=meshName,
             meshType=meshType,
             meshObject=meshObject,
@@ -107,15 +86,9 @@
             name=name,
             jitter_attempts=jitter_attempts,
             nbMol=nbMol,
-<<<<<<< HEAD
-            overwrite_distFunc=overwrite_distFunc,
-            packing=packing,
-            packingPriority=packingPriority,
-=======
             overwrite_distance_function=overwrite_distance_function,
             packing=packing,
             packing_priority=packing_priority,
->>>>>>> 9ee93d96
             partners_name=partners_name,
             partners_position=partners_position,
             pdb=pdb,
