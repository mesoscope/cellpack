import numpy
from math import pi
from panda3d.bullet import BulletRigidBodyNode, BulletSphereShape
from panda3d.core import Point3, TransformState, Vec3
from panda3d.ode import OdeBody, OdeMass, OdeSphereGeom

import cellpack.autopack as autopack

from .Ingredient import Ingredient

helper = autopack.helper


class SingleSphereIngr(Ingredient):
    """
    This Ingredient is represented by a single sphere
    and either a single radius, or a list of radii and offset vectors
    for each sphere representing the ingredient
    """

    def __init__(
        self,
        type="SingleSphere",
        color=None,
        coordsystem="right",
        count=0,
        cutoff_boundary=None,
        cutoff_surface=None,
        distance_expression=None,
        distance_function=None,
        excluded_partners_name=None,
        force_random=False,  # avoid any binding
        gradient="",
        is_attractor=False,
        max_jitter=(1, 1, 1),
        meshType="file",
        molarity=0.0,
        name=None,
        jitter_attempts=5,
        nbMol=0,
<<<<<<< HEAD
        offset=None,
        orient_bias_range=[-pi, pi],
        overwrite_distance_function=True,  # overWrite
        packing=None,
        packing_priority=0,
=======
        offset=[0.0, 0.0, 0.0],
        orientBiasRotRangeMax=-pi,
        orientBiasRotRangeMin=-pi,
        overwrite_distFunc=True,  # overWrite
        packingMode="random",
        packingPriority=0,
>>>>>>> 8c215b83
        partners_name=None,
        partners_position=None,
        pdb=None,
        perturb_axis_amplitude=0.1,
        place_type="jitter",
        principal_vector=(1, 0, 0),
        proba_binding=0.5,
        proba_not_binding=0.5,  # chance to actually not bind
        properties=None,
        radius=None,
        rejection_threshold=30,
        resolution_dictionary=None,
        meshFile=None,
        meshName=None,
        meshObject=None,
        rotation_axis=[0.0, 0.0, 0.0],
        rotation_range=0,
        source=None,
        useOrientBias=False,
        useRotAxis=True,
        weight=0.2,  # use for affinity ie partner.weight
    ):
        super().__init__(
            type=type,
            color=color,
            coordsystem=coordsystem,
            count=count,
            cutoff_boundary=cutoff_boundary,
            cutoff_surface=cutoff_surface,
            distance_expression=distance_expression,
            distance_function=distance_function,
            excluded_partners_name=excluded_partners_name,
            force_random=force_random,
            gradient=gradient,
            is_attractor=is_attractor,
            max_jitter=max_jitter,
            meshName=meshName,
            meshType=meshType,
            meshObject=meshObject,
            molarity=molarity,
            name=name,
            jitter_attempts=jitter_attempts,
            nbMol=nbMol,
<<<<<<< HEAD
            overwrite_distance_function=overwrite_distance_function,
            packing=packing,
            packing_priority=packing_priority,
=======
            offset=offset,
            overwrite_distFunc=overwrite_distFunc,
            packingMode=packingMode,
            packingPriority=packingPriority,
>>>>>>> 8c215b83
            partners_name=partners_name,
            partners_position=partners_position,
            pdb=pdb,
            perturb_axis_amplitude=perturb_axis_amplitude,
            meshFile=meshFile,
            place_type=place_type,
            principal_vector=principal_vector,
            proba_binding=proba_binding,
            proba_not_binding=proba_not_binding,
            properties=properties,
<<<<<<< HEAD
            rotation_axis=rotation_axis,
            rotation_range=rotation_range,
=======
            radii=radii,
            rotAxis=rotAxis,
            rotRange=rotRange,
            source=source,
>>>>>>> 8c215b83
            useRotAxis=useRotAxis,
            weight=weight,
        )
        self.modelType = "Spheres"
        if name is None:
            name = "%5.2f_%f" % (radius, molarity)
        self.name = name
        self.singleSphere = True
        self.mesh = None
        # min and max radius for a single sphere should be the same
        self.radius = radius
        self.encapsulating_radius = radius
        self.min_radius = radius

    def collision_jitter(
        self,
        jtrans,
        rotMat,
        level,
        gridPointsCoords,
        current_grid_distances,
        env,
        dpad,
    ):
        """
        Check spheres for collision
        """

        insidePoints = {}
        newDistPoints = {}

        radius_of_ing_being_packed = self.radius
        position = jtrans
        radius_of_area_to_check = (
            radius_of_ing_being_packed + dpad
        )  # extends the packing ingredient's bounding box to be large enough to include masked gridpoints of the largest possible ingrdient in the receipe
        #  TODO: add realtime render here that shows all the points being checked by the collision

        pointsToCheck = env.grid.getPointsInSphere(
            position, radius_of_area_to_check
        )  # indices
        # check for collisions by looking at grid points in the sphere of radius radc
        delta = numpy.take(gridPointsCoords, pointsToCheck, 0) - position
        delta *= delta
        distA = numpy.sqrt(delta.sum(1))

        for pti in range(len(pointsToCheck)):
            grid_point_index = pointsToCheck[
                pti
            ]  # index of master grid point that is inside the sphere
            distance_to_packing_location = distA[
                pti
            ]  # is that point's distance from the center of the sphere (packing location)
            # distance is an array of distance of closest contact to anything currently in the grid
            collision = (
                current_grid_distances[grid_point_index] + distance_to_packing_location
                <= radius_of_ing_being_packed
            )

            if collision:
                # an object is too close to the sphere at this level
                self.log.info(
                    "grid point already occupied %f",
                    current_grid_distances[grid_point_index],
                )
                return True, {}, {}
            signed_distance_to_sphere_surface = (
                distance_to_packing_location - radius_of_ing_being_packed
            )

            (insidePoints, newDistPoints,) = self.get_new_distances_and_inside_points(
                env,
                jtrans,
                rotMat,
                grid_point_index,
                current_grid_distances,
                newDistPoints,
                insidePoints,
                signed_distance_to_sphere_surface,
            )
        return False, insidePoints, newDistPoints

    def collides_with_compartment(
        self,
        jtrans,
        rotMat,
        level,
        gridPointsCoords,
        env,
    ):
        """
        Check spheres for collision
        TODO improve the testwhen grid stepSize is larger that size of the ingredient
        """
        centers = self.positions[level]
        radii = (self.radii[level],)
        centT = self.transformPoints(jtrans, rotMat, centers)  # this should be jtrans
        for radc, posc in zip(radii, centT):
            ptsInSphere = env.grid.getPointsInSphere(posc, radc[0])  # indices
            compIdsSphere = numpy.take(env.grid.compartment_ids, ptsInSphere, 0)
            if self.compNum <= 0:
                wrongPt = [cid for cid in compIdsSphere if cid != self.compNum]
                if len(wrongPt):
                    print("OK false compartment", len(wrongPt))
                    return True
        return False

    def get_signed_distance(
        self,
        packing_location,
        grid_point_location,
        rotation_matrix=None,
    ):
        radius = self.radius
        distance_to_packing_location = numpy.linalg.norm(
            packing_location - grid_point_location
        )
        signed_distance_to_surface = distance_to_packing_location - radius
        return signed_distance_to_surface

    def get_new_distance_values(
        self, jtrans, rotMatj, gridPointsCoords, distance, dpad, level=0
    ):

        insidePoints = {}
        newDistPoints = {}
        padded_sphere = self.radius + dpad
        ptsInSphere = self.env.grid.getPointsInSphere(jtrans, padded_sphere)
        delta = numpy.take(gridPointsCoords, ptsInSphere, 0) - jtrans
        delta *= delta
        distA = numpy.sqrt(delta.sum(1))
        for pti in range(len(ptsInSphere)):
            pt = ptsInSphere[pti]
            dist = distA[pti]
            d = dist - self.radius
            if d <= 0:  # point is inside dropped sphere
                if pt in insidePoints:
                    if abs(d) < abs(insidePoints[pt]):
                        insidePoints[pt] = d
                else:
                    insidePoints[pt] = d
            elif d < distance[pt]:  # point in region of influence
                if pt in newDistPoints:
                    if d < newDistPoints[pt]:
                        newDistPoints[pt] = d
                else:
                    newDistPoints[pt] = d
        return insidePoints, newDistPoints

    def add_rb_node(self, worldNP):
        shape = BulletSphereShape(self.encapsulating_radius)
        inodenp = worldNP.attachNewNode(BulletRigidBodyNode(self.name))
        inodenp.node().setMass(1.0)
        #        inodenp.node().addShape(shape)
        inodenp.node().addShape(
            shape, TransformState.makePos(Point3(0, 0, 0))
        )  # rotation ?
        #        spherenp.setPos(-2, 0, 4)
        return inodenp

    def add_rb_node_ode(self, world, jtrans, pMat):
        body = OdeBody(world)
        M = OdeMass()
        M.setSphereTotal(1.0, self.encapsulating_radius)
        body.setMass(M)
        body.setPosition(Vec3(jtrans[0], jtrans[1], jtrans[2]))
        body.setRotation(pMat)
        # the geometry for the collision ?
        geom = OdeSphereGeom(self.ode_space, self.encapsulating_radius)
        geom.setBody(body)
        return geom

    def initialize_mesh(self, mesh_store):
        if self.mesh is None:
            self.mesh = mesh_store.create_sphere(
                self.name + "_basic", 5, radius=self.radius
            )

            self.getData()
        # should do that for all ingredient type
        # if self.representation is None and not hasattr(
        #     self.mesh, "getFaces"
        # ):  # this is not working with dejavu
        #     # and should go in the graphics.
        #     self.representation = autopack.helper.Icosahedron(
        #         self.name + "_rep", radius=self.radii[0][0]
        #     )[0]<|MERGE_RESOLUTION|>--- conflicted
+++ resolved
@@ -38,20 +38,11 @@
         name=None,
         jitter_attempts=5,
         nbMol=0,
-<<<<<<< HEAD
         offset=None,
         orient_bias_range=[-pi, pi],
         overwrite_distance_function=True,  # overWrite
-        packing=None,
+        packing_ode="random",
         packing_priority=0,
-=======
-        offset=[0.0, 0.0, 0.0],
-        orientBiasRotRangeMax=-pi,
-        orientBiasRotRangeMin=-pi,
-        overwrite_distFunc=True,  # overWrite
-        packingMode="random",
-        packingPriority=0,
->>>>>>> 8c215b83
         partners_name=None,
         partners_position=None,
         pdb=None,
@@ -95,16 +86,9 @@
             name=name,
             jitter_attempts=jitter_attempts,
             nbMol=nbMol,
-<<<<<<< HEAD
             overwrite_distance_function=overwrite_distance_function,
             packing=packing,
             packing_priority=packing_priority,
-=======
-            offset=offset,
-            overwrite_distFunc=overwrite_distFunc,
-            packingMode=packingMode,
-            packingPriority=packingPriority,
->>>>>>> 8c215b83
             partners_name=partners_name,
             partners_position=partners_position,
             pdb=pdb,
@@ -115,15 +99,8 @@
             proba_binding=proba_binding,
             proba_not_binding=proba_not_binding,
             properties=properties,
-<<<<<<< HEAD
             rotation_axis=rotation_axis,
             rotation_range=rotation_range,
-=======
-            radii=radii,
-            rotAxis=rotAxis,
-            rotRange=rotRange,
-            source=source,
->>>>>>> 8c215b83
             useRotAxis=useRotAxis,
             weight=weight,
         )
