# -*- coding: utf-8 -*-
############################################################################
#
# autoPACK Authors: Graham T. Johnson, Mostafa Al-Alusi, Ludovic Autin,
#   and Michel Sanner
#   Based on COFFEE Script developed by Graham Johnson
#    between 2005 and 2010
#   with assistance from Mostafa Al-Alusi in 2009 and periodic input
#   from Arthur Olson's Molecular Graphics Lab
#
# Ingredient.py Authors: Graham Johnson & Michel Sanner with
#  editing/enhancement from Ludovic Autin
#
# Translation to Python initiated March 1, 2010 by Michel Sanner
#  with Graham Johnson
#
# Class restructuring and organization: Michel Sanner
#
# Copyright: Graham Johnson ©2010
#
# This file "Ingredient.py" is part of autoPACK, cellPACK.
#
#    autoPACK is free software: you can redistribute it and/or modify
#    it under the terms of the GNU General Public License as published by
#    the Free Software Foundation, either version 3 of the License, or
#    (at your option) any later version.
#
#    autoPACK is distributed in the hope that it will be useful,
#    but WITHOUT ANY WARRANTY; without even the implied warranty of
#    MERCHANTABILITY or FITNESS FOR A PARTICULAR PURPOSE.  See the
#    GNU General Public License for more details.
#
#    You should have received a copy of the GNU General Public License
#    along with autoPACK (See "CopyingGNUGPL" in the installation.
#    If not, see <http://www.gnu.org/licenses/>.
#
############################################################################
# @author: Graham Johnson, Ludovic Autin, & Michel Sanner


# Hybrid version merged from Graham's Sept 2011 and Ludo's April 2012
# version on May 16, 2012
# Updated with Correct Sept 25, 2011 thesis version on July 5, 2012

# TODO: Describe Ingredient class here at high level
import os
from scipy import spatial
from panda3d.bullet import BulletRigidBodyNode
import numpy
import logging
import collada
from scipy.spatial.transform import Rotation as R
from math import sqrt, pi
from random import uniform, gauss, random
from time import time
import math

from .utils import (
    ApplyMatrix,
    getNormedVectorOnes,
    rotVectToVect,
    rotax,
)

from cellpack.autopack.upy.simularium.simularium_helper import simulariumHelper
import cellpack.autopack as autopack
from cellpack.autopack.ingredient.agent import Agent

helper = autopack.helper
reporthook = None
if helper is not None:
    reporthook = helper.reporthook


class IngredientInstanceDrop:
    def __init__(self, ptId, position, rotation, ingredient, rb=None):
        self.ptId = ptId
        self.position = position
        self.rotation = rotation
        self.ingredient = ingredient
        self.rigid_body = rb
        self.name = ingredient.name + str(ptId)
        x, y, z = position
        rad = ingredient.encapsulatingRadius
        self.bb = ([x - rad, y - rad, z - rad], [x + rad, y + rad, z + rad])
        # maybe get bb from mesh if any ?
        if self.ingredient.mesh is not None:
            self.bb = autopack.helper.getBoundingBox(self.ingredient.mesh)
            for i in range(3):
                self.bb[0][i] = self.bb[0][i] + self.position[i]
                self.bb[1][i] = self.bb[1][i] + self.position[i]


# the ingredient should derive from a class of Agent
class Ingredient(Agent):
    static_id = 0
    """
    Base class for Ingredients that can be added to a Recipe.
    Ingredients provide:
        - a molarity used to compute how many to place
        - a generic density value
        - a unit associated with the density value
        - a jitter amplitude vector specifying by how much the jittering
        algorithm can move from the grid position.
        - a number of jitter attempts
        - an optional color used to draw the ingredient default (white)
        - an optional name
        - an optional pdb ID
        - an optional packing priority. If omitted the priority will be based
        on the radius with larger radii first
        ham here: (-)packingPriority object will pack from high to low one at a time
        (+)packingPriority will be weighted by assigned priority value
        (0)packignPriority will be weighted by complexity and appended to what is left
        of the (+) values
        - an optional principal vector used to align the ingredient
        - recipe will be a weakref to the Recipe this Ingredient belongs to
        - compNum is the compartment number (0 for cytoplasm, positive for compartment
        surface and negative compartment interior
        - Attributes used by the filling algorithm:
        - nbMol counts the number of placed ingredients during a fill
        - counter is the target number of ingredients to place
        - completion is the ratio of placed/target
        - rejectionCounter is used to eliminate ingredients after too many failed
        attempts

    """

    ARGUMENTS = [
        "color",
        "coordsystem",
        "cutoff_boundary",
        "cutoff_surface",
        "distExpression",
        "distFunction",
        "encapsulatingRadius",
        "excluded_partners_name",
        "force_randoom" "isAttractor",
        "jitterMax",
        "meshFile",
        "meshName",
        "meshObject",
        "molarity",
        "name",
        "nbJitter",
        "nbMol",
        "offset",
        "orientBiasRotRangeMax",
        "orientBiasRotRangeMin",
        "overwrite_distFunc",
        "packingMode",
        "packingPriority",
        "partners_name",
        "partners_position",
        "partners_weight",
        "pdb",
        "perturbAxisAmplitude",
        "placeType",
        "positions",
        "positions2",
        "principalVector",
        "proba_binding",
        "proba_not_binding",
        "properties",
        "radii",
        "radius",
        "rejectionThreshold",
        "resolution_dictionary",
        "rotAxis",
        "rotRange",
        "source",
        "sphereFile",
        "Type",
        "useOrientBias",
        "useRotAxis",
        "weight",
    ]

    def __init__(
        self,
        Type="MultiSphere",
        color=None,
        coordsystem="right",
        cutoff_boundary=None,
        cutoff_surface=None,
        distExpression=None,
        distFunction=None,
        encapsulatingRadius=0,
        excluded_partners_name=None,
        force_random=False,  # avoid any binding
        gradient="",
        isAttractor=False,
        jitterMax=(1, 1, 1),
        meshFile=None,
        meshName=None,
        meshObject=None,
        meshType="file",
        molarity=0.0,
        name=None,
        nbJitter=5,
        nbMol=0,
        offset=None,
        orientBiasRotRangeMax=-pi,
        orientBiasRotRangeMin=-pi,
        overwrite_distFunc=True,  # overWrite
        packingMode="random",
        packingPriority=0,
        partners_name=None,
        partners_position=None,
        pdb=None,
        perturbAxisAmplitude=0.1,
        placeType="jitter",
        positions2=None,
        positions=None,
        principalVector=(1, 0, 0),
        proba_binding=0.5,
        proba_not_binding=0.5,  # chance to actually not bind
        properties=None,
        radii=None,
        rejectionThreshold=30,
        resolution_dictionary=None,
        rotAxis=None,
        rotRange=6.2831,
        source=None,
        sphereFile=None,
        useOrientBias=False,
        useRotAxis=False,
        weight=0.2,  # use for affinity ie partner.weight
    ):
        super().__init__(
            name,
            molarity,
            distExpression=distExpression,
            distFunction=distFunction,
            excluded_partners_name=excluded_partners_name,
            force_random=force_random,
            gradient=gradient,
            isAttractor=isAttractor,
            overwrite_distFunc=overwrite_distFunc,
            packingMode=packingMode,
            partners_name=partners_name,
            partners_position=partners_position,
            placeType=placeType,
            proba_binding=proba_binding,
            proba_not_binding=proba_not_binding,
            properties=properties,
            weight=weight,
        )
        self.log = logging.getLogger("ingredient")
        self.log.propagate = False

        self.molarity = molarity
        self.packingPriority = packingPriority
        self.log.info(
            "packingPriority %d,  self.packingPriority %r",
            packingPriority,
            self.packingPriority,
        )
        if name is None:
            name = "%f" % molarity
        self.log.info("CREATE INGREDIENT %s %r", str(name), rejectionThreshold)
        self.name = str(name)
        self.o_name = str(name)
        self.Type = Type
        self.pdb = pdb  # pmv ?
        self.transform_sources = None
        self.source = None
        self.mesh = None
        self.mesh_info = {
            "file": meshFile,
            "name": meshName,
            "type": meshType,
            "object": meshObject,
        }

        self.offset = [0, 0, 0]  # offset to apply for membrane binding
        if offset:
            self.offset = offset

        # should deal with source of the object
        if source:
            sources = source.keys()
            self.source = source
            if "pdb" in sources:
                self.pdb = source["pdb"]
            if "transform" in sources:
                self.transform_sources = source["transform"]
                if "offset" in source["transform"]:
                    self.offset = source["transform"]["offset"]
        else:
            self.source = {
                "pdb": self.pdb,
                "transform": {"center": True, "offset": [0, 0, 0]},
            }
            self.transform_sources = {
                "transform": {"center": True, "offset": [0, 0, 0]}
            }

        self.color = color  # color used for sphere display
        if self.color == "None":
            self.color = None
        self.modelType = "Spheres"
        self.rRot = []
        self.tTrans = []
        self.htrans = []
        self.moving = None
        self.moving_geom = None
        self.rb_nodes = []  # store rbnode. no more than X ?
        self.bullet_nodes = [None, None]  # try only store 2, and move them when needd
        self.limit_nb_nodes = 50
        self.vi = autopack.helper
        self.minRadius = 0
        self.min_distance = 0
        self.encapsulatingRadius = encapsulatingRadius
        self.deepest_level = 1
        self.is_previous = False
        self.vertices = []
        self.faces = []
        self.vnormals = []
        # self._place = self.place
        children = []
        self.sphereFile = sphereFile
        # level 0 should be encapsulated sphere ?
        if sphereFile is not None and str(sphereFile) != "None":
            sphereFileo = autopack.retrieveFile(sphereFile, cache="collisionTrees")
            fileName, fileExtension = os.path.splitext(sphereFile)
            self.log.info("sphereTree %r", sphereFileo)
            if sphereFileo is not None and os.path.isfile(sphereFileo):
                self.sphereFile = sphereFile
                sphereFile = sphereFileo
                if fileExtension == ".mstr":  # BD_BOX format
                    data = numpy.loadtxt(sphereFileo, converters={0: lambda s: 0})
                    positions = data[:, 1:4]
                    radii = data[:, 4]
                    self.minRadius = min(radii)
                    # np.apply_along_axis(np.linalg.norm, 1, c)
                    self.encapsulatingRadius = max(
                        numpy.sqrt(numpy.einsum("ij,ij->i", positions, positions))
                    )  # shoud be max distance
                    self.minRadius = self.encapsulatingRadius
                    positions = [positions]
                    radii = [radii]
                elif fileExtension == ".sph":
                    min_radius, rM, positions, radii, children = self.getSpheres(
                        sphereFileo
                    )
                    # if a user didn't set this properly before
                    if not len(radii):
                        self.minRadius = 1.0
                        self.encapsulatingRadius = 1.0
                    else:
                        # minRadius is used to compute grid spacing. It represents the
                        # smallest radius around the anchor point(i.e.
                        # the point where the
                        # ingredient is dropped that needs to be free
                        self.minRadius = min_radius
                        # encapsulatingRadius is the radius of the sphere
                        # centered at 0,0,0
                        # and encapsulate the ingredient
                        self.encapsulatingRadius = rM
                else:
                    self.log.info(
                        "sphere file extension not recognized %r", fileExtension
                    )
        self.set_sphere_positions(positions, radii)

        self.positions2 = positions2
        self.children = children
        self.rbnode = {}  # keep the rbnode if any
        self.collisionLevel = 0  # self.deepest_level
        # first level used for collision detection
        self.jitterMax = jitterMax
        # (1,1,1) means 1/2 grid spacing in all directions

        self.perturbAxisAmplitude = perturbAxisAmplitude

        self.principalVector = principalVector

        self.recipe = None  # will be set when added to a recipe
        self.compNum = None
        self.compId_accepted = (
            []
        )  # if this list is defined, point picked outise the list are rejected
        # should be self.compNum per default
        # will be set when recipe is added to HistoVol
        # added to a compartment
        self.nbMol = nbMol
        self.left_to_place = nbMol
        self.vol_nbmol = 0

        # Packing tracking values
        self.nbJitter = nbJitter  # number of jitter attempts for translation
        self.nbPts = 0
        self.allIngrPts = (
            []
        )  # the list of available grid points for this ingredient to pack
        self.counter = 0  # target number of molecules for a fill
        self.completion = 0.0  # ratio of counter/nbMol
        self.rejectionCounter = 0
        self.verts = None
        self.rad = None
        self.rapid_model = None
        if self.encapsulatingRadius <= 0.0 or self.encapsulatingRadius < max(
            self.radii[0]
        ):
            self.encapsulatingRadius = max(self.radii[0])  #
        # TODO : geometry : 3d object or procedural from PDB
        # TODO : usekeyword resolution->options dictionary of res :
        # TODO : {"simple":{"cms":{"parameters":{"gridres":12}},
        # TODO :            "obj":{"parameters":{"name":"","filename":""}}
        # TODO :            }
        # TODO : "med":{"method":"cms","parameters":{"gridres":30}}
        # TODO : "high":{"method":"msms","parameters":{"gridres":30}}
        # TODO : etc...
        if coordsystem:
            self.coordsystem = coordsystem
        self.rejectionThreshold = rejectionThreshold

        # need to build the basic shape if one provided
        self.current_resolution = "Low"  # should come from data
        self.available_resolution = ["Low", "Med", "High"]  # 0,1,2

        if resolution_dictionary is None:
            resolution_dictionary = {"Low": "", "Med": "", "High": ""}
        self.resolution_dictionary = resolution_dictionary

        # how to get the geom of different res?
        self.representation = None
        self.representation_file = None

        self.useRotAxis = useRotAxis
        self.rotAxis = rotAxis
        self.rotRange = rotRange
        self.useOrientBias = useOrientBias
        self.orientBiasRotRangeMin = orientBiasRotRangeMin
        self.orientBiasRotRangeMax = orientBiasRotRangeMax

        # cutoff are used for picking point far from surface and boundary
        self.cutoff_boundary = cutoff_boundary
        self.cutoff_surface = float(cutoff_surface or self.encapsulatingRadius)
        if properties is None:
            properties = {}
        self.properties = properties  # four tout

        self.compareCompartment = False
        self.compareCompartmentTolerance = 0
        self.compareCompartmentThreshold = 0.0

        self.updateOwnFreePts = False  # work for rer python not ??
        self.haveBeenRejected = False

        self.distances_temp = []
        self.centT = None  # transformed position
        self.results = []

        self.unique_id = Ingredient.static_id
        Ingredient.static_id += 1
        self.score = ""
        self.organism = ""
        # add tiling property ? as any ingredient coud tile as hexagon. It is just the packing type

    def set_sphere_positions(self, positions, radii):
        # positions and radii are passed to the constructor
        # check the format old nested array, new array of dictionary
        nLOD = 0
        if positions is not None:
            nLOD = len(positions)

        self.positions = []
        self.radii = []
        if positions is not None and isinstance(positions[0], dict):
            for i in range(nLOD):
                c = numpy.array(positions[i]["coords"])
                n = int(len(c) / 3)
                self.positions.append(c.reshape((n, 3)).tolist())
                self.radii.append(radii[i]["radii"])
            if len(self.radii) == 0:
                self.radii = [[10]]  # some default value ?
                self.positions = [[[0, 0, 0]]]
            self.deepest_level = len(radii) - 1
        else:  # regular nested
            if (
                positions is None or positions[0] is None or positions[0][0] is None
            ):  # [0][0]
                positions = [[[0, 0, 0]]]

            else:
                if radii is not None:
                    delta = numpy.array(positions[0])
                    rM = sqrt(max(numpy.sum(delta * delta, 1)))
                    self.encapsulatingRadius = max(rM, self.encapsulatingRadius)
            # if radii is not None and positions is not None:
            # for r, c in zip(radii, positions):
            #     assert len(r) == len(c)
            if radii is not None:
                self.deepest_level = len(radii) - 1
            if radii is None:
                radii = [[0]]
            self.radii = radii
            self.positions = positions
        if self.minRadius == 0:
            self.minRadius = min(min(self.radii))

    def reset(self):
        """reset the states of an ingredient"""
        self.counter = 0
        self.left_to_place = 0.0
        self.completion = 0.0

    def setTilling(self, comp):
        if self.packingMode == "hexatile":
            from cellpack.autopack.hexagonTile import tileHexaIngredient

            self.tilling = tileHexaIngredient(
                self, comp, self.encapsulatingRadius, init_seed=self.env.seed_used
            )
        elif self.packingMode == "squaretile":
            from cellpack.autopack.hexagonTile import tileSquareIngredient

            self.tilling = tileSquareIngredient(
                self, comp, self.encapsulatingRadius, init_seed=self.env.seed_used
            )
        elif self.packingMode == "triangletile":
            from cellpack.autopack.hexagonTile import tileTriangleIngredient

            self.tilling = tileTriangleIngredient(
                self, comp, self.encapsulatingRadius, init_seed=self.env.seed_used
            )

    def initialize_mesh(self, mesh_store):
        # get the collision mesh
        meshFile = self.mesh_info["file"]
        meshName = self.mesh_info["name"]
        meshObject = self.mesh_info["object"]
        meshType = self.mesh_info["type"]
        self.mesh = None
        if meshFile is not None:
            if meshType == "file":
                self.mesh = self.getMesh(meshFile, meshName)  # self.name)
                self.log.info("OK got", self.mesh)
                if self.mesh is None:
                    # display a message ?
                    self.log.warning("no geometries for ingredient " + self.name)
                # should we reparent it ?
            elif meshType == "raw":
                # need to build the mesh from v,f,n
                self.buildMesh(mesh_store)
        elif meshObject is not None:
            self.mesh = meshObject

        if self.mesh is not None:
            self.getEncapsulatingRadius()

    def DecomposeMesh(self, poly, edit=True, copy=False, tri=True, transform=True):
        helper = autopack.helper
        m = None
        if helper.host == "dejavu":
            m = helper.getMesh(poly)
            tr = False
        else:
            m = helper.getMesh(helper.getName(poly))
            tr = True
        self.log.info("Decompose Mesh ingredient %s %s", helper.getName(poly), m)
        # what about empty, hierarchical, should merged all the data?
        faces, vertices, vnormals = helper.DecomposeMesh(
            m, edit=edit, copy=copy, tri=tri, transform=tr
        )
        return faces, vertices, vnormals

    def getSpheres(self, sphereFile):
        """
        get spherical approximation of shape
        """
        # file format is space separated
        # float:Rmin float:Rmax
        # int:number of levels
        # int: number of spheres in first level
        # x y z r i j k ...# first sphere in first level and 0-based indices
        # of spheres in next level covererd by this sphere
        # ...
        # int: number of spheres in second level
        f = open(sphereFile)
        datao = f.readlines()
        f.close()

        # strip comments
        data = [x for x in datao if x[0] != "#" and len(x) > 1 and x[0] != "\r"]

        rmin, rmax = list(map(float, data[0].split()))
        nblevels = int(data[1])
        radii = []
        centers = []
        children = []
        line = 2
        for level in range(nblevels):
            rl = []
            cl = []
            ch = []
            nbs = int(data[line])
            line += 1
            for n in range(nbs):
                w = data[line].split()
                x, y, z, r = list(map(float, w[:4]))
                if level < nblevels - 1:  # get sub spheres indices
                    ch.append(list(map(int, w[4:])))
                cl.append((x, y, z))
                rl.append(r)
                line += 1
            centers.append(cl)
            radii.append(rl)
            children.append(ch)
        # we ignore the hierarchy for now
        return rmin, rmax, centers, radii, children

    def rejectOnce(self, rbnode, moving, afvi):
        if rbnode:
            self.env.callFunction(self.env.delRB, (rbnode,))
        if afvi is not None and moving is not None:
            afvi.vi.deleteObject(moving)
        self.haveBeenRejected = True
        self.rejectionCounter += 1
        if (
            self.rejectionCounter >= self.rejectionThreshold
        ):  # Graham set this to 6000 for figure 13b (Results Fig 3 Test1) otherwise it fails to fill small guys
            self.log.info("PREMATURE ENDING of ingredient rejectOnce", self.name)
            self.completion = 1.0

    def addRBsegment(self, pt1, pt2):
        # ovewrite by grow ingredient
        pass

    def add_rb_mesh(self, worldNP):
        inodenp = worldNP.attachNewNode(BulletRigidBodyNode(self.name))
        inodenp.node().setMass(1.0)
        if self.mesh is None:
            return
        self.getData()
        if not len(self.vertices):
            return inodenp
        from panda3d.core import (
            GeomVertexFormat,
            GeomVertexWriter,
            GeomVertexData,
            Geom,
            GeomTriangles,
        )
        from panda3d.bullet import (
            BulletTriangleMesh,
            BulletTriangleMeshShape,
        )

        # step 1) create GeomVertexData and add vertex information
        format = GeomVertexFormat.getV3()
        vdata = GeomVertexData("vertices", format, Geom.UHStatic)
        vertexWriter = GeomVertexWriter(vdata, "vertex")
        [vertexWriter.addData3f(v[0], v[1], v[2]) for v in self.vertices]

        # step 2) make primitives and assign vertices to them
        tris = GeomTriangles(Geom.UHStatic)
        [self.setGeomFaces(tris, face) for face in self.faces]

        # step 3) make a Geom object to hold the primitives
        geom = Geom(vdata)
        geom.addPrimitive(tris)
        # step 4) create the bullet mesh and node
        #        if ingr.convex_hull:
        #            shape = BulletConvexHullShape()
        #            shape.add_geom(geom)
        #        else :
        mesh = BulletTriangleMesh()
        mesh.addGeom(geom)
        shape = BulletTriangleMeshShape(mesh, dynamic=False)  # BulletConvexHullShape
        print("shape ok", shape)
        # inodenp = self.worldNP.attachNewNode(BulletRigidBodyNode(ingr.name))
        # inodenp.node().setMass(1.0)
        inodenp.node().addShape(
            shape
        )  # ,TransformState.makePos(Point3(0, 0, 0)))#, pMat)#TransformState.makePos(Point3(jtrans[0],jtrans[1],jtrans[2])))#rotation ?
        return inodenp

    def SetKw(self, **kw):
        for k in kw:
            setattr(self, k, kw[k])

    def Set(self, **kw):
        self.nbMol = 0
        if "nbMol" in kw:
            self.nbMol = int(kw["nbMol"])
        if "molarity" in kw:
            self.molarity = kw["molarity"]
        if "priority" in kw:
            self.packingPriority = kw["priority"]
        if "packingMode" in kw:
            self.packingMode = kw["packingMode"]
        if "compMask" in kw:
            if type(kw["compMask"]) is str:
                self.compMask = eval(kw["compMask"])
            else:
                self.compMask = kw["compMask"]

    def getEncapsulatingRadius(self, mesh=None):
        if self.vertices is None or not len(self.vertices):
            if self.mesh:
                helper = autopack.helper
                if helper.host == "3dsmax":
                    return
                if mesh is None:
                    mesh = self.mesh
                self.log.info("getEncapsulatingRadius %r %r", self.mesh, mesh)
                self.faces, self.vertices, vnormals = self.DecomposeMesh(
                    mesh, edit=True, copy=False, tri=True
                )
        # encapsulating radius ?
        v = numpy.array(self.vertices, "f")
        try:
            length = numpy.sqrt(
                (v * v).sum(axis=1)
            )  # FloatingPointError: underflow encountered in multiply
            r = float(max(length)) + 15.0
            self.log.info("self.encapsulatingRadius %r %r", self.encapsulatingRadius, r)
            self.encapsulatingRadius = r
        except Exception:
            pass

    def getData(self):
        if self.vertices is None or not len(self.vertices):
            if self.mesh:
                return self.mesh.faces, self.mesh.vertices, self.mesh.vertex_normals

    def get_rb_model(self, alt=False):
        ret = 0
        if alt:
            ret = 1
        if self.bullet_nodes[ret] is None:
            self.bullet_nodes[ret] = self.env.addRB(
                self, [0.0, 0.0, 0.0], numpy.identity(4), rtype=self.Type
            )
        return self.bullet_nodes[ret]

    def getMesh(self, filename, geomname, mesh_store):
        """
        Create a mesh representation from a filename for the ingredient

        @type  filename: string
        @param filename: the name of the input file
        @type  geomname: string
        @param geomname: the name of the ouput geometry

        @rtype:   DejaVu.IndexedPolygons/HostObjec
        @return:  the created mesh
        """
        # depending the extension of the filename, can be eitherdejaVu file, fbx or wavefront
        # no extension is DejaVu
        # should we try to see if it already exist in the scene
        mesh = mesh_store.get_object(geomname)
        if mesh is not None:
            self.log.info("retrieve %s %r", geomname, mesh)
            return mesh
        # identify extension
        file_name, file_extension = mesh_store.get_mesh_filepath_and_extension(filename)
        if file_extension.lower() == ".fbx":
            # use the host helper if any to read
            if helper is not None:  # neeed the helper
                helper.read(filename)

        elif file_extension == ".dae":
            self.log.info("read dae withHelper", filename, helper, autopack.helper)
            # use the host helper if any to read
            if helper is None:

                # need to get the mesh directly. Only possible if dae or dejavu format
                # get the dejavu heper but without the View, and in nogui mode
                h = simulariumHelper(vi="nogui")
                dgeoms = h.read(filename)
                # v,vn,f = dgeoms.values()[0]["mesh"]
                self.vertices, self.vnormals, self.faces = helper.combineDaeMeshData(
                    dgeoms.values()
                )
                self.vnormals = (
                    []
                )  # helper.normal_array(self.vertices,numpy.array(self.faces))
                geom = h.createsNmesh(geomname, self.vertices, None, self.faces)[0]
                return geom
            else:  # if helper is not None:#neeed the helper
                if helper.host == "dejavu" and helper.nogui:
                    dgeoms = helper.read(filename)
                    v, vn, f = list(dgeoms.values())[0]["mesh"]
                    self.log.info("vertices nb is %d", len(v))
                    self.vertices, self.vnormals, self.faces = (
                        v,
                        vn,
                        f,
                    )  # helper.combineDaeMeshData(dgeoms.values())
                    self.vnormals = (
                        []
                    )  # helper.normal_array(self.vertices,numpy.array(self.faces))
                    geom = helper.createsNmesh(
                        geomname, self.vertices, self.vnormals, self.faces
                    )[0]
                    return geom
                else:
                    if helper.host != "dejavu":

                        if collada is not None:

                            # need to get the mesh directly. Only possible if dae or dejavu format
                            # get the dejavu heper but without the View, and in nogui mode
                            h = simulariumHelper(vi="nogui")
                            dgeoms = h.read_mesh_file(filename)
                            # should combine both
                            self.vertices, vnormals, self.faces = h.combineDaeMeshData(
                                dgeoms.values()
                            )  # dgeoms.values()[0]["mesh"]
                            self.vnormals = helper.normal_array(
                                self.vertices, numpy.array(self.faces)
                            )
                helper.read(filename)
                geom = helper.getObject(geomname)
                if geom is None:
                    geom = helper.getObject(self.pdb.split(".")[0])
                    # rename it
                    if geom is None:
                        return None
                # rotate ?
                if helper.host == "3dsmax":  # or helper.host.find("blender") != -1:
                    helper.resetTransformation(
                        geom
                    )  # remove rotation and scale from importing??maybe not?
                if helper.host.find("blender") != -1:
                    helper.resetTransformation(geom)
                # if self.coordsystem == "left" :
                #                        mA = helper.rotation_matrix(-math.pi/2.0,[1.0,0.0,0.0])
                #                        mB = helper.rotation_matrix(math.pi/2.0,[0.0,0.0,1.0])
                #                        m=matrix(mA)*matrix(mB)
                #                        helper.setObjectMatrix(geom,matrice=m)
                #                if helper.host != "c4d"  and helper.host != "dejavu" and self.coordsystem == "left" and helper.host != "softimage" and helper.host.find("blender") == -1:
                # what about softimage
                # need to rotate the transform that carry the shape, maya ? or not ?
                #                    helper.rotateObj(geom,[0.0,-math.pi/2.0,0.0])#wayfront as well euler angle
                # swicth the axe?
                #                    oldv = self.principalVector[:]
                #                    self.principalVector = [oldv[2],oldv[1],oldv[0]]
                if helper.host == "softimage" and self.coordsystem == "left":
                    helper.rotateObj(
                        geom, [0.0, -math.pi / 2.0, 0.0], primitive=True
                    )  # need to rotate the primitive
                if helper.host == "c4d" and self.coordsystem == "right":
                    helper.resetTransformation(geom)
                    helper.rotateObj(
                        geom, [0.0, math.pi / 2.0, math.pi / 2.0], primitive=True
                    )
                p = helper.getObject("autopackHider")
                if p is None:
                    p = helper.newEmpty("autopackHider")
                    if helper.host.find("blender") == -1:
                        helper.toggleDisplay(p, False)
                helper.reParent(geom, p)
                return geom
            return None
        else:  # host specific file
            if helper is not None:  # neeed the helper
                helper.read(
                    filename
                )  # doesnt get the regular file ? conver state to object
                geom = helper.getObject(geomname)
                p = helper.getObject("autopackHider")
                if p is None:
                    p = helper.newEmpty("autopackHider")
                    if helper.host.find("blender") == -1:
                        helper.toggleDisplay(p, False)
                helper.reParent(geom, p)
                return geom
            return None

    def buildMesh(self, mesh_store):
        """
        Create a polygon mesh object from a dictionary verts,faces,normals
        """
        geom, vertices, faces, vnormals = mesh_store.build_mesh(
            self.mesh_info["file"], self.mesh_info["name"]
        )
        self.vertices = vertices
        self.faces = faces
        self.mesh = geom
        return geom

    def jitterPosition(self, position, spacing, normal=None):
        """
        position are the 3d coordiantes of the grid point
        spacing is the grid spacing
        this will jitter gauss(0., 0.3) * Ingredient.jitterMax
        """
        if self.compNum > 0:
            vx, vy, vz = v1 = self.principalVector
            # surfacePointsNormals problem here
            v2 = normal
            try:
                rotMat = numpy.array(rotVectToVect(v1, v2), "f")
            except Exception as e:
                self.log.error(e)
                rotMat = numpy.identity(4)

        jx, jy, jz = self.jitterMax
        dx = (
            jx * spacing * uniform(-1.0, 1.0)
        )  # This needs to use the same rejection if outside of the sphere that the uniform cartesian jitters have.  Shoiuld use oneJitter instead?
        dy = jy * spacing * uniform(-1.0, 1.0)
        dz = jz * spacing * uniform(-1.0, 1.0)
        #        d2 = dx*dx + dy*dy + dz*dz
        #        if d2 < jitter2:
        if self.compNum > 0:  # jitter less among normal
            dx, dy, dz, dum = numpy.dot(rotMat, (dx, dy, dz, 0))
        position[0] += dx
        position[1] += dy
        position[2] += dz
        return numpy.array(position)

    def getMaxJitter(self, spacing):
        # self.jitterMax: each value is the max it can move
        # along that axis, but not cocurrently, ie, can't move
        # in the max x AND max y direction at the same time
        return max(self.jitterMax) * spacing

    def swap(self, d, n):
        d.rotate(-n)
        d.popleft()
        d.rotate(n)

    def deleteblist(self, d, n):
        del d[n]

    def get_cuttoff_value(self, spacing):
        """Returns the min value a grid point needs to be away from a surfance
        in order for this ingredient to pack. Only needs to be calculated once
        per ingredient once the jitter is set."""
        if self.min_distance > 0:
            return self.min_distance
        radius = self.minRadius
        jitter = self.getMaxJitter(spacing)

        if self.packingMode == "close":
            cut = radius - jitter
        else:
            cut = radius - jitter
        self.min_distance = cut
        return cut

    def checkIfUpdate(self, nbFreePoints, threshold):
        """Check if we need to update the distance array. Part of the hack free points"""
        if hasattr(self, "nbPts"):
            if hasattr(self, "firstTimeUpdate") and not self.firstTimeUpdate:
                # if it has been updated before
                # check the number of inside points for this ingredient over the total
                # number of free points left
                ratio = float(self.nbPts) / float(nbFreePoints)
                # threshold defaults to zero. It's set by the env, `freePtsUpdateThreshold`
                if ratio > threshold:
                    return True
                else:
                    if self.haveBeenRejected and self.rejectionCounter > 5:
                        self.haveBeenRejected = False
                        return True
                    # do we check to total freepts? or crowded state ?
                    else:
                        return False
            else:
                self.firstTimeUpdate = False
                return True
        else:
            return True

    def get_list_of_free_indices(
        self,
        distances,
        free_points,
        nbFreePoints,
        spacing,
        comp_ids,
        threshold,
    ):
        allIngrPts = []
        allIngrDist = []
        current_comp_id = self.compNum
        # gets min distance an object has to be away to allow packing for this object
        cuttoff = self.get_cuttoff_value(spacing)
        if self.packingMode == "close":
            # Get an array of free points where the distance is greater than half the cuttoff value
            # and less than the cutoff. Ie an array where the distances are all very small.
            # this also masks the array to only include points in the current commpartment
            all_distances = numpy.array(distances)[free_points]
            mask = numpy.logical_and(
                numpy.less_equal(all_distances, cuttoff),
                numpy.greater_equal(all_distances, cuttoff / 2.0),
            )
            # mask compartments Id as well
            mask_comp = numpy.array(comp_ids)[free_points] == current_comp_id
            mask_ind = numpy.nonzero(numpy.logical_and(mask, mask_comp))[0]
            allIngrPts = numpy.array(free_points)[mask_ind].tolist()
            allIngrDist = numpy.array(distances)[mask_ind].tolist()
        else:
            starting_array = free_points
            array_length = nbFreePoints
            # if this ingredient has a grid point array already from a previous pass, and it's shorter
            # than the total number of free points, start there for picking points, because it means
            # we've already filtered out some points that are too close to surfaces for this ingredient to
            # pack and we don't want to have to filter them out again.
            if len(self.allIngrPts) > 0 and len(self.allIngrPts) < nbFreePoints:
                starting_array = self.allIngrPts
                array_length = len(self.allIngrPts)

            # use periodic update according size ratio grid
            update = self.checkIfUpdate(nbFreePoints, threshold)
            if update:
                # Only return points that aren't so close to a surface that we know the
                # ingredient won't fit
                for i in range(array_length):
                    pt_index = starting_array[i]
                    d = distances[pt_index]
                    if comp_ids[pt_index] == current_comp_id and d >= cuttoff:
                        allIngrPts.append(pt_index)
                self.allIngrPts = allIngrPts
            else:
                if len(self.allIngrPts) > 0:
                    allIngrPts = self.allIngrPts
                else:
                    allIngrPts = free_points[:nbFreePoints]
                    self.allIngrPts = allIngrPts
        return allIngrPts, allIngrDist

    def perturbAxis(self, amplitude):
        # modify axis using gaussian distribution but clamp
        # at amplitutde
        x, y, z = self.principalVector
        stddev = amplitude * 0.5
        dx = gauss(0.0, stddev)
        if dx > amplitude:
            dx = amplitude
        elif dx < -amplitude:
            dx = -amplitude
        dy = gauss(0.0, stddev)
        if dy > amplitude:
            dy = amplitude
        elif dy < -amplitude:
            dy = -amplitude
        dz = gauss(0.0, stddev)
        if dz > amplitude:
            dz = amplitude
        elif dz < -amplitude:
            dz = -amplitude
        # if self.name=='2bg9 ION CHANNEL/RECEPTOR':
        return (x + dx, y + dy, z + dz)

    def transformPoints(self, trans, rot, points):
        output = []
        rot = numpy.array(rot)
        for point in points:
            output.append(numpy.matmul(rot[0:3, 0:3], point) + trans)
        return output

    def transformPoints_mult(self, trans, rot, points):
        tx, ty, tz = trans
        pos = []
        for xs, ys, zs in points:
            x = rot[0][0] * xs + rot[0][1] * ys + rot[0][2] * zs + tx
            y = rot[1][0] * xs + rot[1][1] * ys + rot[1][2] * zs + ty
            z = rot[2][0] * xs + rot[2][1] * ys + rot[2][2] * zs + tz
            pos.append([x, y, z])
        return numpy.array(pos)

    def apply_rotation(self, rot, point, origin=[0, 0, 0]):
        r = R.from_matrix([rot[0][:3], rot[1][:3], rot[2][:3]])
        new_pos = r.apply(point)
        return new_pos + numpy.array(origin)

    def alignRotation(self, jtrans):
        # for surface points we compute the rotation which
        # aligns the principalVector with the surface normal
        vx, vy, vz = v1 = self.principalVector
        # surfacePointsNormals problem here
        gradient_center = self.env.gradients[self.gradient].direction
        v2 = numpy.array(gradient_center) - numpy.array(jtrans)
        try:
            rotMat = numpy.array(rotVectToVect(v1, v2), "f")
        except Exception as e:
            self.log.error(f"{self.name}, {e}")
            rotMat = numpy.identity(4)
        return rotMat

    def getAxisRotation(self, rot):
        """
        combines a rotation about axis to incoming rot.
        rot aligns the principalVector with the surface normal
        rot aligns the principalVector with the biased diretion
        """
        if self.perturbAxisAmplitude != 0.0:
            axis = self.perturbAxis(self.perturbAxisAmplitude)
        else:
            axis = self.principalVector
        tau = uniform(-pi, pi)
        rrot = rotax((0, 0, 0), axis, tau, transpose=1)
        rot = numpy.dot(rot, rrot)
        return rot

    def getBiasedRotation(self, rot, weight=None):
        """
        combines a rotation about axis to incoming rot
        """
        # -30,+30 ?
        if weight is not None:
            tau = uniform(-pi * weight, pi * weight)  # (-pi, pi)
        else:
            tau = gauss(
                self.orientBiasRotRangeMin, self.orientBiasRotRangeMax
            )  # (-pi, pi)
        rrot = rotax((0, 0, 0), self.rotAxis, tau, transpose=1)
        rot = numpy.dot(rot, rrot)
        return rot

    def correctBB(self, p1, p2, radc):
        # unprecised
        x1, y1, z1 = p1
        x2, y2, z2 = p2
        #        bb = ( [x1-radc, y1-radc, z1-radc], [x2+radc, y2+radc, z2+radc] )
        mini = []
        maxi = []
        for i in range(3):
            mini.append(min(p1[i], p2[i]) - radc)
            maxi.append(max(p1[i], p2[i]) + radc)
        return numpy.array([numpy.array(mini).flatten(), numpy.array(maxi).flatten()])
        # precised:

    def checkDistSurface(self, point, cutoff):
        if not hasattr(self, "histoVol"):
            return False
        if self.compNum == 0:
            compartment = self.env
        else:
            compartment = self.env.compartments[abs(self.compNum) - 1]
        compNum = self.compNum
        if compNum < 0:
            sfpts = compartment.surfacePointsCoords
            delta = numpy.array(sfpts) - numpy.array(point)
            delta *= delta
            distA = numpy.sqrt(delta.sum(1))
            test = distA < cutoff
            if True in test:
                return True
        elif compNum == 0:
            for o in self.env.compartments:
                sfpts = o.surfacePointsCoords
                delta = numpy.array(sfpts) - numpy.array(point)
                delta *= delta
                distA = numpy.sqrt(delta.sum(1))
                test = distA < cutoff
                if True in test:
                    return True
        return False

    def getListCompFromMask(self, cId, ptsInSphere):
        # cID ie [-2,-1,-2,0...], ptsinsph = [519,300,etc]
        current = self.compNum
        if current < 0:  # inside
            ins = [i for i, x in enumerate(cId) if x == current]
            # surf=[i for i,x in enumerate(cId) if x == -current]
            liste = ins  # +surf
        if current > 0:  # surface
            ins = [i for i, x in enumerate(cId) if x == current]
            surf = [i for i, x in enumerate(cId) if x == -current]
            extra = [i for i, x in enumerate(cId) if x < 0]
            liste = ins + surf + extra
        elif current == 0:  # extracellular
            liste = [i for i, x in enumerate(cId) if x == current]
        return liste

    def isInGoodComp(self, pId, nbs=None):
        # cID ie [-2,-1,-2,0...], ptsinsph = [519,300,etc]
        current = self.compNum
        cId = self.env.grid.compartment_ids[pId]
        if current <= 0:  # inside
            if current != cId:
                return False
            return True
        if current > 0:  # surface
            if current != cId and -current != cId:
                return False
            return True
        return False

    def compareCompartmentPrimitive(
        self, level, jtrans, rotMatj, gridPointsCoords, distance
    ):
        collisionComp = self.collides_with_compartment(
            jtrans, rotMatj, level, gridPointsCoords, self.env
        )

        return collisionComp

    def checkCompartment(self, ptsInSphere, nbs=None):
        trigger = False
        if self.compareCompartment:
            cId = numpy.take(
                self.env.grid.compartment_ids, ptsInSphere, 0
            )  # shoud be the same ?
            if nbs is not None:
                if self.compNum <= 0 and nbs != 0:
                    return trigger, True
            L = self.getListCompFromMask(cId, ptsInSphere)

            if len(cId) <= 1:
                return trigger, True
            p = float(len(L)) / float(
                len(cId)
            )  # ratio accepted compId / totalCompId-> want 1.0
            if p < self.compareCompartmentTolerance:
                trigger = True
                return trigger, True
            # threshold
            if (
                self.compareCompartmentThreshold != 0.0
                and p < self.compareCompartmentThreshold
            ):
                return trigger, True
                # reject the ingr
        return trigger, False

    def get_new_distances_and_inside_points(
        self,
        env,
        packing_location,
        rotation_matrix,
        grid_point_index,
        grid_distance_values,
        new_dist_points,
        inside_points,
        signed_distance_to_surface=None,
    ):
        if signed_distance_to_surface is None:
            grid_point_location = env.grid.masterGridPositions[grid_point_index]
            signed_distance_to_surface = self.get_signed_distance(
                packing_location,
                grid_point_location,
                rotation_matrix,
            )

        if signed_distance_to_surface <= 0:  # point is inside dropped ingredient

            if grid_point_index not in inside_points or abs(
                signed_distance_to_surface
            ) < abs(inside_points[grid_point_index]):
                inside_points[grid_point_index] = signed_distance_to_surface
        elif (
            signed_distance_to_surface < grid_distance_values[grid_point_index]
        ):  # point in region of influence
            # need to update the distances of the master grid with new smaller distance
            if grid_point_index in new_dist_points:
                new_dist_points[grid_point_index] = min(
                    signed_distance_to_surface, new_dist_points[grid_point_index]
                )
            else:
                new_dist_points[grid_point_index] = signed_distance_to_surface
        return inside_points, new_dist_points

    def collision_jitter(
        self,
        jtrans,
        rotMat,
        level,
        gridPointsCoords,
        current_grid_distances,
        env,
        dpad,
    ):
        """
        Check spheres for collision
        """
        centers = self.positions[level]
        radii = self.radii[level]
        # should we also check for outside the main grid ?
        # wouldnt be faster to do sphere-sphere distance test ? than points/points from the grid
        centT = self.transformPoints(jtrans, rotMat, centers)  # centers)
        # sphNum = 0  # which sphere in the sphere tree we're checking
        # self.distances_temp = []
        insidePoints = {}
        newDistPoints = {}
        at_max_level = level == self.deepest_level and (level + 1) == len(
            self.positions
        )
        for radius_of_ing_being_packed, posc in zip(radii, centT):
            x, y, z = posc
            radius_of_area_to_check = (
                radius_of_ing_being_packed + dpad
            )  # extends the packing ingredient's bounding box to be large enough to include masked gridpoints of the largest possible ingrdient in the receipe
            #  TODO: add realtime render here that shows all the points being checked by the collision

            pointsToCheck = env.grid.getPointsInSphere(
                posc, radius_of_area_to_check
            )  # indices
            # check for collisions by looking at grid points in the sphere of radius radc
            delta = numpy.take(gridPointsCoords, pointsToCheck, 0) - posc
            delta *= delta
            distA = numpy.sqrt(delta.sum(1))

            for pti in range(len(pointsToCheck)):
                grid_point_index = pointsToCheck[
                    pti
                ]  # index of master grid point that is inside the sphere
                distance_to_packing_location = distA[
                    pti
                ]  # is that point's distance from the center of the sphere (packing location)
                # distance is an array of distance of closest contact to anything currently in the grid
                collision = (
                    current_grid_distances[grid_point_index]
                    + distance_to_packing_location
                    <= radius_of_ing_being_packed
                )

                if collision:
                    # an object is too close to the sphere at this level
                    if not at_max_level:
                        # if we haven't made it all the way down the sphere tree,
                        # check a level down
                        new_level = level + 1
                        # NOTE: currently with sphere trees, no children seem present
                        # get sphere that are children of this one
                        # ccenters = []
                        # cradii = []
                        # for sphInd in self.children[level][sphNum]:
                        #     ccenters.append(nxtLevelSpheres[sphInd])
                        #     cradii.append(nxtLevelRadii[sphInd])
                        return self.collision_jitter(
                            jtrans,
                            rotMat,
                            new_level,
                            gridPointsCoords,
                            current_grid_distances,
                            env,
                            dpad,
                        )
                    else:
                        self.log.info(
                            "grid point already occupied %f",
                            current_grid_distances[grid_point_index],
                        )
                        return True, {}, {}
                if not at_max_level:
                    # we don't want to calculate new distances if we are not
                    # at the highest geo
                    # but getting here means there was no collision detected
                    # so the loop can continue
                    continue
                signed_distance_to_sphere_surface = (
                    distance_to_packing_location - radius_of_ing_being_packed
                )

                (
                    insidePoints,
                    newDistPoints,
                ) = self.get_new_distances_and_inside_points(
                    env,
                    jtrans,
                    rotMat,
                    grid_point_index,
                    current_grid_distances,
                    newDistPoints,
                    insidePoints,
                    signed_distance_to_sphere_surface,
                )

            if not at_max_level:
                # we didn't find any colisions with the this level, but we still want
                # the inside points to be based on the most detailed geom
                new_level = self.deepest_level
                return self.collision_jitter(
                    jtrans,
                    rotMat,
                    new_level,
                    gridPointsCoords,
                    current_grid_distances,
                    env,
                    dpad,
                )
        return False, insidePoints, newDistPoints

    def checkPointComp(self, point):
        # if grid too sparse this will not work.
        # ptID = self.env.grid.getPointFrom3D(point)
        cID = self.env.getPointCompartmentId(point)  # offset ?
        # dist,ptID = self.env.grid.getClosestGridPoint(point)
        if self.compNum == 0:
            organelle = self.env
        else:
            organelle = self.env.compartments[abs(self.compNum) - 1]
        if self.compNum > 0:  # surface ingredient
            if self.Type == "Grow":
                # need a list of accepted compNum
                check = False
                if len(self.compMask):
                    if cID not in self.compMask:
                        check = False
                    else:
                        check = True
                else:
                    check = True
                # if cID > 0 : #surface point look at surface cutoff
                #                    if dist < self.cutoff_surface :
                #                        check = False
                #                    else :
                #                        check = True #grid probably too sparse, need to check where we are
                return check
            return True
        # for i,o in self.env.compartments:
        #        if self.compNum != cID:
        #            return False
        #        else :
        #            return True
        if self.compNum < 0:
            inside = organelle.checkPointInside(point, self.env.grid.diag, self.env.mesh_store, ray=3)
            if inside:  # and cID < 0:
                return True
            else:
                return False
                #            if inside and self.compNum >=0 :
                #                return False
                #            if not inside and self.compNum < 0 :
                #                return False
        if self.compNum == 0:  # shouldnt be in any compartments
            for o in self.env.compartments:
                inside = o.checkPointInside(point, self.env.grid.diag, self.env.mesh_store, ray=3)
                if inside:
                    return False
        if self.compNum != cID:
            return False
        else:
            return True

    def checkPointSurface(self, point, cutoff):
        if not hasattr(self, "histoVol"):
            return False
        if self.compNum == 0:
            compartment = self.env
        else:
            compartment = self.env.compartments[abs(self.compNum) - 1]
        compNum = self.compNum
        for o in self.env.compartments:
            if self.compNum > 0 and o.name == compartment.name:
                continue
            self.log.info("test compartment %s %r", o.name, o.OGsrfPtsBht)
            res = o.OGsrfPtsBht.query(tuple(numpy.array([point])))
            if len(res) == 2:
                d = res[0][0]
                # pt=res[1][0]
                self.log.info(
                    "distance is %r %r", d, cutoff
                )  # d can be wrond for some reason,
                if d < cutoff:
                    return True
                if compNum < 0 and o.name == compartment.name:
                    inside = o.checkPointInside(numpy.array(point), self.env.grid.diag, self.env.mesh_store)
                    self.log.info("inside ? %r", inside)
                    if not inside:
                        return True
        return False

    def point_is_not_available(self, newPt):
        """Takes in a vector returns a boolean"""
        inComp = True
        closeS = False
        inside = self.env.grid.checkPointInside(
            newPt, dist=self.cutoff_boundary, jitter=getNormedVectorOnes(self.jitterMax)
        )
        if inside:
            inComp = self.checkPointComp(newPt)
            if inComp:
                # check how far from surface ?
                closeS = self.checkPointSurface(newPt, cutoff=self.cutoff_surface)
        return not inside or closeS or not inComp

    def oneJitter(self, env, trans, rotMat):
        jtrans = self.randomize_translation(env, trans, rotMat)
        rotMatj = self.randomize_rotation(rotMat, env)
        return jtrans, rotMatj

    def get_new_jitter_location_and_rotation(
        self, env, starting_pos, starting_rotation
    ):
        if self.packingMode[-4:] == "tile":
            packing_location = starting_pos
            packing_rotation = starting_rotation[:]
            return packing_location, packing_rotation

        return self.oneJitter(env, starting_pos, starting_rotation)

    def getInsidePoints(
        self,
        grid,
        gridPointsCoords,
        dpad,
        distance,
        centT=None,
        jtrans=None,
        rotMatj=None,
    ):
        return self.get_new_distance_values(
            jtrans, rotMatj, gridPointsCoords, distance, dpad
        )
        # return self.get_new_distance_values(
        #    grid, gridPointsCoords, dpad, distance, centT, jtrans, rotMatj, dpad
        # )

    def getIngredientsInBox(self, histoVol, jtrans, rotMat, compartment, afvi):
        if histoVol.windowsSize_overwrite:
            rad = histoVol.windowsSize
        else:
            #            rad = self.minRadius*2.0# + histoVol.largestProteinSize + \
            # histoVol.smallestProteinSize + histoVol.windowsSize
            rad = (
                self.minRadius
                + histoVol.largestProteinSize
                + histoVol.smallestProteinSize
                + histoVol.windowsSize
            )
        x, y, z = jtrans
        bb = ([x - rad, y - rad, z - rad], [x + rad, y + rad, z + rad])
        if self.modelType == "Cylinders":
            cent1T = self.transformPoints(
                jtrans, rotMat, self.positions[self.deepest_level]
            )
            cent2T = self.transformPoints(
                jtrans, rotMat, self.positions2[self.deepest_level]
            )
            bbs = []
            for radc, p1, p2 in zip(self.radii, cent1T, cent2T):
                bb = self.correctBB(p1, p2, radc)
                bbs.append(bb)
            # get min and max from all bbs
            maxBB = [0, 0, 0]
            minBB = [9999, 9999, 9999]
            for bb in bbs:
                for i in range(3):
                    if bb[0][i] < minBB[i]:
                        minBB[i] = bb[0][i]
                    if bb[1][i] > maxBB[i]:
                        maxBB[i] = bb[1][i]
                    if bb[1][i] < minBB[i]:
                        minBB[i] = bb[1][i]
                    if bb[0][i] > maxBB[i]:
                        maxBB[i] = bb[0][i]
            bb = [minBB, maxBB]
        if histoVol.runTimeDisplay > 1:
            box = self.vi.getObject("partBox")
            if box is None:
                box = self.vi.Box("partBox", cornerPoints=bb, visible=1)
            else:
                self.vi.toggleDisplay(box, True)
                self.vi.updateBox(box, cornerPoints=bb)
                self.vi.update()
                #            sleep(1.0)
        pointsInCube = histoVol.grid.getPointsInCube(bb, jtrans, rad)
        # should we got all ingre from all recipes?
        # can use the kdtree for it...
        # maybe just add the surface if its not already the surface
        mingrs = [m for m in compartment.molecules if m[3] in pointsInCube]
        return mingrs

    def getIngredientsInTree(self, close_indice):
        if len(self.env.rIngr):
            ingrs = [self.env.rIngr[i] for i in close_indice["indices"]]
            return [
                numpy.array(self.env.rTrans)[close_indice["indices"]],
                numpy.array(self.env.rRot)[close_indice["indices"]],
                ingrs,
                close_indice["distances"],
            ]
        else:
            return []

    def getListePartners(
        self, histoVol, jtrans, rotMat, organelle, afvi, close_indice=None
    ):
        if close_indice is None:
            mingrs = self.getIngredientsInBox(histoVol, jtrans, rotMat, organelle, afvi)
        else:
            # mingrs = zip(*mingrs)
            mingrs = self.getIngredientsInTree(close_indice)
        listePartner = []
        if not len(mingrs) or not len(mingrs[2]):
            self.log.info("no close ingredient found")
            return [], []
        else:
            self.log.info("nb close ingredient %s", self.name)
        listePartner = []
        for i in range(len(mingrs[2])):
            ing = mingrs[2][i]
            t = mingrs[0][i]
            if self.packingMode == "closePartner":
                if ing.o_name in self.partners_name or ing.name in self.partners_name:
                    listePartner.append([i, self.partners[ing.name], mingrs[3][i]])
                    #                                         autopack.helper.measure_distance(jtrans,mingrs[0][i])])
            if (
                ing.isAttractor
            ):  # and self.compNum <= 0: #always attract! or rol a dice ?sself.excluded_partners.has_key(name)
                if (
                    ing.name not in self.partners_name
                    and self.name not in ing.excluded_partners_name
                    and ing.name not in self.excluded_partners_name
                ):
                    self.log.info("shoul attract %s" + self.name)
                    part = self.getPartner(ing.name)
                    if part is None:
                        part = self.addPartner(ing, weight=ing.weight)
                    if ing.distExpression is not None:
                        part.distExpression = ing.distExpression
                    d = afvi.vi.measure_distance(jtrans, t)
                    listePartner.append([i, part, d])
        if not listePartner:
            self.log.info("no partner found in close ingredient %s", self.packingMode)
            return [], []
        else:
            return mingrs, listePartner

    def getTransform(self):
        tTrans = self.vi.ToVec(self.vi.getTranslation(self.moving))
        self.htrans.append(tTrans)
        avg = numpy.average(numpy.array(self.htrans))
        d = self.vi.measure_distance(tTrans, avg)
        if d < 5.0:
            return True
        else:
            return False

    def get_new_pos(self, ingr, pos, rot, positions_to_adjust):
        """
        Takes positions_to_adjust, such as an array of spheres at a level in a
        sphere tree, and adjusts them relative to the given position and rotation
        """
        if positions_to_adjust is None:
            positions_to_adjust = ingr.positions[0]
        return self.transformPoints(pos, rot, positions_to_adjust)

    def check_against_one_packed_ingr(self, index, level, search_tree):
        overlapped_ingr = self.env.rIngr[index]
        positions_of_packed_ingr_spheres = self.get_new_pos(
            self.env.rIngr[index],
            self.env.rTrans[index],
            self.env.rRot[index],
            overlapped_ingr.positions[level],
        )
        # check distances between the spheres at this level in the ingr we are packing
        # to the spheres at this level in the ingr already placed
        # return the number of distances for the spheres we are trying to place
        dist_from_packed_spheres_to_new_spheres, ind = search_tree.query(
            positions_of_packed_ingr_spheres, len(self.positions[level])
        )
        # return index of sph1 closest to pos of packed ingr
        cradii = numpy.array(self.radii[level])[ind]
        oradii = numpy.array(self.env.rIngr[index].radii[level])
        sumradii = numpy.add(cradii.transpose(), oradii).transpose()
        sD = dist_from_packed_spheres_to_new_spheres - sumradii
        return len(numpy.nonzero(sD < 0.0)[0]) != 0

    def np_check_collision(self, packing_location, rotation):
        has_collision = False
        # no ingredients packed yet
        if not len(self.env.rTrans):
            return has_collision
        else:
            if self.env.close_ingr_bhtree is None:
                self.env.close_ingr_bhtree = spatial.cKDTree(
                    self.env.rTrans, leafsize=10
                )
        # starting at level 0, check encapsulating radii
        level = 0
        total_levels = len(self.positions)
        (
            distances_from_packing_location_to_all_ingr,
            ingr_indexes,
        ) = self.env.close_ingr_bhtree.query(packing_location, len(self.env.rTrans))
        radii_of_placed_ingr = numpy.array(
            [ing.encapsulatingRadius for ing in self.env.rIngr]
        )[ingr_indexes]
        overlap_distance = distances_from_packing_location_to_all_ingr - (
            self.encapsulatingRadius + radii_of_placed_ingr
        )
        # if overlap_distance is negative, the encapsualting radii are overlapping
        overlap_indexes = numpy.nonzero(overlap_distance < 0.0)[0]

        if len(overlap_indexes) != 0:
            level = level + 1
            # single sphere ingr will exit here.
            if level == total_levels:
                has_collision = True
            # for each packed ingredient that had a collision, we want to check the more
            # detailed geometry, ie walk down the sphere tree file.
            while level < total_levels:
                pos_of_attempting_ingr = self.get_new_pos(
                    self, packing_location, rotation, self.positions[level]
                )
                search_tree_for_new_ingr = spatial.cKDTree(pos_of_attempting_ingr)
                collision_at_this_level = False
                # NOTE: At certain lengths of overlap_indices, it might help to remove items from the list
                # if they dont have a collision at a non max level, but for short arrays, removing indices
                # takes longer than not checking it.
                for overlap_index in overlap_indexes:
                    index = ingr_indexes[overlap_index]
                    collision_at_this_level = self.check_against_one_packed_ingr(
                        index, level, search_tree_for_new_ingr
                    )
                    if collision_at_this_level:
                        break
                level += 1
                if collision_at_this_level:
                    if level == total_levels:
                        # found collision at lowest level, break all the way out
                        return True
                del search_tree_for_new_ingr

        # the compartment the ingr belongs to
        if self.compNum == 0:
            current_ingr_compartment = self.env
        else:
            # NOTE: env.compartments only includes compartments >=1, ie not the
            # bounding box/comp==0. So need to subtrack 1 from the id of the compartment
            # to index into this list.
            current_ingr_compartment = self.env.compartments[abs(self.compNum) - 1]
        for compartment in self.env.compartments:
            if current_ingr_compartment.name == compartment.name:
                continue
            distances, ingr_indexes = compartment.OGsrfPtsBht.query(packing_location)

            # NOTE: this could be optimized by walking down the sphere tree representation
            # of the instead of going right to the bottom
            if distances < self.encapsulatingRadius + compartment.encapsulatingRadius:
                pos_of_attempting_ingr = self.get_new_pos(
                    self, packing_location, rotation, self.positions[total_levels - 1]
                )
                distances, ingr_indexes = compartment.OGsrfPtsBht.query(
                    pos_of_attempting_ingr
                )

                radii = self.radii[total_levels - 1][ingr_indexes]
                overlap_distance = distances - numpy.array(radii)
                overlap_indexes = numpy.nonzero(overlap_distance < 0.0)[0]
                if len(overlap_indexes) != 0:
                    return True
        return has_collision

    def checkDistance(self, liste_nodes, point, cutoff):
        for node in liste_nodes:
            rTrans, rRot = self.env.getRotTransRB(node)
            d = self.vi.measure_distance(rTrans, point)
            print("checkDistance", d, d < cutoff)

    def get_rbNodes(
        self, close_indice, currentpt, removelast=False, prevpoint=None, getInfo=False
    ):
        # move around the rbnode and return it
        # self.env.loopThroughIngr( self.env.reset_rbnode )
        if self.compNum == 0:
            organelle = self.env
        else:
            organelle = self.env.compartments[abs(self.compNum) - 1]
        nodes = []
        #        a=numpy.asarray(self.env.rTrans)[close_indice["indices"]]
        #        b=numpy.array([currentpt,])
        distances = close_indice[
            "distances"
        ]  # spatial.distance.cdist(a,b)#close_indice["distance"]
        for nid, n in enumerate(close_indice["indices"]):
            if n == -1:
                continue
            # if n == len(close_indice["indices"]):
            #                continue
            if n >= len(self.env.rIngr):
                continue
            ingr = self.env.rIngr[n]
            if len(distances):
                if distances[nid] == 0.0:
                    continue
                if (
                    distances[nid]
                    > (ingr.encapsulatingRadius + self.encapsulatingRadius)
                    * self.env.scaleER
                ):
                    continue

            jtrans = self.env.rTrans[n]
            rotMat = self.env.rRot[n]
            if prevpoint is not None:
                # if prevpoint == jtrans : continue
                d = self.vi.measure_distance(
                    numpy.array(jtrans), numpy.array(prevpoint)
                )
                if d == 0:  # same point
                    continue
            if self.Type == "Grow":
                if self.name == ingr.name:
                    c = len(self.env.rIngr)
                    if (n == c) or n == (c - 1):  # or  (n==(c-2)):
                        continue
            if ingr.name in self.partners and self.Type == "Grow":
                c = len(self.env.rIngr)
                if (n == c) or n == (c - 1):  # or (n==c-2):
                    continue
            if self.name in ingr.partners and ingr.Type == "Grow":
                c = len(self.env.rIngr)
                if (n == c) or n == (c - 1):  # or (n==c-2):
                    continue
                    #            if self.packingMode == 'hexatile' :
                    #                #no self collition for testing
                    #                if self.name == ingr.name :
                    #                    continue
            rbnode = ingr.get_rb_model(alt=(ingr.name == self.name))
            if getInfo:
                nodes.append([rbnode, jtrans, rotMat, ingr])
            else:
                nodes.append(rbnode)
        # append organelle rb nodes
        for o in self.env.compartments:
            if self.compNum > 0 and o.name == organelle.name:
                # this i notworking for growing ingredient like hair.
                # should had after second segments
                if self.Type != "Grow":
                    continue
                else:
                    # whats the current length
                    if len(self.results) <= 1:
                        continue
            orbnode = o.get_rb_model()
            if orbnode is not None:
                # test distance to surface ?
                res = o.OGsrfPtsBht.query(tuple(numpy.array([currentpt])))
                if len(res) == 2:
                    d = res[0][0]
                    if d < self.encapsulatingRadius:
                        if not getInfo:
                            nodes.append(orbnode)
                        else:
                            nodes.append([orbnode, [0, 0, 0], numpy.identity(4), o])
                            #        if self.compNum < 0 or self.compNum == 0 :
                            #            for o in self.env.compartments:
                            #                if o.rbnode is not None :
                            #                    if not getInfo :
                            #                        nodes.append(o.rbnode)
        self.env.nodes = nodes
        return nodes

    def getClosePairIngredient(self, point, histoVol, cutoff=10.0):
        R = {"indices": [], "distances": []}
        radius = [ingr.encapsulatingRadius for ingr in self.env.rIngr]
        radius.append(self.encapsulatingRadius)
        pos = self.env.rTrans[:]  # ).tolist()
        pos.append([point[0], point[1], point[2]])
        ind = len(pos) - 1
        bht = spatial.cKDTree(pos, leafsize=10)
        # find all pairs for which the distance is less than 1.1
        # times the sum of the radii
        pairs = bht.query_ball_point(pos, radius)
        for p in pairs:
            if p[0] == ind:
                R["indices"].append(p[1])
            elif p[1] == ind:
                R["indices"].append(p[0])
        print("getClosePairIngredient ", R)
        print("all pairs ", pairs)
        print("query was ind ", ind)
        return R

    def getClosestIngredient(self, point, histoVol, cutoff=10.0):
        # may have to rebuild the whale tree every time we add a point
        # grab the current result
        # set the bhtree
        # get closest ClosePoints()
        #        raw_input()
        #        return self.getClosePairIngredient(point,histoVol,cutoff=cutoff)
        R = {"indices": [], "distances": []}
        numpy.zeros(histoVol.totalNbIngr).astype("i")
        nb = 0
        self.log.info(
            "treemode %s, len rTrans=%d", histoVol.treemode, len(histoVol.rTrans)
        )
        if not len(histoVol.rTrans):
            return R
        # else:
        #     if histoVol.treemode == "bhtree":
        #         if histoVol.close_ingr_bhtree is None:
        #             histoVol.close_ingr_bhtree = bhtreelib.BHtree(
        #                 histoVol.rTrans,
        #                 [ing.encapsulatingRadius for ing in histoVol.rIngr],
        #                 10,
        #             )
        if histoVol.close_ingr_bhtree is not None:
            # request kdtree
            nb = []
            self.log.info("finding partners")
            if len(histoVol.rTrans) >= 1:
                #                    nb = histoVol.close_ingr_bhtree.query_ball_point(point,cutoff)
                #                else :#use the general query, how many we want
                distance, nb = histoVol.close_ingr_bhtree.query(
                    point, len(histoVol.rTrans), distance_upper_bound=cutoff
                )  # len of ingr posed so far
                if len(histoVol.rTrans) == 1:
                    distance = [distance]
                    nb = [nb]
                R["indices"] = nb
                R["distances"] = distance  # sorted by distance short -> long
            return R
        else:
            return R
            #        closest = histoVol.close_ingr_bhtree.closestPointsArray(tuple(numpy.array([point,])), cutoff, 0)#returnNullIfFail
            #        print ("getClosestIngredient",closest,cutoff )
            #        return closest

    def update_data_tree(
        self, jtrans, rotMatj, ptInd=0, pt1=None, pt2=None, updateTree=True
    ):
        # self.env.static.append(rbnode)
        # self.env.moving = None
        self.env.nb_ingredient += 1
        self.env.rTrans.append(numpy.array(jtrans).flatten().tolist())
        self.env.rRot.append(numpy.array(rotMatj))  # rotMatj
        self.env.rIngr.append(self)
        if pt1 is not None:
            self.env.result.append(
                [
                    [
                        numpy.array(pt1).flatten().tolist(),
                        numpy.array(pt2).flatten().tolist(),
                    ],
                    rotMatj.tolist(),
                    self,
                    ptInd,
                ]
            )
        else:
            self.env.result.append(
                [
                    numpy.array(jtrans).flatten().tolist(),
                    numpy.array(rotMatj),
                    self,
                    ptInd,
                ]
            )
        if updateTree:
            if len(self.env.rTrans) >= 1:
                self.env.close_ingr_bhtree = spatial.cKDTree(
                    self.env.rTrans, leafsize=10
                )

    def remove_from_realtime_display(env, moving):
        pass
        # env.afvi.vi.deleteObject(moving)

    def reject(
        self,
    ):
        # got rejected
        self.haveBeenRejected = True
        self.rejectionCounter += 1
        self.log.info("Failed ingr:%s rejections:%d", self.name, self.rejectionCounter)
        if (
            self.rejectionCounter >= self.rejectionThreshold
        ):  # Graham set this to 6000 for figure 13b (Results Fig 3 Test1) otehrwise it fails to fill small guys
            self.log.info("PREMATURE ENDING of ingredient %s", self.name)
            self.completion = 1.0

    def place(
        self,
        env,
        compartment,
        dropped_position,
        dropped_rotation,
        grid_point_index,
        new_inside_points,
        new_dist_values,
    ):
        self.nbPts = self.nbPts + len(new_inside_points)
        # self.update_distances(new_inside_points, new_dist_values)
        compartment.molecules.append(
            [dropped_position, dropped_rotation, self, grid_point_index]
        )
        env.order[grid_point_index] = env.lastrank
        env.lastrank += 1
        env.nb_ingredient += 1

        if self.packingMode[-4:] == "tile":
            nexthexa = self.tilling.dropTile(
                self.tilling.idc,
                self.tilling.edge_id,
                dropped_position,
                dropped_rotation,
            )
            self.log.info("drop next hexa %s", nexthexa.name)
        # add one to molecule counter for this ingredient
        self.counter += 1
        self.completion = float(self.counter) / float(self.left_to_place)
        self.rejectionCounter = 0
        self.update_data_tree(dropped_position, dropped_rotation, grid_point_index)

    def attempt_to_pack_at_grid_location(
        self,
        env,
        ptInd,
        grid_point_distances,
        max_radius,
        spacing,
        usePP,
        collision_possible,
    ):
        success = False
        jitter = self.getMaxJitter(spacing)
        dpad = self.minRadius + max_radius + jitter
        self.vi = autopack.helper
        self.env = env  # NOTE: do we need to store the env on the ingredient?
        self.log.info(
            "PLACING INGREDIENT %s, placeType=%s, index=%d, position=%r",
            self.name,
            self.placeType,
            ptInd,
            env.grid.masterGridPositions[ptInd],
        )
        compartment = self.get_compartment(env)
        gridPointsCoords = env.masterGridPositions
        rotation_matrix = self.get_rotation(ptInd, env, compartment)
        target_grid_point_position = gridPointsCoords[
            ptInd
        ]  # drop point, surface points.
        if numpy.sum(self.offset) != 0.0:
            target_grid_point_position = (
                numpy.array(target_grid_point_position)
                + ApplyMatrix([self.offset], rotation_matrix)[0]
            )
        target_grid_point_position = gridPointsCoords[
            ptInd
        ]  # drop point, surface points.

        current_visual_instance = None
        if env.runTimeDisplay:
            current_visual_instance = self.handle_real_time_visualization(
                autopack.helper, ptInd, target_grid_point_position, rotation_matrix
            )
        is_realtime = current_visual_instance is not None
        # NOTE: move the target point for close partner check.
        # I think this should be done ealier, when we're getting the point index
        if env.ingrLookForNeighbours and self.packingMode == "closePartner":
            target_grid_point_position, rotation_matrix = self.close_partner_check(
                target_grid_point_position,
                rotation_matrix,
                compartment,
                env.afviewer,
                current_visual_instance,
            )
<<<<<<< HEAD
        is_fiber = self.Type=="Grow" or self.Type == "Actine"
        if collision_possible or is_fiber:
=======
        if collision_possible or self.compNum <= 0:
>>>>>>> 009fb074
            # grow doesnt use panda.......but could use all the geom produce by the grow as rb
            if is_fiber:
                success, jtrans, rotMatj, insidePoints, newDistPoints = self.grow_place(
                    env,
                    ptInd,
                    env.grid.freePoints,
                    env.grid.nbFreePoints,
                    grid_point_distances,
                    dpad,
                )
            elif self.placeType == "jitter":
                (
                    success,
                    jtrans,
                    rotMatj,
                    insidePoints,
                    newDistPoints,
                ) = self.jitter_place(
                    env,
                    compartment,
                    target_grid_point_position,
                    rotation_matrix,
                    current_visual_instance,
                    grid_point_distances,
                    dpad,
                    env.afviewer,
                )
            elif self.placeType == "spheresSST":
                (
                    success,
                    jtrans,
                    rotMatj,
                    insidePoints,
                    newDistPoints,
                ) = self.pandaBullet_placeBHT(
                    env,
                    compartment,
                    ptInd,
                    target_grid_point_position,
                    rotation_matrix,
                    current_visual_instance,
                    grid_point_distances,
                    dpad,
                )
            elif self.placeType == "pandaBullet":
                (
                    success,
                    jtrans,
                    rotMatj,
                    insidePoints,
                    newDistPoints,
                ) = self.pandaBullet_place(
                    env,
                    ptInd,
                    grid_point_distances,
                    dpad,
                    env.afviewer,
                    compartment,
                    gridPointsCoords,
                    rotation_matrix,
                    target_grid_point_position,
                    current_visual_instance,
                    usePP=usePP,
                )
            elif (
                self.placeType == "pandaBulletRelax"
                or self.placeType == "pandaBulletSpring"
            ):
                (
                    success,
                    jtrans,
                    rotMatj,
                    insidePoints,
                    newDistPoints,
                ) = self.pandaBullet_relax(
                    env,
                    ptInd,
                    compartment,
                    target_grid_point_position,
                    rotation_matrix,
                    grid_point_distances,
                    dpad,
                    current_visual_instance,
                    dpad,
                )
            else:
                self.log.error("Can't pack using this method %s", self.placeType)
                self.reject()
                return False, {}, {}
        else:
            # blind packing without further collision checks
            # TODO: make this work for ingredients other than single spheres

            success = True
            newDistPoints = {}
            insidePoints = {}

            (jtrans, rotMatj,) = self.get_new_jitter_location_and_rotation(
                env, target_grid_point_position, rotation_matrix
            )

            packing_location = jtrans
            radius_of_area_to_check = self.encapsulatingRadius + dpad

            bounding_points_to_check = self.get_all_positions_to_check(packing_location)

            for bounding_point_position in bounding_points_to_check:

                grid_points_to_update = env.grid.getPointsInSphere(
                    bounding_point_position, radius_of_area_to_check
                )
                for grid_point_index in grid_points_to_update:
                    (
                        insidePoints,
                        newDistPoints,
                    ) = self.get_new_distances_and_inside_points(
                        env,
                        bounding_point_position,
                        rotMatj,
                        grid_point_index,
                        grid_point_distances,
                        newDistPoints,
                        insidePoints,
                    )

        if success:
            if is_realtime:
                autopack.helper.set_object_static(
                    current_visual_instance, jtrans, rotMatj
                )
            self.place(
                env, compartment, jtrans, rotMatj, ptInd, insidePoints, newDistPoints
            )
        else:
            if is_realtime:
                self.remove_from_realtime_display(current_visual_instance)
            self.reject()

        return success, insidePoints, newDistPoints

    def get_rotation(self, pt_ind, env, compartment):
        # compute rotation matrix rotMat
        comp_num = self.compNum

        rot_mat = numpy.identity(4)
        if comp_num > 0:
            # for surface points we compute the rotation which
            # aligns the principalVector with the surface normal
            v1 = self.principalVector
            v2 = compartment.get_normal_for_point(pt_ind, env.masterGridPositions[pt_ind], env.mesh_store)
            try:
                rot_mat = numpy.array(rotVectToVect(v1, v2), "f")
            except Exception:
                print("PROBLEM ", self.name)
                rot_mat = numpy.identity(4)
        else:
            # this is where we could apply biased rotation ie gradient/attractor
            if self.useRotAxis:
                if sum(self.rotAxis) == 0.0:
                    rot_mat = numpy.identity(4)
                elif (
                    self.useOrientBias and self.packingMode == "gradient"
                ):  # you need a gradient here
                    rot_mat = self.alignRotation(env.masterGridPositions[pt_ind])
                else:
                    rot_mat = autopack.helper.rotation_matrix(
                        random() * self.rotRange, self.rotAxis
                    )
            # for other points we get a random rotation
            else:
                rot_mat = env.randomRot.get()
        return rot_mat

    def randomize_rotation(self, rotation, histovol):
        # randomize rotation about axis
        jitter_rotation = numpy.identity(4)
        if self.compNum > 0:
            jitter_rotation = self.getAxisRotation(rotation)
        else:
            if self.useRotAxis:
                if sum(self.rotAxis) == 0.0:
                    jitter_rotation = numpy.identity(4)
                    # Graham Oct 16,2012 Turned on always rotate below as default.  If you want no rotation
                    # set useRotAxis = 1 and set rotAxis = 0, 0, 0 for that ingredient
                elif self.useOrientBias and self.packingMode == "gradient":
                    jitter_rotation = self.getBiasedRotation(rotation, weight=None)
                # weight = 1.0 - self.env.gradients[self.gradient].weight[ptInd])
                else:
                    # should we align to this rotAxis ?
                    jitter_rotation = autopack.helper.rotation_matrix(
                        random() * self.rotRange, self.rotAxis
                    )
            else:
                if histovol is not None:
                    jitter_rotation = histovol.randomRot.get()
                    if self.rotRange != 0.0:
                        return jitter_rotation
                    else:
                        return rotation.copy()
                else:
                    jitter_rotation = rotation.copy()
        return jitter_rotation

    def randomize_translation(self, env, translation, rotation):
        # jitter points location
        spacing = env.grid.gridSpacing
        jitter = spacing / 2.0
        jitter_sq = jitter * jitter
        jx, jy, jz = self.jitterMax
        tx, ty, tz = translation
        dx, dy, dz, d2 = [0.0, 0.0, 0.0, 0.0]
        jitter_trans = [0.0, 0.0, 0.0]

        if jitter_sq > 0.0:
            found = False
            # NOTE: making sure it hasn't picked a jitter point outside of the
            # sphere created by the half way point to the next grid points
            # TODO: Try seeing if this can be calculated more efficently using
            # polar coordinates
            while not found:
                dx = jx * jitter * uniform(-1.0, 1.0)
                dy = jy * jitter * uniform(-1.0, 1.0)
                dz = jz * jitter * uniform(-1.0, 1.0)
                d2 = dx * dx + dy * dy + dz * dz
                if d2 < jitter_sq:
                    if self.compNum > 0:  # jitter less among normal
                        dx, dy, dz, _ = numpy.dot(rotation, (dx, dy, dz, 0))
                    jitter_trans = (tx + dx, ty + dy, tz + dz)
                    found = True
        else:
            jitter_trans = translation
        return jitter_trans

    def update_display_rt(self, current_instance, translation, rotation):
        mat = rotation.copy()
        mat[:3, 3] = translation
        autopack.helper.move_object(current_instance, translation, mat)

        autopack.helper.update()

    def rigid_place(
        self,
        histoVol,
        ptInd,
        compartment,
        target_grid_point_position,
        rotation_matrix,
        nbFreePoints,
        distance,
        dpad,
        moving,
    ):
        """
        drop the ingredient on grid point ptInd
        """
        afvi = histoVol.afviewer
        simulationTimes = histoVol.simulationTimes
        runTimeDisplay = histoVol.runTimeDisplay
        springOptions = histoVol.springOptions
        is_realtime = moving is not None

        jtrans, rotMatj = self.oneJitter(
            histoVol, target_grid_point_position, rotation_matrix
        )

        # here should go the simulation
        # 1- we build the ingredient if not already and place the ingredient at jtrans, rotMatj
        moving = None
        static = []
        target = None
        targetPoint = jtrans
        #        import c4d
        # c4d.documents.RunAnimation(c4d.documents.GetActiveDocument(), True)

        if is_realtime:
            self.update_display_rt(moving, jtrans, rotMatj)
        # 2- get the neighboring object from ptInd
        mingrs, listePartner = self.getListePartners(
            histoVol, jtrans, rotation_matrix, compartment, afvi
        )
        for i, elem in enumerate(mingrs):
            ing = elem[2]
            t = elem[0]
            r = elem[1]
            ind = elem[3]
            # print "neighbour",ing.name
            if hasattr(ing, "mesh_3d"):
                # create an instance of mesh3d and place it
                name = ing.name + str(ind)
                if ing.mesh_3d is None:
                    ipoly = afvi.vi.Sphere(
                        name, radius=self.radii[0][0], parent=afvi.staticMesh
                    )[0]
                    afvi.vi.setTranslation(ipoly, pos=t)
                else:
                    ipoly = afvi.vi.newInstance(
                        name,
                        ing.mesh_3d,
                        matrice=r,  # .GetDown()
                        location=t,
                        parent=afvi.staticMesh,
                    )
                static.append(ipoly)
            elif ing.Type == "Grow":
                name = ing.name + str(ind)
                ipoly = afvi.vi.newInstance(
                    name, afvi.orgaToMasterGeom[ing], parent=afvi.staticMesh
                )
                static.append(ipoly)

        if listePartner:  # self.packingMode=="closePartner":
            self.log.info("len listePartner = %d", len(listePartner))
            if not self.force_random:
                targetPoint, weight = self.pickPartner(
                    mingrs, listePartner, currentPos=jtrans
                )
                if targetPoint is None:
                    targetPoint = jtrans
            else:
                targetPoint = jtrans
        # setup the target position
        if self.placeType == "spring":
            afvi.vi.setRigidBody(afvi.movingMesh, **histoVol.dynamicOptions["spring"])
            # target can be partner position?
            target = afvi.vi.getObject("target" + name)
            if target is None:
                target = afvi.vi.Sphere("target" + name, radius=5.0)[0]
            afvi.vi.setTranslation(target, pos=targetPoint)
            afvi.vi.addObjectToScene(None, target)
            # 3- we setup the spring (using the sphere position empty)
            spring = afvi.vi.getObject("afspring")
            if spring is None:
                spring = afvi.vi.createSpring(
                    "afspring", targetA=moving, tragetB=target, **springOptions
                )
            else:
                afvi.vi.updateSpring(
                    spring, targetA=moving, tragetB=target, **springOptions
                )
        else:
            # before assigning should get outside thge object
            afvi.vi.setRigidBody(afvi.movingMesh, **histoVol.dynamicOptions["moving"])
            afvi.vi.setTranslation(self.moving, pos=targetPoint)
        afvi.vi.setRigidBody(afvi.staticMesh, **histoVol.dynamicOptions["static"])
        # 4- we run the simulation
        # c4d.documents.RunAnimation(c4d.documents.GetActiveDocument(), False,True)
        # if runTimeDisplay :
        afvi.vi.update()
        #        rTrans = afvi.vi.ToVec(afvi.vi.getTranslation(moving))
        #        rRot = afvi.vi.getMatRotation(moving)

        # print afvi.vi.ToVec(moving.GetAllPoints()[0])
        # afvi.vi.animationStart(duration = simulationTimes)
        # afvi.vi.update()
        afvi.vi.frameAdvanced(duration=simulationTimes, display=runTimeDisplay)  # ,
        # 5- we get the resuling transofrmation matrix and decompose ->rTrans rRot
        # if runTimeDisplay :
        afvi.vi.update()
        rTrans = afvi.vi.ToVec(afvi.vi.getTranslation(moving))
        rRot = afvi.vi.getMatRotation(moving)
        #        M=moving.GetMg()
        # print afvi.vi.ToVec(moving.GetAllPoints()[0])

        # 6- clean and delete everything except the spring
        afvi.vi.deleteObject(moving)
        afvi.vi.deleteObject(target)
        for o in static:
            afvi.vi.deleteObject(o)
        jtrans = rTrans[:]
        rotMatj = rRot[:]
        centT = self.transformPoints(jtrans, rotMatj, self.positions[-1])

        insidePoints = {}
        newDistPoints = {}
        insidePoints, newDistPoints = self.get_new_distance_values(
            histoVol.grid,
            histoVol.masterGridPositions,
            dpad,
            distance,
            centT,
            jtrans,
            rotMatj,
            dpad,
        )

        # save dropped ingredient

        histoVol.rTrans.append(jtrans)
        histoVol.result.append([jtrans, rotMatj, self, ptInd])
        histoVol.rRot.append(rotMatj)
        histoVol.rIngr.append(self)

        self.rRot.append(rotMatj)
        self.tTrans.append(jtrans)

        self.log.info(
            "Success nbfp:%d %d/%d dpad %.2f",
            nbFreePoints,
            self.counter,
            self.nbMol,
            dpad,
        )

        success = True
        return success, jtrans, rotMatj, insidePoints, newDistPoints

    def merge_place_results(self, new_results, accum_results):
        for pt in new_results:
            if pt not in accum_results:
                accum_results[pt] = new_results[pt]
            else:
                if new_results[pt] <= 0 and accum_results[pt] > 0:
                    # newly inside point
                    accum_results[pt] = new_results[pt]
                elif new_results[pt] <= 0 and accum_results[pt] <= 0:
                    # was already inside, get closet distance
                    if abs(new_results[pt]) < abs(accum_results[pt]):
                        accum_results[pt] = new_results[pt]
                else:
                    accum_results[pt] = min(accum_results[pt], new_results[pt])

        return accum_results

    def get_all_positions_to_check(self, packing_location):
        """Takes a starting position in the packing space, and returns all the points that
        need to be tested for a collision as an array.

            If the point isn't close to an edge, will return just the staring point.
            If the point is close to the side of the bounding box, will return an array of 2.
            If the point is close to an edge of the bb (which is a "corner" in 2D), will return an array of 3.
            If the point is close to a corner in 3D will return an array of 8.
        """
        points_to_check = [packing_location]
        # periodicity check
        if self.packingMode != "graident":
            periodic_pos = self.env.grid.getPositionPeridocity(
                packing_location,
                getNormedVectorOnes(self.jitterMax),
                self.encapsulatingRadius,
            )
            points_to_check.extend(periodic_pos)
        return points_to_check

    def jitter_place(
        self,
        env,
        compartment,
        targeted_master_grid_point,
        rot_mat,
        moving,
        distance,
        dpad,
        afvi,
    ):
        """
        Check if the given grid point is available for packing using the jitter collision detection
        method. Returns packing location and new grid point values if packing is successful.
        """

        packing_location = None
        is_realtime = moving is not None
        level = self.collisionLevel
        for attempt_number in range(self.nbJitter):
            insidePoints = {}
            newDistPoints = {}

            (
                packing_location,
                packing_rotation,
            ) = self.get_new_jitter_location_and_rotation(
                env, targeted_master_grid_point, rot_mat
            )

            self.log.info(
                f"Jitter attempt {attempt_number} for {self.name} at {packing_location}"
            )

            if is_realtime:
                self.update_display_rt(moving, packing_location, packing_rotation)
                self.vi.update()

            if self.point_is_not_available(packing_location):
                # jittered out of container or too close to boundary
                # check next random jitter
                continue

            collision_results = []
            points_to_check = self.get_all_positions_to_check(packing_location)

            for pt in points_to_check:
                (
                    collision,
                    new_inside_points,
                    new_dist_points,
                ) = self.collision_jitter(
                    pt,
                    packing_rotation,
                    level,
                    env.masterGridPositions,
                    distance,
                    env,
                    dpad,
                )
                collision_results.extend([collision])
                if is_realtime:
                    box = self.vi.getObject("collBox")
                    self.vi.changeObjColorMat(
                        box,
                        [0.5, 0, 0] if True in collision_results else [0, 0.5, 0],
                    )
                    self.update_display_rt(moving, pt, packing_rotation)
                if collision:
                    # found a collision, break this loop
                    break
                else:
                    insidePoints = self.merge_place_results(
                        new_inside_points,
                        insidePoints,
                    )
                    newDistPoints = self.merge_place_results(
                        new_dist_points,
                        newDistPoints,
                    )

            if is_realtime:
                box = self.vi.getObject("collBox")
                self.vi.changeObjColorMat(box, [1, 0, 0] if collision else [0, 1, 0])
            if True not in collision_results:
                self.log.info(
                    "no collision, new points %d, %d",
                    len(insidePoints),
                    len(newDistPoints),
                )
                return (
                    True,
                    packing_location,
                    packing_rotation,
                    insidePoints,
                    newDistPoints,
                )
        return False, packing_location, packing_rotation, {}, {}

    def lookForNeighbours(self, trans, rotMat, organelle, afvi, closest_indice=None):
        mingrs, listePartner = self.getListePartners(
            self.env, trans, rotMat, organelle, afvi, close_indice=closest_indice
        )
        targetPoint = trans
        found = False
        if listePartner:  # self.packingMode=="closePartner":
            self.log.info("partner found")
            if not self.force_random:
                for jitterPos in range(self.nbJitter):  #
                    targetPoint, weight = self.pickPartner(
                        mingrs, listePartner, currentPos=trans
                    )
                    if targetPoint is not None:
                        break
                if targetPoint is None:
                    targetPoint = trans
                else:  # maybe get the ptid that can have it
                    found = True
                    if self.compNum > 0:
                        # surface
                        d, i = organelle.OGsrfPtsBht.query(targetPoint)
                        vx, vy, vz = v1 = self.principalVector
                        # surfacePointsNormals problem here
                        v2 = organelle.ogsurfacePointsNormals[i]
                        try:
                            rotMat = numpy.array(rotVectToVect(v1, v2), "f")
                        except Exception as e:
                            self.log.warning("PROBLEM %s %r", self.name, e)
                            rotMat = numpy.identity(4)
                    # find a newpoint here?
                    return targetPoint, rotMat, found

            else:
                targetPoint = trans
        else:
            self.log.info("no partner found")
        return targetPoint, rotMat, found

    def pandaBullet_collision(self, pos, rot, rbnode, getnodes=False):
        collision = False
        liste_nodes = []
        if len(self.env.rTrans) != 0:
            closesbody_indice = self.getClosestIngredient(
                pos,
                self.env,
                cutoff=self.env.largestProteinSize + self.encapsulatingRadius * 2.0,
            )  # vself.radii[0][0]*2.0
            if len(closesbody_indice["indices"]) != 0:
                self.log.info("get RB %d", len(closesbody_indice["indices"]))
                if rbnode is None:
                    rbnode = self.get_rb_model()
                    self.env.moveRBnode(rbnode, pos, rot)
                    self.log.info("get RB for %s", self.name)
                liste_nodes = self.get_rbNodes(closesbody_indice, pos, getInfo=True)
                self.log.info("test collision against  %d", len(liste_nodes))
                for node in liste_nodes:
                    self.log.info("collision test with %r", node)
                    self.env.moveRBnode(node[0], node[1], node[2])  # Pb here ?
                    collision = (
                        self.env.world.contactTestPair(rbnode, node[0]).getNumContacts()
                        > 0
                    )
                    if collision:
                        break
        if getnodes:
            return collision, liste_nodes
        else:
            return collision

    def get_compartment(self, env):
        if self.compNum == 0:
            return env
        else:
            return env.compartments[abs(self.compNum) - 1]

    def close_partner_check(self, translation, rotation, compartment, afvi, moving):
        bind = True
        self.log.info("look for ingredient %r", translation)
        # roll a dice about proba_not_binding
        if self.proba_not_binding != 0:  # between 0 and 1
            b = random()
            if b <= self.proba_not_binding:
                bind = False
        if bind:
            closesbody_indice = self.getClosestIngredient(
                translation, self.env, cutoff=self.env.grid.diag
            )  # vself.radii[0][0]*2.0
            target_point, rot_matrix, found = self.lookForNeighbours(
                translation,
                rotation,
                compartment,
                afvi,
                closest_indice=closesbody_indice,
            )
            if not found and self.counter != 0:
                self.reject()
                return translation, rotation

            # if partner:pickNewPoit like in fill3
            if moving is not None:
                self.update_display_rt(moving, target_point, rot_matrix)
            return target_point, rot_matrix

    def handle_real_time_visualization(self, helper, ptInd, target_point, rot_mat):
        name = self.name
        instance_id = f"{name}-{ptInd}"  # copy of the ingredient being packed
        obj = helper.getObject(name)  # parent object of all the instances
        if obj is None:
            helper.add_object_to_scene(None, self, instance_id, target_point, rot_mat)
        else:
            helper.add_new_instance_and_update_time(
                name, self, instance_id, target_point, rot_mat
            )

        return instance_id

    def pandaBullet_place(
        self,
        histoVol,
        ptInd,
        distance,
        dpad,
        afvi,
        compartment,
        gridPointsCoords,
        rot_matrix,
        target_point,
        moving,
        usePP=False,
    ):
        """
        drop the ingredient on grid point ptInd
        """
        histoVol.setupPanda()
        is_realtime = moving is not None
        # we need to change here in case tilling, the pos,rot ade deduced fromte tilling.
        if self.packingMode[-4:] == "tile":

            if self.tilling is None:
                self.setTilling(compartment)
            if self.counter != 0:
                # pick the next Hexa pos/rot.
                t, collision_results = self.tilling.getNextHexaPosRot()
                if len(t):
                    rot_matrix = collision_results
                    trans = t
                    target_point = trans
                    if is_realtime:
                        self.update_display_rt(moving, target_point, rot_matrix)
                else:
                    return False, None, None, {}, {}  # ,targetPoint, rotMat
            else:
                self.tilling.init_seed(histoVol.seed_used)

        packing_location = None
        level = self.collisionLevel

        for jitter_attempt in range(self.nbJitter):
            histoVol.totnbJitter += 1

            (
                packing_location,
                packing_rotation,
            ) = self.get_new_jitter_location_and_rotation(
                histoVol,
                target_point,
                rot_matrix,
            )

            if is_realtime:
                self.update_display_rt(moving, target_point, rot_matrix)

            if self.point_is_not_available(packing_location):
                # jittered into wrong compartment,
                # go to next jitter
                continue

            collision_results = []
            rbnode = self.get_rb_model()

            points_to_check = self.get_all_positions_to_check(
                packing_location
            )  # includes periodic points, if appropriate
            for pt in points_to_check:
                histoVol.callFunction(
                    histoVol.moveRBnode,
                    (
                        rbnode,
                        pt,
                        packing_rotation,
                    ),
                )
                collision = self.pandaBullet_collision(pt, packing_rotation, rbnode)
                collision_results.extend([collision])
                if True in collision_results:
                    # break out of point check loop, not this jitter loop
                    break
            t = time()
            # checked packing location and periodic positions
            if True in collision_results:
                # found a collision, should check next jitter
                continue

            # need to check compartment too
            self.log.info("no additional collisions, checking compartment")
            if self.compareCompartment:

                collisionComp = self.compareCompartmentPrimitive(
                    level,
                    packing_location,
                    packing_rotation,
                    gridPointsCoords,
                    distance,
                )
                collision_results.extend([collisionComp])

            # got all the way through the checks with no collision
            if True not in collision_results:
                insidePoints = {}
                newDistPoints = {}
                t3 = time()

                # self.update_data_tree(jtrans,rotMatj,ptInd=ptInd)?
                self.env.static.append(rbnode)
                self.env.moving = None

                for pt in points_to_check:
                    self.env.rTrans.append(pt)
                    self.env.rRot.append(packing_rotation)
                    self.env.rIngr.append(self)
                    self.env.result.append([pt, packing_rotation, self, ptInd])

                    new_inside_points, new_dist_points = self.get_new_distance_values(
                        pt,
                        packing_rotation,
                        gridPointsCoords,
                        distance,
                        dpad,
                        self.deepest_level,
                    )
                    insidePoints = self.merge_place_results(
                        new_inside_points,
                        insidePoints,
                    )
                    newDistPoints = self.merge_place_results(
                        new_dist_points,
                        newDistPoints,
                    )
                self.log.info("compute distance loop %d", time() - t3)

                # rebuild kdtree
                if len(self.env.rTrans) >= 1:
                    self.env.close_ingr_bhtree = spatial.cKDTree(
                        self.env.rTrans, leafsize=10
                    )
                if self.packingMode[-4:] == "tile":
                    self.tilling.dropTile(
                        self.tilling.idc,
                        self.tilling.edge_id,
                        packing_location,
                        packing_rotation,
                    )

                success = True
                return (
                    success,
                    packing_location,
                    packing_rotation,
                    insidePoints,
                    newDistPoints,
                )

        # never found a place to pack
        success = False
        if self.packingMode[-4:] == "tile":
            if self.tilling.start.nvisit[self.tilling.edge_id] >= 2:
                self.tilling.start.free_pos[self.tilling.edge_id] = 0

        return success, None, None, {}, {}

    def pandaBullet_placeBHT(
        self,
        histoVol,
        compartment,
        ptInd,
        target_grid_point_position,
        rotation_matrix,
        moving,
        distance,
        dpad,
    ):
        """
        drop the ingredient on grid point ptInd
        """
        histoVol.setupPanda()
        is_realtime = moving is not None

        gridPointsCoords = histoVol.masterGridPositions

        targetPoint = target_grid_point_position

        if is_realtime:
            self.update_display_rt(moving, targetPoint, rotation_matrix)

        # do we get the list of neighbours first > and give a different trans...closer to the partner
        # we should look up for an available ptID around the picked partner if any
        # getListCloseIngredient
        # should se a distance_of_influence ? or self.env.largestProteinSize+self.encapsulatingRadius*2.0
        # or the grid diagonal
        # we need to change here in case tilling, the pos,rot ade deduced fromte tilling.
        if self.packingMode[-4:] == "tile":
            if self.tilling is None:
                self.setTilling(compartment)
            if self.counter != 0:
                # pick the next Hexa pos/rot.
                t, collision_results = self.tilling.getNextHexaPosRot()
                if len(t):
                    rotation_matrix = collision_results
                    targetPoint = t
                    if is_realtime:
                        self.update_display_rt(moving, targetPoint, rotation_matrix)
                else:

                    return False, None, None, {}, {}
            else:
                self.tilling.init_seed(histoVol.seed_used)
        # we may increase the jitter, or pick from xyz->Id free for its radius
        # create the rb only once and not at ever jitter
        # rbnode = histoVol.callFunction(self.env.addRB,(self, jtrans, rotMat,),{"rtype":self.Type},)
        # jitter loop
        level = self.collisionLevel

        for attempt_number in range(self.nbJitter):
            insidePoints = {}
            newDistPoints = {}
            histoVol.totnbJitter += 1

            (
                packing_location,
                packing_rotation,
            ) = self.get_new_jitter_location_and_rotation(
                histoVol,
                targetPoint,
                rotation_matrix,
            )
            if is_realtime:
                self.update_display_rt(moving, packing_location, packing_rotation)

            collision_results = []
            rbnode = self.get_rb_model()
            pts_to_check = self.get_all_positions_to_check(packing_location)
            for pt in pts_to_check:
                collision = self.np_check_collision(pt, packing_rotation)
                collision_results.extend([collision])
                if is_realtime:
                    self.update_display_rt(moving, packing_location, packing_rotation)
                if collision:
                    break
            t = time()
            if self.point_is_not_available(packing_location):
                continue
            if True in collision_results:
                continue

            # need to check compartment too
            self.log.info("no collision")
            if self.compareCompartment:
                collision = self.compareCompartmentPrimitive(
                    level,
                    packing_location,
                    packing_rotation,
                    gridPointsCoords,
                    distance,
                )
                collision_results.extend([collision])
            if True not in collision_results:
                # self.update_data_tree(jtrans,rotMatj,ptInd=ptInd)?
                self.env.static.append(rbnode)
                self.env.moving = None

                for pt in pts_to_check:
                    self.env.rTrans.append(pt)
                    self.env.rRot.append(packing_rotation)
                    self.env.rIngr.append(self)
                    self.env.result.append([pt, packing_rotation, self, ptInd])
                    new_inside_pts, new_dist_points = self.get_new_distance_values(
                        pt,
                        packing_rotation,
                        gridPointsCoords,
                        distance,
                        dpad,
                        self.deepest_level,
                    )
                    insidePoints = self.merge_place_results(
                        new_inside_pts, insidePoints
                    )
                    newDistPoints = self.merge_place_results(
                        new_dist_points, newDistPoints
                    )
                # rebuild kdtree
                if len(self.env.rTrans) >= 1:
                    del self.env.close_ingr_bhtree
                    self.env.close_ingr_bhtree = spatial.cKDTree(
                        self.env.rTrans, leafsize=10
                    )

                success = True
                return (
                    success,
                    packing_location,
                    packing_rotation,
                    insidePoints,
                    newDistPoints,
                )

        success = False
        return success, packing_location, packing_rotation, insidePoints, newDistPoints

    def pandaBullet_relax(
        self,
        histoVol,
        ptInd,
        compartment,
        target_grid_point_position,
        rotation_matrix,
        distance,
        dpad,
        moving,
        drop=True,
    ):
        """
        drop the ingredient on grid point ptInd
        """
        histoVol.setupPanda()
        afvi = histoVol.afviewer
        simulationTimes = histoVol.simulationTimes
        runTimeDisplay = histoVol.runTimeDisplay
        is_realtime = moving is not None
        gridPointsCoords = histoVol.grid.masterGridPositions
        insidePoints = {}
        newDistPoints = {}
        jtrans, rotMatj = self.oneJitter(
            histoVol, target_grid_point_position, rotation_matrix
        )
        # here should go the simulation
        # 1- we build the ingredient if not already and place the ingredient at jtrans, rotMatj
        targetPoint = jtrans
        if is_realtime:
            if hasattr(self, "mesh_3d"):
                # create an instance of mesh3d and place it
                name = self.name + str(ptInd)
                if self.mesh_3d is None:
                    self.moving_geom = afvi.vi.Sphere(
                        name, radius=self.radii[0][0], parent=afvi.movingMesh
                    )[0]
                    afvi.vi.setTranslation(self.moving_geom, pos=jtrans)
                else:
                    self.moving_geom = afvi.vi.newInstance(
                        name,
                        self.mesh_3d,
                        matrice=rotMatj,
                        location=jtrans,
                        parent=afvi.movingMesh,
                    )
        # 2- get the neighboring object from ptInd
        if histoVol.ingrLookForNeighbours:
            mingrs, listePartner = self.getListePartners(
                histoVol, jtrans, rotation_matrix, compartment, afvi
            )
            for i, elem in enumerate(mingrs):
                ing = elem[2]
                t = elem[0]
                r = elem[1]
                ind = elem[3]
                if hasattr(ing, "mesh_3d"):
                    # create an instance of mesh3d and place it
                    name = ing.name + str(ind)
                    if ing.mesh_3d is None:
                        ipoly = afvi.vi.Sphere(
                            name, radius=self.radii[0][0], parent=afvi.staticMesh
                        )[0]
                        afvi.vi.setTranslation(ipoly, pos=t)
                    else:
                        ipoly = afvi.vi.newInstance(
                            name,
                            ing.mesh_3d,
                            matrice=r,
                            location=t,
                            parent=afvi.staticMesh,
                        )
                elif ing.Type == "Grow":
                    name = ing.name + str(ind)
                    ipoly = afvi.vi.newInstance(
                        name, afvi.orgaToMasterGeom[ing], parent=afvi.staticMesh
                    )

            if listePartner:  # self.packingMode=="closePartner":
                self.log.info("len listePartner = %d", len(listePartner))
                if not self.force_random:
                    targetPoint, weight = self.pickPartner(
                        mingrs, listePartner, currentPos=jtrans
                    )
                    if targetPoint is None:
                        targetPoint = jtrans
                else:
                    targetPoint = jtrans
                    #       should be panda util
                    #        add the rigid body
        self.env.moving = rbnode = self.env.callFunction(
            self.env.addRB,
            (
                self,
                jtrans,
                rotation_matrix,
            ),
            {"rtype": self.Type},
        )
        self.env.callFunction(
            self.env.moveRBnode,
            (
                rbnode,
                jtrans,
                rotMatj,
            ),
        )
        # run he simulation for simulationTimes
        histoVol.callFunction(
            self.env.runBullet,
            (
                self,
                simulationTimes,
                runTimeDisplay,
            ),
        )
        # cb=self.getTransfo)
        rTrans, rRot = self.env.getRotTransRB(rbnode)
        # 5- we get the resuling transofrmation matrix and decompose ->rTrans rRot
        # use
        # r=[ (self.env.world.contactTestPair(rbnode, n).getNumContacts() > 0 ) for n in self.env.static]
        self.env.static.append(rbnode)

        jtrans = rTrans[:]
        rotMatj = rRot[:]
        insidePoints, newDistPoints = self.get_new_distance_values(
            jtrans, rotMatj, gridPointsCoords, distance, dpad
        )
        self.rRot.append(rotMatj)
        self.tTrans.append(jtrans)
        success = True
        return success, jtrans, rotMatj, insidePoints, newDistPoints<|MERGE_RESOLUTION|>--- conflicted
+++ resolved
@@ -2048,12 +2048,8 @@
                 env.afviewer,
                 current_visual_instance,
             )
-<<<<<<< HEAD
         is_fiber = self.Type=="Grow" or self.Type == "Actine"
         if collision_possible or is_fiber:
-=======
-        if collision_possible or self.compNum <= 0:
->>>>>>> 009fb074
             # grow doesnt use panda.......but could use all the geom produce by the grow as rb
             if is_fiber:
                 success, jtrans, rotMatj, insidePoints, newDistPoints = self.grow_place(
