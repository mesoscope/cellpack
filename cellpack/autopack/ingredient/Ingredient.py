--- conflicted
+++ resolved
@@ -51,13 +51,8 @@
 import collada
 from scipy.spatial.transform import Rotation as R
 from math import sqrt, pi
-<<<<<<< HEAD
 from cellpack.autopack.upy.simularium.simularium_helper import simulariumHelper
 
-# from cellpack.autopack.upy.dejavuTk.dejavuHelper import dejavuHelper
-=======
-from cellpack.autopack.upy.dejavuTk.dejavuHelper import dejavuHelper
->>>>>>> bb3df640
 from random import uniform, gauss, random
 from time import time
 import math
