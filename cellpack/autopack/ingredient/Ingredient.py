--- conflicted
+++ resolved
@@ -53,11 +53,6 @@
 from math import sqrt, pi
 
 from cellpack.autopack.upy.simularium.simularium_helper import simulariumHelper
-<<<<<<< HEAD
-=======
-# from cellpack.autopack.upy.dejavuTk.dejavuHelper import dejavuHelper
-
->>>>>>> caec0b3f
 from random import uniform, gauss, random
 from time import time
 import math
