# -*- coding: utf-8 -*-
############################################################################
#
# autoPACK Authors: Graham T. Johnson, Mostafa Al-Alusi, Ludovic Autin,
#   and Michel Sanner
#   Based on COFFEE Script developed by Graham Johnson
#    between 2005 and 2010
#   with assistance from Mostafa Al-Alusi in 2009 and periodic input
#   from Arthur Olson's Molecular Graphics Lab
#
# Ingredient.py Authors: Graham Johnson & Michel Sanner with
#  editing/enhancement from Ludovic Autin
#
# Translation to Python initiated March 1, 2010 by Michel Sanner
#  with Graham Johnson
#
# Class restructuring and organization: Michel Sanner
#
# Copyright: Graham Johnson ©2010
#
# This file "Ingredient.py" is part of autoPACK, cellPACK.
#
#    autoPACK is free software: you can redistribute it and/or modify
#    it under the terms of the GNU General Public License as published by
#    the Free Software Foundation, either version 3 of the License, or
#    (at your option) any later version.
#
#    autoPACK is distributed in the hope that it will be useful,
#    but WITHOUT ANY WARRANTY; without even the implied warranty of
#    MERCHANTABILITY or FITNESS FOR A PARTICULAR PURPOSE.  See the
#    GNU General Public License for more details.
#
#    You should have received a copy of the GNU General Public License
#    along with autoPACK (See "CopyingGNUGPL" in the installation.
#    If not, see <http://www.gnu.org/licenses/>.
#
############################################################################
# @author: Graham Johnson, Ludovic Autin, & Michel Sanner


# Hybrid version merged from Graham's Sept 2011 and Ludo's April 2012
# version on May 16, 2012
# Updated with Correct Sept 25, 2011 thesis version on July 5, 2012

# TODO: Describe Ingredient class here at high level
from scipy import spatial
from panda3d.bullet import BulletRigidBodyNode
import numpy
import logging
import collada
from scipy.spatial.transform import Rotation as R
from math import pi
from random import uniform, gauss, random
from time import time
import math

from cellpack.autopack.interface_objects.representations import Representations

from .utils import (
    ApplyMatrix,
    getNormedVectorOnes,
    rotVectToVect,
    rotax,
)

from cellpack.autopack.upy.simularium.simularium_helper import simulariumHelper
import cellpack.autopack as autopack
from cellpack.autopack.ingredient.agent import Agent

helper = autopack.helper
reporthook = None
if helper is not None:
    reporthook = helper.reporthook


class IngredientInstanceDrop:
    def __init__(self, ptId, position, rotation, ingredient, rb=None):
        self.ptId = ptId
        self.position = position
        self.rotation = rotation
        self.ingredient = ingredient
        self.rigid_body = rb
        self.name = ingredient.name + str(ptId)
        x, y, z = position
        rad = ingredient.encapsulating_radius
        self.bb = ([x - rad, y - rad, z - rad], [x + rad, y + rad, z + rad])
        # maybe get bb from mesh if any ?
        if self.ingredient.mesh is not None:
            self.bb = autopack.helper.getBoundingBox(self.ingredient.mesh)
            for i in range(3):
                self.bb[0][i] = self.bb[0][i] + self.position[i]
                self.bb[1][i] = self.bb[1][i] + self.position[i]


# the ingredient should derive from a class of Agent
class Ingredient(Agent):
    static_id = 0
    """
    Base class for Ingredients that can be added to a Recipe.
    Ingredients provide:
        - a molarity used to compute how many to place
        - a generic density value
        - a unit associated with the density value
        - a jitter amplitude vector specifying by how much the jittering
        algorithm can move from the grid position.
        - a number of jitter attempts
        - an optional color used to draw the ingredient default (white)
        - an optional name
        - an optional pdb ID
        - an optional packing priority. If omitted the priority will be based
        on the radius with larger radii first
        ham here: (-)packing_priority object will pack from high to low one at a time
        (+)packing_priority will be weighted by assigned priority value
        (0)packignPriority will be weighted by complexity and appended to what is left
        of the (+) values
        - an optional principal vector used to align the ingredient
        - recipe will be a weakref to the Recipe this Ingredient belongs to
        - compNum is the compartment number (0 for cytoplasm, positive for compartment
        surface and negative compartment interior
        - Attributes used by the filling algorithm:
        - count counts the number of placed ingredients during a fill
        - counter is the target number of ingredients to place
        - completion is the ratio of placed/target
        - rejectionCounter is used to eliminate ingredients after too many failed
        attempts

    """

    ARGUMENTS = [
        "color",
        "count",
        "cutoff_boundary",
        "cutoff_surface",
        "distance_expression",
        "distance_function",
        "force_random",
        "gradient",
        "is_attractor",
        "max_jitter",
        "molarity",
        "name",
        "jitter_attempts",
        "offset",
        "orient_bias_range",
        "overwrite_distance_function",
<<<<<<< HEAD
        "packing_ mode",
=======
        "packing_mode",
>>>>>>> c4f91705
        "packing_priority",
        "partners",
        "perturb_axis_amplitude",
        "place_type",
        "principal_vector",
        "rejection_threshold",
        "representations",
        "resolution_dictionary",
        "rotation_axis",
        "rotation_range",
<<<<<<< HEAD
        "source",
        "type",
        "useOrientBias",
        "useRotAxis",
=======
        "type",
        "use_orient_bias",
        "use_rotation_axis",
>>>>>>> c4f91705
        "weight",
    ]

    def __init__(
        self,
        type="single_sphere",
        color=None,
        count=0,
        cutoff_boundary=None,
        cutoff_surface=None,
        distance_expression=None,
        distance_function=None,
        force_random=False,  # avoid any binding
<<<<<<< HEAD
        gradient="",
        is_attractor=False,
        max_jitter=(1, 1, 1),
        molarity=0.0,
        name="",
=======
        gradient=None,
        is_attractor=False,
        max_jitter=(1, 1, 1),
        molarity=0.0,
        name=None,
>>>>>>> c4f91705
        jitter_attempts=5,
        offset=None,
        orient_bias_range=[-pi, pi],
        overwrite_distance_function=True,  # overWrite
        packing_priority=0,
        partners=None,
        perturb_axis_amplitude=0.1,
        place_type="jitter",
        principal_vector=(1, 0, 0),
        rejection_threshold=30,
        representations=None,
        resolution_dictionary=None,
        rotation_axis=None,
        rotation_range=6.2831,
        use_orient_bias=False,
        use_rotation_axis=False,
        weight=0.2,  # use for affinity ie partner.weight
    ):
        super().__init__(
            name,
            molarity,
            distance_expression=distance_expression,
            distance_function=distance_function,
            force_random=force_random,
            gradient=gradient,
            is_attractor=is_attractor,
            overwrite_distance_function=overwrite_distance_function,
            partners=partners,
            place_type=place_type,
            weight=weight,
        )
        self.log = logging.getLogger("ingredient")
        self.log.propagate = False

        self.molarity = molarity
        self.count = count
        self.packing_priority = packing_priority
        self.log.info(
            "packing_priority %d,  self.packing_priority %r",
            packing_priority,
            self.packing_priority,
        )
        if name is None:
            name = "%f" % molarity
        self.log.info("CREATE INGREDIENT %s %r", str(name), rejection_threshold)
        self.name = str(name)
        self.o_name = str(name)
        self.type = type
        self.mesh = None
        if representations is not None:
            self.representations = Representations(
                mesh=representations.get("mesh", None),
                atomic=representations.get("atomic", None),
                packing=representations.get("packing", None),
            )
<<<<<<< HEAD
            if self.representations["packing"]:
                self.offset = offset
                self.source = {
                    "pdb": self.pdb,
                    "transform": {
                        "center": True,
                        "translate": [0, 0, 0],
                        "rotate": [0, 0, 0, 1],
                    },
                }
        # should deal with source of the object
        if source:
            self.source = source

=======
        self.offset = offset
>>>>>>> c4f91705
        self.color = color  # color used for sphere display
        if self.color == "None":
            self.color = None
        self.model_type = "Spheres"
        self.rRot = []
        self.tTrans = []
        self.htrans = []
        self.moving = None
        self.moving_geom = None
        self.rb_nodes = []  # store rbnode. no more than X ?
        self.bullet_nodes = [None, None]  # try only store 2, and move them when needd
        self.limit_nb_nodes = 50
        self.vi = autopack.helper
        self.min_radius = 1
        self.min_distance = 0
<<<<<<< HEAD
        self.encapsulating_radius = encapsulating_radius
=======
>>>>>>> c4f91705
        self.deepest_level = 1
        self.is_previous = False
        self.vertices = []
        self.faces = []
        self.vnormals = []
        # self._place = self.place
        children = []
<<<<<<< HEAD
        self.positions2 = positions2
=======
>>>>>>> c4f91705
        self.children = children
        self.rbnode = {}  # keep the rbnode if any
        self.collisionLevel = 0  # self.deepest_level
        # first level used for collision detection
        self.max_jitter = max_jitter
        # (1,1,1) means 1/2 grid spacing in all directions

        self.perturb_axis_amplitude = perturb_axis_amplitude

        self.principal_vector = principal_vector

        self.recipe = None  # will be set when added to a recipe
        self.compNum = None
        self.compId_accepted = (
            []
        )  # if this list is defined, point picked outise the list are rejected

        # added to a compartment
        self.left_to_place = count
        self.vol_nbmol = 0

        # Packing tracking values
        self.jitter_attempts = (
            jitter_attempts  # number of jitter attempts for translation
        )
        self.nbPts = 0
        self.allIngrPts = (
            []
        )  # the list of available grid points for this ingredient to pack
        self.counter = 0  # target number of molecules for a fill
        self.completion = 0.0  # ratio of counter/count
        self.rejectionCounter = 0
        self.verts = None
        self.rad = None
        self.rapid_model = None
        # TODO : geometry : 3d object or procedural from PDB
        # TODO : usekeyword resolution->options dictionary of res :
        # TODO : {"simple":{"cms":{"parameters":{"gridres":12}},
        # TODO :            "obj":{"parameters":{"name":"","filename":""}}
        # TODO :            }
        # TODO : "med":{"method":"cms","parameters":{"gridres":30}}
        # TODO : "high":{"method":"msms","parameters":{"gridres":30}}
        # TODO : etc...
<<<<<<< HEAD
        if coordsystem:
            self.coordsystem = coordsystem
=======

>>>>>>> c4f91705
        self.rejection_threshold = rejection_threshold

        # need to build the basic shape if one provided
        self.current_resolution = "Low"  # should come from data
        self.available_resolution = ["Low", "Med", "High"]  # 0,1,2

        if resolution_dictionary is None:
            resolution_dictionary = {"Low": "", "Med": "", "High": ""}
        self.resolution_dictionary = resolution_dictionary

<<<<<<< HEAD
        # how to get the geom of different res?
        self.representation = None
        self.representation_file = None

        self.useRotAxis = useRotAxis
        self.rotation_axis = rotation_axis
        self.rotation_range = rotation_range
        self.useOrientBias = useOrientBias
=======
        self.use_rotation_axis = use_rotation_axis
        self.rotation_axis = rotation_axis
        self.rotation_range = rotation_range
        self.use_orient_bias = use_orient_bias
>>>>>>> c4f91705
        self.orientBiasRotRangeMin = orient_bias_range[0]
        self.orientBiasRotRangeMax = orient_bias_range[1]

        # cutoff are used for picking point far from surface and boundary
        self.cutoff_boundary = cutoff_boundary
<<<<<<< HEAD
        self.cutoff_surface = float(cutoff_surface or self.encapsulating_radius)
        if properties is None:
            properties = {}
        self.properties = properties  # four tout
=======
        self.cutoff_surface = cutoff_surface
>>>>>>> c4f91705

        self.compareCompartment = False
        self.compareCompartmentTolerance = 0
        self.compareCompartmentThreshold = 0.0

        self.updateOwnFreePts = False  # work for rer python not ??
        self.haveBeenRejected = False

        self.distances_temp = []
        self.centT = None  # transformed position
        self.results = []

        self.unique_id = Ingredient.static_id
        Ingredient.static_id += 1
        self.score = ""
        self.organism = ""
        # add tiling property ? as any ingredient coud tile as hexagon. It is just the packing type

    def reset(self):
        """reset the states of an ingredient"""
        self.counter = 0
        self.left_to_place = 0.0
        self.completion = 0.0

    def has_pdb(self):
        return self.representations.has_pdb()

    def has_mesh(self):
        return self.representations.has_mesh()

<<<<<<< HEAD
=======
    def use_mesh(self):
        self.representations.set_active("mesh")
        return self.representations.get_mesh_path()

    def use_pdb(self):
        self.representations.set_active("atomic")
        return self.representations.get_pdb_path()

>>>>>>> c4f91705
    def setTilling(self, comp):
        if self.packingMode == "hexatile":
            from cellpack.autopack.hexagonTile import tileHexaIngredient

            self.tilling = tileHexaIngredient(
                self, comp, self.encapsulating_radius, init_seed=self.env.seed_used
            )
        elif self.packingMode == "squaretile":
            from cellpack.autopack.hexagonTile import tileSquareIngredient

            self.tilling = tileSquareIngredient(
                self, comp, self.encapsulating_radius, init_seed=self.env.seed_used
            )
        elif self.packingMode == "triangletile":
            from cellpack.autopack.hexagonTile import tileTriangleIngredient

            self.tilling = tileTriangleIngredient(
                self, comp, self.encapsulating_radius, init_seed=self.env.seed_used
            )

    def initialize_mesh(self, mesh_store):
        # get the collision mesh
        mesh_path = self.representations.get_mesh_path()
        meshName = self.representations.get_mesh_name()
        meshType = "file"
        self.mesh = None
        if mesh_path is not None:
            if meshType == "file":
                self.mesh = self.getMesh(mesh_path, meshName)  # self.name)
                self.log.info("OK got", self.mesh)
                if self.mesh is None:
                    # display a message ?
                    self.log.warning("no geometries for ingredient " + self.name)
            # TODO: add back in raw option
            elif meshType == "raw":
                # need to build the mesh from v,f,n
                self.buildMesh(mesh_store)

        if self.mesh is not None:
            self.getEncapsulatingRadius()

    def DecomposeMesh(self, poly, edit=True, copy=False, tri=True, transform=True):
        helper = autopack.helper
        m = None
        if helper.host == "dejavu":
            m = helper.getMesh(poly)
            tr = False
        else:
            m = helper.getMesh(helper.getName(poly))
            tr = True
        self.log.info("Decompose Mesh ingredient %s %s", helper.getName(poly), m)
        # what about empty, hierarchical, should merged all the data?
        faces, vertices, vnormals = helper.DecomposeMesh(
            m, edit=edit, copy=copy, tri=tri, transform=tr
        )
        return faces, vertices, vnormals

    def rejectOnce(self, rbnode, moving, afvi):
        if rbnode:
            self.env.callFunction(self.env.delRB, (rbnode,))
        if afvi is not None and moving is not None:
            afvi.vi.deleteObject(moving)
        self.haveBeenRejected = True
        self.rejectionCounter += 1
        if (
            self.rejectionCounter >= self.rejection_threshold
        ):  # Graham set this to 6000 for figure 13b (Results Fig 3 Test1) otherwise it fails to fill small guys
            self.log.info("PREMATURE ENDING of ingredient rejectOnce", self.name)
            self.completion = 1.0

    def addRBsegment(self, pt1, pt2):
        # ovewrite by grow ingredient
        pass

    def add_rb_mesh(self, worldNP):
        inodenp = worldNP.attachNewNode(BulletRigidBodyNode(self.name))
        inodenp.node().setMass(1.0)
        if self.mesh is None:
            return
        self.getData()
        if not len(self.vertices):
            return inodenp
        from panda3d.core import (
            GeomVertexFormat,
            GeomVertexWriter,
            GeomVertexData,
            Geom,
            GeomTriangles,
        )
        from panda3d.bullet import (
            BulletTriangleMesh,
            BulletTriangleMeshShape,
        )

        # step 1) create GeomVertexData and add vertex information
        format = GeomVertexFormat.getV3()
        vdata = GeomVertexData("vertices", format, Geom.UHStatic)
        vertexWriter = GeomVertexWriter(vdata, "vertex")
        [vertexWriter.addData3f(v[0], v[1], v[2]) for v in self.vertices]

        # step 2) make primitives and assign vertices to them
        tris = GeomTriangles(Geom.UHStatic)
        [self.setGeomFaces(tris, face) for face in self.faces]

        # step 3) make a Geom object to hold the primitives
        geom = Geom(vdata)
        geom.addPrimitive(tris)
        # step 4) create the bullet mesh and node
        #        if ingr.convex_hull:
        #            shape = BulletConvexHullShape()
        #            shape.add_geom(geom)
        #        else :
        mesh = BulletTriangleMesh()
        mesh.addGeom(geom)
        shape = BulletTriangleMeshShape(mesh, dynamic=False)  # BulletConvexHullShape
        print("shape ok", shape)
        # inodenp = self.worldNP.attachNewNode(BulletRigidBodyNode(ingr.name))
        # inodenp.node().setMass(1.0)
        inodenp.node().addShape(
            shape
        )  # ,TransformState.makePos(Point3(0, 0, 0)))#, pMat)#TransformState.makePos(Point3(jtrans[0],jtrans[1],jtrans[2])))#rotation ?
        return inodenp

    def Set(self, **kw):
        self.count = 0
        if "count" in kw:
            self.count = int(kw["count"])
        if "molarity" in kw:
            self.molarity = kw["molarity"]
        if "priority" in kw:
            self.packing_priority = kw["priority"]
        if "packingMode" in kw:
            self.packingMode = kw["packingMode"]
        if "compMask" in kw:
            if type(kw["compMask"]) is str:
                self.compMask = eval(kw["compMask"])
            else:
                self.compMask = kw["compMask"]

    def getEncapsulatingRadius(self, mesh=None):
        if self.vertices is None or not len(self.vertices):
            if self.mesh:
                helper = autopack.helper
                if helper.host == "3dsmax":
                    return
                if mesh is None:
                    mesh = self.mesh
                self.log.info("getEncapsulatingRadius %r %r", self.mesh, mesh)
                self.faces, self.vertices, vnormals = self.DecomposeMesh(
                    mesh, edit=True, copy=False, tri=True
                )
        # encapsulating radius ?
        v = numpy.array(self.vertices, "f")
        try:
            length = numpy.sqrt(
                (v * v).sum(axis=1)
            )  # FloatingPointError: underflow encountered in multiply
            r = float(max(length)) + 15.0
            self.log.info(
                "self.encapsulating_radius %r %r", self.encapsulating_radius, r
            )
            self.encapsulating_radius = r
        except Exception:
            pass

    def getData(self):
        if self.vertices is None or not len(self.vertices):
            if self.mesh:
                return self.mesh.faces, self.mesh.vertices, self.mesh.vertex_normals

    def get_rb_model(self, alt=False):
        ret = 0
        if alt:
            ret = 1
        if self.bullet_nodes[ret] is None:
            self.bullet_nodes[ret] = self.env.addRB(
                self, [0.0, 0.0, 0.0], numpy.identity(4), rtype=self.type
            )
        return self.bullet_nodes[ret]

    def getMesh(self, filename, geomname, mesh_store):
        """
        Create a mesh representation from a filename for the ingredient

        @type  filename: string
        @param filename: the name of the input file
        @type  geomname: string
        @param geomname: the name of the output geometry

        @rtype:   DejaVu.IndexedPolygons/HostObjec
        @return:  the created mesh
        """
        # depending the extension of the filename, can be eitherdejaVu file, fbx or wavefront
        # no extension is DejaVu
        # should we try to see if it already exist in the scene
        mesh = mesh_store.get_object(geomname)
        if mesh is not None:
            self.log.info("retrieve %s %r", geomname, mesh)
            return mesh
        # identify extension
        file_name, file_extension = mesh_store.get_mesh_filepath_and_extension(filename)
        if file_extension.lower() == ".fbx":
            # use the host helper if any to read
            if helper is not None:  # neeed the helper
                helper.read(filename)

        elif file_extension == ".dae":
            self.log.info("read dae withHelper", filename, helper, autopack.helper)
            # use the host helper if any to read
            if helper is None:

                # need to get the mesh directly. Only possible if dae or dejavu format
                # get the dejavu heper but without the View, and in nogui mode
                h = simulariumHelper(vi="nogui")
                dgeoms = h.read(filename)
                # v,vn,f = dgeoms.values()[0]["mesh"]
                self.vertices, self.vnormals, self.faces = helper.combineDaeMeshData(
                    dgeoms.values()
                )
                self.vnormals = (
                    []
                )  # helper.normal_array(self.vertices,numpy.array(self.faces))
                geom = h.createsNmesh(geomname, self.vertices, None, self.faces)[0]
                return geom
            else:  # if helper is not None:#neeed the helper
                if helper.host == "dejavu" and helper.nogui:
                    dgeoms = helper.read(filename)
                    v, vn, f = list(dgeoms.values())[0]["mesh"]
                    self.log.info("vertices nb is %d", len(v))
                    self.vertices, self.vnormals, self.faces = (
                        v,
                        vn,
                        f,
                    )  # helper.combineDaeMeshData(dgeoms.values())
                    self.vnormals = (
                        []
                    )  # helper.normal_array(self.vertices,numpy.array(self.faces))
                    geom = helper.createsNmesh(
                        geomname, self.vertices, self.vnormals, self.faces
                    )[0]
                    return geom
                else:
                    if helper.host != "dejavu":

                        if collada is not None:

                            # need to get the mesh directly. Only possible if dae or dejavu format
                            # get the dejavu heper but without the View, and in nogui mode
                            h = simulariumHelper(vi="nogui")
                            dgeoms = h.read_mesh_file(filename)
                            # should combine both
                            self.vertices, vnormals, self.faces = h.combineDaeMeshData(
                                dgeoms.values()
                            )  # dgeoms.values()[0]["mesh"]
                            self.vnormals = helper.normal_array(
                                self.vertices, numpy.array(self.faces)
                            )
                helper.read(filename)
                geom = helper.getObject(geomname)
                if geom is None:
                    geom = helper.getObject(self.pdb.split(".")[0])
                    # rename it
                    if geom is None:
                        return None
                # rotate ?
                if helper.host == "3dsmax":  # or helper.host.find("blender") != -1:
                    helper.resetTransformation(
                        geom
                    )  # remove rotation and scale from importing??maybe not?
                if helper.host.find("blender") != -1:
                    helper.resetTransformation(geom)
                # if self.coordsystem == "left" :
                #                        mA = helper.rotation_matrix(-math.pi/2.0,[1.0,0.0,0.0])
                #                        mB = helper.rotation_matrix(math.pi/2.0,[0.0,0.0,1.0])
                #                        m=matrix(mA)*matrix(mB)
                #                        helper.setObjectMatrix(geom,matrice=m)
                #                if helper.host != "c4d"  and helper.host != "dejavu" and self.coordsystem == "left" and helper.host != "softimage" and helper.host.find("blender") == -1:
                # what about softimage
                # need to rotate the transform that carry the shape, maya ? or not ?
                #                    helper.rotateObj(geom,[0.0,-math.pi/2.0,0.0])#wayfront as well euler angle
                # swicth the axe?
                #                    oldv = self.principal_vector[:]
                #                    self.principal_vector = [oldv[2],oldv[1],oldv[0]]
                if helper.host == "softimage" and self.coordsystem == "left":
                    helper.rotateObj(
                        geom, [0.0, -math.pi / 2.0, 0.0], primitive=True
                    )  # need to rotate the primitive
                if helper.host == "c4d" and self.coordsystem == "right":
                    helper.resetTransformation(geom)
                    helper.rotateObj(
                        geom, [0.0, math.pi / 2.0, math.pi / 2.0], primitive=True
                    )
                p = helper.getObject("autopackHider")
                if p is None:
                    p = helper.newEmpty("autopackHider")
                    if helper.host.find("blender") == -1:
                        helper.toggleDisplay(p, False)
                helper.reParent(geom, p)
                return geom
            return None
        else:  # host specific file
            if helper is not None:  # neeed the helper
                helper.read(
                    filename
                )  # doesnt get the regular file ? conver state to object
                geom = helper.getObject(geomname)
                p = helper.getObject("autopackHider")
                if p is None:
                    p = helper.newEmpty("autopackHider")
                    if helper.host.find("blender") == -1:
                        helper.toggleDisplay(p, False)
                helper.reParent(geom, p)
                return geom
            return None

    def buildMesh(self, mesh_store):
        """
        Create a polygon mesh object from a dictionary verts,faces,normals
        """
        geom, vertices, faces, vnormals = mesh_store.build_mesh(
            self.mesh_info["file"], self.mesh_info["name"]
        )
        self.vertices = vertices
        self.faces = faces
        self.mesh = geom
        return geom

    def jitterPosition(self, position, spacing, normal=None):
        """
        position are the 3d coordiantes of the grid point
        spacing is the grid spacing
        this will jitter gauss(0., 0.3) * Ingredient.max_jitter
        """
        if self.compNum > 0:
            vx, vy, vz = v1 = self.principal_vector
            # surfacePointsNormals problem here
            v2 = normal
            try:
                rotMat = numpy.array(rotVectToVect(v1, v2), "f")
            except Exception as e:
                self.log.error(e)
                rotMat = numpy.identity(4)

        jx, jy, jz = self.max_jitter
        dx = (
            jx * spacing * uniform(-1.0, 1.0)
        )  # This needs to use the same rejection if outside of the sphere that the uniform cartesian jitters have.  Shoiuld use oneJitter instead?
        dy = jy * spacing * uniform(-1.0, 1.0)
        dz = jz * spacing * uniform(-1.0, 1.0)
        #        d2 = dx*dx + dy*dy + dz*dz
        #        if d2 < jitter2:
        if self.compNum > 0:  # jitter less among normal
            dx, dy, dz, dum = numpy.dot(rotMat, (dx, dy, dz, 0))
        position[0] += dx
        position[1] += dy
        position[2] += dz
        return numpy.array(position)

    def getMaxJitter(self, spacing):
        # self.max_jitter: each value is the max it can move
        # along that axis, but not cocurrently, ie, can't move
        # in the max x AND max y direction at the same time
        return max(self.max_jitter) * spacing

    def swap(self, d, n):
        d.rotate(-n)
        d.popleft()
        d.rotate(n)

    def deleteblist(self, d, n):
        del d[n]

    def get_cuttoff_value(self, spacing):
        """Returns the min value a grid point needs to be away from a surfance
        in order for this ingredient to pack. Only needs to be calculated once
        per ingredient once the jitter is set."""
        if self.min_distance > 0:
            return self.min_distance
        radius = self.min_radius
        jitter = self.getMaxJitter(spacing)

        if self.packingMode == "close":
            cut = radius - jitter
        else:
            cut = radius - jitter
        self.min_distance = cut
        return cut

    def checkIfUpdate(self, nbFreePoints, threshold):
        """Check if we need to update the distance array. Part of the hack free points"""
        if hasattr(self, "nbPts"):
            if hasattr(self, "firstTimeUpdate") and not self.firstTimeUpdate:
                # if it has been updated before
                # check the number of inside points for this ingredient over the total
                # number of free points left
                ratio = float(self.nbPts) / float(nbFreePoints)
                # threshold defaults to zero. It's set by the env, `freePtsUpdateThreshold`
                if ratio > threshold:
                    return True
                else:
                    if self.haveBeenRejected and self.rejectionCounter > 5:
                        self.haveBeenRejected = False
                        return True
                    # do we check to total freepts? or crowded state ?
                    else:
                        return False
            else:
                self.firstTimeUpdate = False
                return True
        else:
            return True

    def get_list_of_free_indices(
        self,
        distances,
        free_points,
        nbFreePoints,
        spacing,
        comp_ids,
        threshold,
    ):
        allIngrPts = []
        allIngrDist = []
        current_comp_id = self.compNum
        # gets min distance an object has to be away to allow packing for this object
        cuttoff = self.get_cuttoff_value(spacing)
        if self.packingMode == "close":
            # Get an array of free points where the distance is greater than half the cuttoff value
            # and less than the cutoff. Ie an array where the distances are all very small.
            # this also masks the array to only include points in the current commpartment
            all_distances = numpy.array(distances)[free_points]
            mask = numpy.logical_and(
                numpy.less_equal(all_distances, cuttoff),
                numpy.greater_equal(all_distances, cuttoff / 2.0),
            )
            # mask compartments Id as well
            mask_comp = numpy.array(comp_ids)[free_points] == current_comp_id
            mask_ind = numpy.nonzero(numpy.logical_and(mask, mask_comp))[0]
            allIngrPts = numpy.array(free_points)[mask_ind].tolist()
            allIngrDist = numpy.array(distances)[mask_ind].tolist()
        else:
            starting_array = free_points
            array_length = nbFreePoints
            # if this ingredient has a grid point array already from a previous pass, and it's shorter
            # than the total number of free points, start there for picking points, because it means
            # we've already filtered out some points that are too close to surfaces for this ingredient to
            # pack and we don't want to have to filter them out again.
            if len(self.allIngrPts) > 0 and len(self.allIngrPts) < nbFreePoints:
                starting_array = self.allIngrPts
                array_length = len(self.allIngrPts)

            # use periodic update according size ratio grid
            update = self.checkIfUpdate(nbFreePoints, threshold)
            if update:
                # Only return points that aren't so close to a surface that we know the
                # ingredient won't fit
                for i in range(array_length):
                    pt_index = starting_array[i]
                    d = distances[pt_index]
                    if comp_ids[pt_index] == current_comp_id and d >= cuttoff:
                        allIngrPts.append(pt_index)
                self.allIngrPts = allIngrPts
            else:
                if len(self.allIngrPts) > 0:
                    allIngrPts = self.allIngrPts
                else:
                    allIngrPts = free_points[:nbFreePoints]
                    self.allIngrPts = allIngrPts
        return allIngrPts, allIngrDist

    def perturbAxis(self, amplitude):
        # modify axis using gaussian distribution but clamp
        # at amplitutde
        x, y, z = self.principal_vector
        stddev = amplitude * 0.5
        dx = gauss(0.0, stddev)
        if dx > amplitude:
            dx = amplitude
        elif dx < -amplitude:
            dx = -amplitude
        dy = gauss(0.0, stddev)
        if dy > amplitude:
            dy = amplitude
        elif dy < -amplitude:
            dy = -amplitude
        dz = gauss(0.0, stddev)
        if dz > amplitude:
            dz = amplitude
        elif dz < -amplitude:
            dz = -amplitude
        # if self.name=='2bg9 ION CHANNEL/RECEPTOR':
        return (x + dx, y + dy, z + dz)

    def transformPoints(self, trans, rot, points):
        output = []
        rot = numpy.array(rot)
        for point in points:
            output.append(numpy.matmul(rot[0:3, 0:3], point) + trans)
        return output

    def transformPoints_mult(self, trans, rot, points):
        tx, ty, tz = trans
        pos = []
        for xs, ys, zs in points:
            x = rot[0][0] * xs + rot[0][1] * ys + rot[0][2] * zs + tx
            y = rot[1][0] * xs + rot[1][1] * ys + rot[1][2] * zs + ty
            z = rot[2][0] * xs + rot[2][1] * ys + rot[2][2] * zs + tz
            pos.append([x, y, z])
        return numpy.array(pos)

    def apply_rotation(self, rot, point, origin=[0, 0, 0]):
        r = R.from_matrix([rot[0][:3], rot[1][:3], rot[2][:3]])
        new_pos = r.apply(point)
        return new_pos + numpy.array(origin)

    def alignRotation(self, jtrans):
        # for surface points we compute the rotation which
        # aligns the principal_vector with the surface normal
        vx, vy, vz = v1 = self.principal_vector
        # surfacePointsNormals problem here
        gradient_center = self.env.gradients[self.gradient].direction
        v2 = numpy.array(gradient_center) - numpy.array(jtrans)
        try:
            rotMat = numpy.array(rotVectToVect(v1, v2), "f")
        except Exception as e:
            self.log.error(f"{self.name}, {e}")
            rotMat = numpy.identity(4)
        return rotMat

    def getAxisRotation(self, rot):
        """
        combines a rotation about axis to incoming rot.
        rot aligns the principal_vector with the surface normal
        rot aligns the principal_vector with the biased diretion
        """
        if self.perturb_axis_amplitude != 0.0:
            axis = self.perturbAxis(self.perturb_axis_amplitude)
        else:
            axis = self.principal_vector
        tau = uniform(-pi, pi)
        rrot = rotax((0, 0, 0), axis, tau, transpose=1)
        rot = numpy.dot(rot, rrot)
        return rot

    def getBiasedRotation(self, rot, weight=None):
        """
        combines a rotation about axis to incoming rot
        """
        # -30,+30 ?
        if weight is not None:
            tau = uniform(-pi * weight, pi * weight)  # (-pi, pi)
        else:
            tau = gauss(
                self.orientBiasRotRangeMin, self.orientBiasRotRangeMax
            )  # (-pi, pi)
        rrot = rotax((0, 0, 0), self.rotation_axis, tau, transpose=1)
        rot = numpy.dot(rot, rrot)
        return rot

    def correctBB(self, p1, p2, radc):
        # unprecised
        x1, y1, z1 = p1
        x2, y2, z2 = p2
        #        bb = ( [x1-radc, y1-radc, z1-radc], [x2+radc, y2+radc, z2+radc] )
        mini = []
        maxi = []
        for i in range(3):
            mini.append(min(p1[i], p2[i]) - radc)
            maxi.append(max(p1[i], p2[i]) + radc)
        return numpy.array([numpy.array(mini).flatten(), numpy.array(maxi).flatten()])
        # precised:

    def checkDistSurface(self, point, cutoff):
        if not hasattr(self, "histoVol"):
            return False
        if self.compNum == 0:
            compartment = self.env
        else:
            compartment = self.env.compartments[abs(self.compNum) - 1]
        compNum = self.compNum
        if compNum < 0:
            sfpts = compartment.surfacePointsCoords
            delta = numpy.array(sfpts) - numpy.array(point)
            delta *= delta
            distA = numpy.sqrt(delta.sum(1))
            test = distA < cutoff
            if True in test:
                return True
        elif compNum == 0:
            for o in self.env.compartments:
                sfpts = o.surfacePointsCoords
                delta = numpy.array(sfpts) - numpy.array(point)
                delta *= delta
                distA = numpy.sqrt(delta.sum(1))
                test = distA < cutoff
                if True in test:
                    return True
        return False

    def getListCompFromMask(self, cId, ptsInSphere):
        # cID ie [-2,-1,-2,0...], ptsinsph = [519,300,etc]
        current = self.compNum
        if current < 0:  # inside
            ins = [i for i, x in enumerate(cId) if x == current]
            # surf=[i for i,x in enumerate(cId) if x == -current]
            liste = ins  # +surf
        if current > 0:  # surface
            ins = [i for i, x in enumerate(cId) if x == current]
            surf = [i for i, x in enumerate(cId) if x == -current]
            extra = [i for i, x in enumerate(cId) if x < 0]
            liste = ins + surf + extra
        elif current == 0:  # extracellular
            liste = [i for i, x in enumerate(cId) if x == current]
        return liste

    def isInGoodComp(self, pId, nbs=None):
        # cID ie [-2,-1,-2,0...], ptsinsph = [519,300,etc]
        current = self.compNum
        cId = self.env.grid.compartment_ids[pId]
        if current <= 0:  # inside
            if current != cId:
                return False
            return True
        if current > 0:  # surface
            if current != cId and -current != cId:
                return False
            return True
        return False

    def compareCompartmentPrimitive(
        self, level, jtrans, rotMatj, gridPointsCoords, distance
    ):
        collisionComp = self.collides_with_compartment(
            jtrans, rotMatj, level, gridPointsCoords, self.env
        )

        return collisionComp

    def checkCompartment(self, ptsInSphere, nbs=None):
        trigger = False
        if self.compareCompartment:
            cId = numpy.take(
                self.env.grid.compartment_ids, ptsInSphere, 0
            )  # shoud be the same ?
            if nbs is not None:
                if self.compNum <= 0 and nbs != 0:
                    return trigger, True
            L = self.getListCompFromMask(cId, ptsInSphere)

            if len(cId) <= 1:
                return trigger, True
            p = float(len(L)) / float(
                len(cId)
            )  # ratio accepted compId / totalCompId-> want 1.0
            if p < self.compareCompartmentTolerance:
                trigger = True
                return trigger, True
            # threshold
            if (
                self.compareCompartmentThreshold != 0.0
                and p < self.compareCompartmentThreshold
            ):
                return trigger, True
                # reject the ingr
        return trigger, False

    def get_new_distances_and_inside_points(
        self,
        env,
        packing_location,
        rotation_matrix,
        grid_point_index,
        grid_distance_values,
        new_dist_points,
        inside_points,
        signed_distance_to_surface=None,
    ):
        if signed_distance_to_surface is None:
            grid_point_location = env.grid.masterGridPositions[grid_point_index]
            signed_distance_to_surface = self.get_signed_distance(
                packing_location,
                grid_point_location,
                rotation_matrix,
            )

        if signed_distance_to_surface <= 0:  # point is inside dropped ingredient

            if grid_point_index not in inside_points or abs(
                signed_distance_to_surface
            ) < abs(inside_points[grid_point_index]):
                inside_points[grid_point_index] = signed_distance_to_surface
        elif (
            signed_distance_to_surface < grid_distance_values[grid_point_index]
        ):  # point in region of influence
            # need to update the distances of the master grid with new smaller distance
            if grid_point_index in new_dist_points:
                new_dist_points[grid_point_index] = min(
                    signed_distance_to_surface, new_dist_points[grid_point_index]
                )
            else:
                new_dist_points[grid_point_index] = signed_distance_to_surface
        return inside_points, new_dist_points

    def checkPointComp(self, point):
        # if grid too sparse this will not work.
        # ptID = self.env.grid.getPointFrom3D(point)
        cID = self.env.getPointCompartmentId(point)  # offset ?
        # dist,ptID = self.env.grid.getClosestGridPoint(point)
        if self.compNum == 0:
            organelle = self.env
        else:
            organelle = self.env.compartments[abs(self.compNum) - 1]
        if self.compNum > 0:  # surface ingredient
            if self.type == "Grow":
                # need a list of accepted compNum
                check = False
                if len(self.compMask):
                    if cID not in self.compMask:
                        check = False
                    else:
                        check = True
                else:
                    check = True
                # if cID > 0 : #surface point look at surface cutoff
                #                    if dist < self.cutoff_surface :
                #                        check = False
                #                    else :
                #                        check = True #grid probably too sparse, need to check where we are
                return check
            return True
        # for i,o in self.env.compartments:
        #        if self.compNum != cID:
        #            return False
        #        else :
        #            return True
        if self.compNum < 0:
            inside = organelle.checkPointInside(
                point, self.env.grid.diag, self.env.mesh_store, ray=3
            )
            if inside:  # and cID < 0:
                return True
            else:
                return False
                #            if inside and self.compNum >=0 :
                #                return False
                #            if not inside and self.compNum < 0 :
                #                return False
        if self.compNum == 0:  # shouldnt be in any compartments
            for o in self.env.compartments:
                inside = o.checkPointInside(
                    point, self.env.grid.diag, self.env.mesh_store, ray=3
                )
                if inside:
                    return False
        if self.compNum != cID:
            return False
        else:
            return True

    def checkPointSurface(self, point, cutoff):
        if not hasattr(self, "histoVol"):
            return False
        if self.compNum == 0:
            compartment = self.env
        else:
            compartment = self.env.compartments[abs(self.compNum) - 1]
        compNum = self.compNum
        for o in self.env.compartments:
            if self.compNum > 0 and o.name == compartment.name:
                continue
            self.log.info("test compartment %s %r", o.name, o.OGsrfPtsBht)
            res = o.OGsrfPtsBht.query(tuple(numpy.array([point])))
            if len(res) == 2:
                d = res[0][0]
                # pt=res[1][0]
                self.log.info(
                    "distance is %r %r", d, cutoff
                )  # d can be wrond for some reason,
                if d < cutoff:
                    return True
                if compNum < 0 and o.name == compartment.name:
                    inside = o.checkPointInside(
                        numpy.array(point), self.env.grid.diag, self.env.mesh_store
                    )
                    self.log.info("inside ? %r", inside)
                    if not inside:
                        return True
        return False

    def point_is_not_available(self, newPt):
        """Takes in a vector returns a boolean"""
        inComp = True
        closeS = False
        inside = self.env.grid.checkPointInside(
            newPt,
            dist=self.cutoff_boundary,
            jitter=getNormedVectorOnes(self.max_jitter),
        )
        if inside:
            inComp = self.checkPointComp(newPt)
            if inComp:
                # check how far from surface ?
                closeS = self.checkPointSurface(newPt, cutoff=self.cutoff_surface)
        return not inside or closeS or not inComp

    def oneJitter(self, env, trans, rotMat):
        jtrans = self.randomize_translation(env, trans, rotMat)
        rotMatj = self.randomize_rotation(rotMat, env)
        return jtrans, rotMatj

    def get_new_jitter_location_and_rotation(
        self, env, starting_pos, starting_rotation
    ):
        if self.packingMode[-4:] == "tile":
            packing_location = starting_pos
            packing_rotation = starting_rotation[:]
            return packing_location, packing_rotation

        return self.oneJitter(env, starting_pos, starting_rotation)

    def getInsidePoints(
        self,
        grid,
        gridPointsCoords,
        dpad,
        distance,
        centT=None,
        jtrans=None,
        rotMatj=None,
    ):
        return self.get_new_distance_values(
            jtrans, rotMatj, gridPointsCoords, distance, dpad
        )
        # return self.get_new_distance_values(
        #    grid, gridPointsCoords, dpad, distance, centT, jtrans, rotMatj, dpad
        # )

    def getIngredientsInBox(self, histoVol, jtrans, rotMat, compartment, afvi):
        if histoVol.windowsSize_overwrite:
            rad = histoVol.windowsSize
        else:
            #            rad = self.min_radius*2.0# + histoVol.largestProteinSize + \
            # histoVol.smallestProteinSize + histoVol.windowsSize
            rad = (
                self.min_radius
                + histoVol.largestProteinSize
                + histoVol.smallestProteinSize
                + histoVol.windowsSize
            )
        x, y, z = jtrans
        bb = ([x - rad, y - rad, z - rad], [x + rad, y + rad, z + rad])
        if self.model_type == "Cylinders":
            cent1T = self.transformPoints(
                jtrans, rotMat, self.positions[self.deepest_level]
            )
            cent2T = self.transformPoints(
                jtrans, rotMat, self.positions2[self.deepest_level]
            )
            bbs = []
            for radc, p1, p2 in zip(self.radii, cent1T, cent2T):
                bb = self.correctBB(p1, p2, radc)
                bbs.append(bb)
            # get min and max from all bbs
            maxBB = [0, 0, 0]
            minBB = [9999, 9999, 9999]
            for bb in bbs:
                for i in range(3):
                    if bb[0][i] < minBB[i]:
                        minBB[i] = bb[0][i]
                    if bb[1][i] > maxBB[i]:
                        maxBB[i] = bb[1][i]
                    if bb[1][i] < minBB[i]:
                        minBB[i] = bb[1][i]
                    if bb[0][i] > maxBB[i]:
                        maxBB[i] = bb[0][i]
            bb = [minBB, maxBB]
        if histoVol.runTimeDisplay > 1:
            box = self.vi.getObject("partBox")
            if box is None:
                box = self.vi.Box("partBox", cornerPoints=bb, visible=1)
            else:
                self.vi.toggleDisplay(box, True)
                self.vi.updateBox(box, cornerPoints=bb)
                self.vi.update()
                #            sleep(1.0)
        pointsInCube = histoVol.grid.getPointsInCube(bb, jtrans, rad)
        # should we got all ingre from all recipes?
        # can use the kdtree for it...
        # maybe just add the surface if its not already the surface
        mingrs = [m for m in compartment.molecules if m[3] in pointsInCube]
        return mingrs

    def getIngredientsInTree(self, close_indice):
        if len(self.env.rIngr):
            ingrs = [self.env.rIngr[i] for i in close_indice["indices"]]
            return [
                numpy.array(self.env.rTrans)[close_indice["indices"]],
                numpy.array(self.env.rRot)[close_indice["indices"]],
                ingrs,
                close_indice["distances"],
            ]
        else:
            return []

    def getListePartners(
        self, histoVol, jtrans, rotMat, organelle, afvi, close_indice=None
    ):
        if close_indice is None:
            mingrs = self.getIngredientsInBox(histoVol, jtrans, rotMat, organelle, afvi)
        else:
            # mingrs = zip(*mingrs)
            mingrs = self.getIngredientsInTree(close_indice)
        listePartner = []
        if not len(mingrs) or not len(mingrs[2]):
            self.log.info("no close ingredient found")
            return [], []
        else:
            self.log.info("nb close ingredient %s", self.name)
        listePartner = []
        for i in range(len(mingrs[2])):
            ing = mingrs[2][i]
            t = mingrs[0][i]
            if self.packingMode == "closePartner":
                if ing.o_name in self.partners_name or ing.name in self.partners_name:
                    listePartner.append([i, self.partners[ing.name], mingrs[3][i]])
                    #                                         autopack.helper.measure_distance(jtrans,mingrs[0][i])])
            if (
                ing.is_attractor
            ):  # and self.compNum <= 0: #always attract! or rol a dice ?sself.excluded_partners.has_key(name)
                if (
                    ing.name not in self.partners_name
                    and self.name not in ing.excluded_partners_name
                    and ing.name not in self.excluded_partners_name
                ):
                    self.log.info("shoul attract %s" + self.name)
                    part = self.getPartner(ing.name)
                    if part is None:
                        part = self.addPartner(ing, weight=ing.weight)
                    if ing.distance_expression is not None:
                        part.distance_expression = ing.distance_expression
                    d = afvi.vi.measure_distance(jtrans, t)
                    listePartner.append([i, part, d])
        if not listePartner:
            self.log.info("no partner found in close ingredient %s", self.packingMode)
            return [], []
        else:
            return mingrs, listePartner

    def getTransform(self):
        tTrans = self.vi.ToVec(self.vi.getTranslation(self.moving))
        self.htrans.append(tTrans)
        avg = numpy.average(numpy.array(self.htrans))
        d = self.vi.measure_distance(tTrans, avg)
        if d < 5.0:
            return True
        else:
            return False

    def get_new_pos(self, ingr, pos, rot, positions_to_adjust):
        """
        Takes positions_to_adjust, such as an array of spheres at a level in a
        sphere tree, and adjusts them relative to the given position and rotation
        """
        if positions_to_adjust is None:
            positions_to_adjust = ingr.positions[0]
        return self.transformPoints(pos, rot, positions_to_adjust)

    def check_against_one_packed_ingr(self, index, level, search_tree):
        overlapped_ingr = self.env.rIngr[index]
        positions_of_packed_ingr_spheres = self.get_new_pos(
            self.env.rIngr[index],
            self.env.rTrans[index],
            self.env.rRot[index],
            overlapped_ingr.positions[level],
        )
        # check distances between the spheres at this level in the ingr we are packing
        # to the spheres at this level in the ingr already placed
        # return the number of distances for the spheres we are trying to place
        dist_from_packed_spheres_to_new_spheres, ind = search_tree.query(
            positions_of_packed_ingr_spheres, len(self.positions[level])
        )
        # return index of sph1 closest to pos of packed ingr
        cradii = numpy.array(self.radii[level])[ind]
        oradii = numpy.array(self.env.rIngr[index].radii[level])
        sumradii = numpy.add(cradii.transpose(), oradii).transpose()
        sD = dist_from_packed_spheres_to_new_spheres - sumradii
        return len(numpy.nonzero(sD < 0.0)[0]) != 0

    def np_check_collision(self, packing_location, rotation):
        has_collision = False
        # no ingredients packed yet
        if not len(self.env.rTrans):
            return has_collision
        else:
            if self.env.close_ingr_bhtree is None:
                self.env.close_ingr_bhtree = spatial.cKDTree(
                    self.env.rTrans, leafsize=10
                )
        # starting at level 0, check encapsulating radii
        level = 0
        total_levels = len(self.positions)
        (
            distances_from_packing_location_to_all_ingr,
            ingr_indexes,
        ) = self.env.close_ingr_bhtree.query(packing_location, len(self.env.rTrans))
        radii_of_placed_ingr = numpy.array(
            [ing.encapsulating_radius for ing in self.env.rIngr]
        )[ingr_indexes]
        overlap_distance = distances_from_packing_location_to_all_ingr - (
            self.encapsulating_radius + radii_of_placed_ingr
        )
        # if overlap_distance is negative, the encapsualting radii are overlapping
        overlap_indexes = numpy.nonzero(overlap_distance < 0.0)[0]

        if len(overlap_indexes) != 0:
            level = level + 1
            # single sphere ingr will exit here.
            if level == total_levels:
                has_collision = True
            # for each packed ingredient that had a collision, we want to check the more
            # detailed geometry, ie walk down the sphere tree file.
            while level < total_levels:
                pos_of_attempting_ingr = self.get_new_pos(
                    self, packing_location, rotation, self.positions[level]
                )
                search_tree_for_new_ingr = spatial.cKDTree(pos_of_attempting_ingr)
                collision_at_this_level = False
                # NOTE: At certain lengths of overlap_indices, it might help to remove items from the list
                # if they dont have a collision at a non max level, but for short arrays, removing indices
                # takes longer than not checking it.
                for overlap_index in overlap_indexes:
                    index = ingr_indexes[overlap_index]
                    collision_at_this_level = self.check_against_one_packed_ingr(
                        index, level, search_tree_for_new_ingr
                    )
                    if collision_at_this_level:
                        break
                level += 1
                if collision_at_this_level:
                    if level == total_levels:
                        # found collision at lowest level, break all the way out
                        return True
                del search_tree_for_new_ingr

        # the compartment the ingr belongs to
        if self.compNum == 0:
            current_ingr_compartment = self.env
        else:
            # NOTE: env.compartments only includes compartments >=1, ie not the
            # bounding box/comp==0. So need to subtrack 1 from the id of the compartment
            # to index into this list.
            current_ingr_compartment = self.env.compartments[abs(self.compNum) - 1]
        for compartment in self.env.compartments:
            if current_ingr_compartment.name == compartment.name:
                continue
            distances, ingr_indexes = compartment.OGsrfPtsBht.query(packing_location)

            # NOTE: this could be optimized by walking down the sphere tree representation
            # of the instead of going right to the bottom
            if distances < self.encapsulating_radius + compartment.encapsulating_radius:
                pos_of_attempting_ingr = self.get_new_pos(
                    self, packing_location, rotation, self.positions[total_levels - 1]
                )
                distances, ingr_indexes = compartment.OGsrfPtsBht.query(
                    pos_of_attempting_ingr
                )

                radii = self.radii[total_levels - 1][ingr_indexes]
                overlap_distance = distances - numpy.array(radii)
                overlap_indexes = numpy.nonzero(overlap_distance < 0.0)[0]
                if len(overlap_indexes) != 0:
                    return True
        return has_collision

    def checkDistance(self, liste_nodes, point, cutoff):
        for node in liste_nodes:
            rTrans, rRot = self.env.getRotTransRB(node)
            d = self.vi.measure_distance(rTrans, point)
            print("checkDistance", d, d < cutoff)

    def get_rbNodes(
        self, close_indice, currentpt, removelast=False, prevpoint=None, getInfo=False
    ):
        # move around the rbnode and return it
        # self.env.loopThroughIngr( self.env.reset_rbnode )
        if self.compNum == 0:
            organelle = self.env
        else:
            organelle = self.env.compartments[abs(self.compNum) - 1]
        nodes = []
        #        a=numpy.asarray(self.env.rTrans)[close_indice["indices"]]
        #        b=numpy.array([currentpt,])
        distances = close_indice[
            "distances"
        ]  # spatial.distance.cdist(a,b)#close_indice["distance"]
        for nid, n in enumerate(close_indice["indices"]):
            if n == -1:
                continue
            # if n == len(close_indice["indices"]):
            #                continue
            if n >= len(self.env.rIngr):
                continue
            ingr = self.env.rIngr[n]
            if len(distances):
                if distances[nid] == 0.0:
                    continue
                if (
                    distances[nid]
                    > (ingr.encapsulating_radius + self.encapsulating_radius)
                    * self.env.scaleER
                ):
                    continue

            jtrans = self.env.rTrans[n]
            rotMat = self.env.rRot[n]
            if prevpoint is not None:
                # if prevpoint == jtrans : continue
                d = self.vi.measure_distance(
                    numpy.array(jtrans), numpy.array(prevpoint)
                )
                if d == 0:  # same point
                    continue
            if self.type == "Grow":
                if self.name == ingr.name:
                    c = len(self.env.rIngr)
                    if (n == c) or n == (c - 1):  # or  (n==(c-2)):
                        continue
            if ingr.name in self.partners and self.type == "Grow":
                c = len(self.env.rIngr)
                if (n == c) or n == (c - 1):  # or (n==c-2):
                    continue
            if self.name in ingr.partners and ingr.type == "Grow":
                c = len(self.env.rIngr)
                if (n == c) or n == (c - 1):  # or (n==c-2):
                    continue
                    #            if self.packingMode == 'hexatile' :
                    #                #no self collition for testing
                    #                if self.name == ingr.name :
                    #                    continue
            rbnode = ingr.get_rb_model(alt=(ingr.name == self.name))
            if getInfo:
                nodes.append([rbnode, jtrans, rotMat, ingr])
            else:
                nodes.append(rbnode)
        # append organelle rb nodes
        for o in self.env.compartments:
            if self.compNum > 0 and o.name == organelle.name:
                # this i notworking for growing ingredient like hair.
                # should had after second segments
                if self.type != "Grow":
                    continue
                else:
                    # whats the current length
                    if len(self.results) <= 1:
                        continue
            orbnode = o.get_rb_model()
            if orbnode is not None:
                # test distance to surface ?
                res = o.OGsrfPtsBht.query(tuple(numpy.array([currentpt])))
                if len(res) == 2:
                    d = res[0][0]
                    if d < self.encapsulating_radius:
                        if not getInfo:
                            nodes.append(orbnode)
                        else:
                            nodes.append([orbnode, [0, 0, 0], numpy.identity(4), o])
                            #        if self.compNum < 0 or self.compNum == 0 :
                            #            for o in self.env.compartments:
                            #                if o.rbnode is not None :
                            #                    if not getInfo :
                            #                        nodes.append(o.rbnode)
        self.env.nodes = nodes
        return nodes

    def getClosePairIngredient(self, point, histoVol, cutoff=10.0):
        R = {"indices": [], "distances": []}
        radius = [ingr.encapsulating_radius for ingr in self.env.rIngr]
        radius.append(self.encapsulating_radius)
        pos = self.env.rTrans[:]  # ).tolist()
        pos.append([point[0], point[1], point[2]])
        ind = len(pos) - 1
        bht = spatial.cKDTree(pos, leafsize=10)
        # find all pairs for which the distance is less than 1.1
        # times the sum of the radii
        pairs = bht.query_ball_point(pos, radius)
        for p in pairs:
            if p[0] == ind:
                R["indices"].append(p[1])
            elif p[1] == ind:
                R["indices"].append(p[0])
        print("getClosePairIngredient ", R)
        print("all pairs ", pairs)
        print("query was ind ", ind)
        return R

    def getClosestIngredient(self, point, histoVol, cutoff=10.0):
        # may have to rebuild the whale tree every time we add a point
        # grab the current result
        # set the bhtree
        # get closest ClosePoints()
        #        raw_input()
        #        return self.getClosePairIngredient(point,histoVol,cutoff=cutoff)
        R = {"indices": [], "distances": []}
        numpy.zeros(histoVol.totalNbIngr).astype("i")
        nb = 0
        self.log.info(
            "treemode %s, len rTrans=%d", histoVol.treemode, len(histoVol.rTrans)
        )
        if not len(histoVol.rTrans):
            return R
        # else:
        #     if histoVol.treemode == "bhtree":
        #         if histoVol.close_ingr_bhtree is None:
        #             histoVol.close_ingr_bhtree = bhtreelib.BHtree(
        #                 histoVol.rTrans,
        #                 [ing.encapsulating_radius for ing in histoVol.rIngr],
        #                 10,
        #             )
        if histoVol.close_ingr_bhtree is not None:
            # request kdtree
            nb = []
            self.log.info("finding partners")
            if len(histoVol.rTrans) >= 1:
                #                    nb = histoVol.close_ingr_bhtree.query_ball_point(point,cutoff)
                #                else :#use the general query, how many we want
                distance, nb = histoVol.close_ingr_bhtree.query(
                    point, len(histoVol.rTrans), distance_upper_bound=cutoff
                )  # len of ingr posed so far
                if len(histoVol.rTrans) == 1:
                    distance = [distance]
                    nb = [nb]
                R["indices"] = nb
                R["distances"] = distance  # sorted by distance short -> long
            return R
        else:
            return R
            #        closest = histoVol.close_ingr_bhtree.closestPointsArray(tuple(numpy.array([point,])), cutoff, 0)#returnNullIfFail
            #        print ("getClosestIngredient",closest,cutoff )
            #        return closest

    def update_data_tree(
        self, jtrans, rotMatj, ptInd=0, pt1=None, pt2=None, updateTree=True
    ):
        # self.env.static.append(rbnode)
        # self.env.moving = None
        self.env.nb_ingredient += 1
        self.env.rTrans.append(numpy.array(jtrans).flatten().tolist())
        self.env.rRot.append(numpy.array(rotMatj))  # rotMatj
        self.env.rIngr.append(self)
        if pt1 is not None:
            self.env.result.append(
                [
                    [
                        numpy.array(pt1).flatten().tolist(),
                        numpy.array(pt2).flatten().tolist(),
                    ],
                    rotMatj.tolist(),
                    self,
                    ptInd,
                ]
            )
        else:
            self.env.result.append(
                [
                    numpy.array(jtrans).flatten().tolist(),
                    numpy.array(rotMatj),
                    self,
                    ptInd,
                ]
            )
        if updateTree:
            if len(self.env.rTrans) >= 1:
                self.env.close_ingr_bhtree = spatial.cKDTree(
                    self.env.rTrans, leafsize=10
                )

    def pack_at_grid_pt_location(
        self, env, jtrans, rotMatj, dpad, grid_point_distances
    ):

        newDistPoints = {}
        insidePoints = {}
        packing_location = jtrans
        radius_of_area_to_check = self.encapsulating_radius + dpad

        bounding_points_to_check = self.get_all_positions_to_check(packing_location)

        for bounding_point_position in bounding_points_to_check:

            grid_points_to_update = env.grid.getPointsInSphere(
                bounding_point_position, radius_of_area_to_check
            )
            for grid_point_index in grid_points_to_update:
                (
                    insidePoints,
                    newDistPoints,
                ) = self.get_new_distances_and_inside_points(
                    env,
                    bounding_point_position,
                    rotMatj,
                    grid_point_index,
                    grid_point_distances,
                    newDistPoints,
                    insidePoints,
                )
        return insidePoints, newDistPoints

    def remove_from_realtime_display(env, moving):
        pass
        # env.afvi.vi.deleteObject(moving)

    def reject(
        self,
    ):
        # got rejected
        self.haveBeenRejected = True
        self.rejectionCounter += 1
        self.log.info("Failed ingr:%s rejections:%d", self.name, self.rejectionCounter)
        if (
            self.rejectionCounter >= self.rejection_threshold
        ):  # Graham set this to 6000 for figure 13b (Results Fig 3 Test1) otehrwise it fails to fill small guys
            self.log.info("PREMATURE ENDING of ingredient %s", self.name)
            self.completion = 1.0

    def place(
        self,
        env,
        compartment,
        dropped_position,
        dropped_rotation,
        grid_point_index,
        new_inside_points,
        new_dist_values,
    ):
        self.nbPts = self.nbPts + len(new_inside_points)
        # self.update_distances(new_inside_points, new_dist_values)
        compartment.molecules.append(
            [dropped_position, dropped_rotation, self, grid_point_index]
        )
        env.order[grid_point_index] = env.lastrank
        env.lastrank += 1
        env.nb_ingredient += 1

        if self.packingMode[-4:] == "tile":
            nexthexa = self.tilling.dropTile(
                self.tilling.idc,
                self.tilling.edge_id,
                dropped_position,
                dropped_rotation,
            )
            self.log.info("drop next hexa %s", nexthexa.name)
        # add one to molecule counter for this ingredient
        self.counter += 1
        self.completion = float(self.counter) / float(self.left_to_place)
        self.rejectionCounter = 0
        self.update_data_tree(dropped_position, dropped_rotation, grid_point_index)

    def attempt_to_pack_at_grid_location(
        self,
        env,
        ptInd,
        grid_point_distances,
        max_radius,
        spacing,
        usePP,
        collision_possible,
    ):
        success = False
        jitter = self.getMaxJitter(spacing)
        dpad = self.min_radius + max_radius + jitter
        self.vi = autopack.helper
        self.env = env  # NOTE: do we need to store the env on the ingredient?
        self.log.info(
            "PLACING INGREDIENT %s, place_type=%s, index=%d, position=%r",
            self.name,
            self.place_type,
            ptInd,
            env.grid.masterGridPositions[ptInd],
        )
        compartment = self.get_compartment(env)
        gridPointsCoords = env.masterGridPositions
        rotation_matrix = self.get_rotation(ptInd, env, compartment)
        target_grid_point_position = gridPointsCoords[
            ptInd
        ]  # drop point, surface points.
        if numpy.sum(self.offset) != 0.0:
            target_grid_point_position = (
                numpy.array(target_grid_point_position)
                + ApplyMatrix([self.offset], rotation_matrix)[0]
            )
        target_grid_point_position = gridPointsCoords[
            ptInd
        ]  # drop point, surface points.

        current_visual_instance = None
        if env.runTimeDisplay:
            current_visual_instance = self.handle_real_time_visualization(
                autopack.helper, ptInd, target_grid_point_position, rotation_matrix
            )
        is_realtime = current_visual_instance is not None
        # NOTE: move the target point for close partner check.
        # I think this should be done ealier, when we're getting the point index
        if env.ingrLookForNeighbours and self.packingMode == "closePartner":
            target_grid_point_position, rotation_matrix = self.close_partner_check(
                target_grid_point_position,
                rotation_matrix,
                compartment,
                env.afviewer,
                current_visual_instance,
            )
        is_fiber = self.type == "Grow" or self.type == "Actine"
        collision_possible = True
        if collision_possible or is_fiber:
            # grow doesnt use panda.......but could use all the geom produce by the grow as rb
            if is_fiber:
                success, jtrans, rotMatj, insidePoints, newDistPoints = self.grow_place(
                    env,
                    ptInd,
                    env.grid.freePoints,
                    env.grid.nbFreePoints,
                    grid_point_distances,
                    dpad,
                )
            elif self.place_type == "jitter":
                (
                    success,
                    jtrans,
                    rotMatj,
                    insidePoints,
                    newDistPoints,
                ) = self.jitter_place(
                    env,
                    compartment,
                    target_grid_point_position,
                    rotation_matrix,
                    current_visual_instance,
                    grid_point_distances,
                    dpad,
                    env.afviewer,
                )
            elif self.place_type == "spheresSST":
                (
                    success,
                    jtrans,
                    rotMatj,
                    insidePoints,
                    newDistPoints,
                ) = self.pandaBullet_placeBHT(
                    env,
                    compartment,
                    ptInd,
                    target_grid_point_position,
                    rotation_matrix,
                    current_visual_instance,
                    grid_point_distances,
                    dpad,
                )
            elif self.place_type == "pandaBullet":
                (
                    success,
                    jtrans,
                    rotMatj,
                    insidePoints,
                    newDistPoints,
                ) = self.pandaBullet_place(
                    env,
                    ptInd,
                    grid_point_distances,
                    dpad,
                    env.afviewer,
                    compartment,
                    gridPointsCoords,
                    rotation_matrix,
                    target_grid_point_position,
                    current_visual_instance,
                    usePP=usePP,
                )
            elif (
                self.place_type == "pandaBulletRelax"
                or self.place_type == "pandaBulletSpring"
            ):
                (
                    success,
                    jtrans,
                    rotMatj,
                    insidePoints,
                    newDistPoints,
                ) = self.pandaBullet_relax(
                    env,
                    ptInd,
                    compartment,
                    target_grid_point_position,
                    rotation_matrix,
                    grid_point_distances,
                    dpad,
                    current_visual_instance,
                    dpad,
                )
            else:
                self.log.error("Can't pack using this method %s", self.place_type)
                self.reject()
                return False, {}, {}
        else:
            # blind packing without further collision checks
            # TODO: make this work for ingredients other than single spheres

            success = True
            (jtrans, rotMatj) = self.get_new_jitter_location_and_rotation(
                env, target_grid_point_position, rotation_matrix
            )
            (insidePoints, newDistPoints) = self.pack_at_grid_pt_location(
                env, jtrans, rotMatj, dpad, grid_point_distances
            )
        if success:
            if is_realtime:
                autopack.helper.set_object_static(
                    current_visual_instance, jtrans, rotMatj
                )
            self.place(
                env, compartment, jtrans, rotMatj, ptInd, insidePoints, newDistPoints
            )
        else:
            if is_realtime:
                self.remove_from_realtime_display(current_visual_instance)
            self.reject()

        return success, insidePoints, newDistPoints

    def get_rotation(self, pt_ind, env, compartment):
        # compute rotation matrix rotMat
        comp_num = self.compNum

        rot_mat = numpy.identity(4)
        if comp_num > 0:
            # for surface points we compute the rotation which
            # aligns the principal_vector with the surface normal
            v1 = self.principal_vector
            v2 = compartment.get_normal_for_point(
                pt_ind, env.masterGridPositions[pt_ind], env.mesh_store
            )
            try:
                rot_mat = numpy.array(rotVectToVect(v1, v2), "f")
            except Exception:
                print("PROBLEM ", self.name)
                rot_mat = numpy.identity(4)
        else:
            # this is where we could apply biased rotation ie gradient/attractor
<<<<<<< HEAD
            if self.useRotAxis:
=======
            if self.use_rotation_axis:
>>>>>>> c4f91705
                if sum(self.rotation_axis) == 0.0:
                    rot_mat = numpy.identity(4)
                elif (
                    self.use_orient_bias and self.packingMode == "gradient"
                ):  # you need a gradient here
                    rot_mat = self.alignRotation(env.masterGridPositions[pt_ind])
                else:
                    rot_mat = autopack.helper.rotation_matrix(
                        random() * self.rotation_range, self.rotation_axis
                    )
            # for other points we get a random rotation
            else:
                rot_mat = env.randomRot.get()
        return rot_mat

    def randomize_rotation(self, rotation, histovol):
        # randomize rotation about axis
        jitter_rotation = numpy.identity(4)
        if self.compNum > 0:
            jitter_rotation = self.getAxisRotation(rotation)
        else:
<<<<<<< HEAD
            if self.useRotAxis:
                if sum(self.rotation_axis) == 0.0:
                    jitter_rotation = numpy.identity(4)
                    # Graham Oct 16,2012 Turned on always rotate below as default.  If you want no rotation
                    # set useRotAxis = 1 and set rotation_axis = 0, 0, 0 for that ingredient
                elif self.useOrientBias and self.packingMode == "gradient":
=======
            if self.use_rotation_axis:
                if sum(self.rotation_axis) == 0.0:
                    jitter_rotation = numpy.identity(4)
                    # Graham Oct 16,2012 Turned on always rotate below as default.  If you want no rotation
                    # set use_rotation_axis = 1 and set rotation_axis = 0, 0, 0 for that ingredient
                elif self.use_orient_bias and self.packingMode == "gradient":
>>>>>>> c4f91705
                    jitter_rotation = self.getBiasedRotation(rotation, weight=None)
                # weight = 1.0 - self.env.gradients[self.gradient].weight[ptInd])
                else:
                    # should we align to this rotation_axis ?
                    jitter_rotation = autopack.helper.rotation_matrix(
                        random() * self.rotation_range, self.rotation_axis
                    )
            else:
                if histovol is not None:
                    jitter_rotation = histovol.randomRot.get()
                    if self.rotation_range != 0.0:
                        return jitter_rotation
                    else:
                        return rotation.copy()
                else:
                    jitter_rotation = rotation.copy()
        return jitter_rotation

    def randomize_translation(self, env, translation, rotation):
        # jitter points location
        spacing = env.grid.gridSpacing
        jitter = spacing / 2.0
        jitter_sq = jitter * jitter
        jx, jy, jz = self.max_jitter
        tx, ty, tz = translation
        dx, dy, dz, d2 = [0.0, 0.0, 0.0, 0.0]
        jitter_trans = [0.0, 0.0, 0.0]

        if jitter_sq > 0.0:
            found = False
            # NOTE: making sure it hasn't picked a jitter point outside of the
            # sphere created by the half way point to the next grid points
            # TODO: Try seeing if this can be calculated more efficently using
            # polar coordinates
            while not found:
                dx = jx * jitter * uniform(-1.0, 1.0)
                dy = jy * jitter * uniform(-1.0, 1.0)
                dz = jz * jitter * uniform(-1.0, 1.0)
                d2 = dx * dx + dy * dy + dz * dz
                if d2 < jitter_sq:
                    if self.compNum > 0:  # jitter less among normal
                        dx, dy, dz, _ = numpy.dot(rotation, (dx, dy, dz, 0))
                    jitter_trans = (tx + dx, ty + dy, tz + dz)
                    found = True
        else:
            jitter_trans = translation
        return jitter_trans

    def update_display_rt(self, current_instance, translation, rotation):
        mat = rotation.copy()
        mat[:3, 3] = translation
        autopack.helper.move_object(current_instance, translation, mat)

        autopack.helper.update()

    def rigid_place(
        self,
        histoVol,
        ptInd,
        compartment,
        target_grid_point_position,
        rotation_matrix,
        nbFreePoints,
        distance,
        dpad,
        moving,
    ):
        """
        drop the ingredient on grid point ptInd
        """
        afvi = histoVol.afviewer
        simulationTimes = histoVol.simulationTimes
        runTimeDisplay = histoVol.runTimeDisplay
        springOptions = histoVol.springOptions
        is_realtime = moving is not None

        jtrans, rotMatj = self.oneJitter(
            histoVol, target_grid_point_position, rotation_matrix
        )

        # here should go the simulation
        # 1- we build the ingredient if not already and place the ingredient at jtrans, rotMatj
        moving = None
        static = []
        target = None
        targetPoint = jtrans
        #        import c4d
        # c4d.documents.RunAnimation(c4d.documents.GetActiveDocument(), True)

        if is_realtime:
            self.update_display_rt(moving, jtrans, rotMatj)
        # 2- get the neighboring object from ptInd
        mingrs, listePartner = self.getListePartners(
            histoVol, jtrans, rotation_matrix, compartment, afvi
        )
        for i, elem in enumerate(mingrs):
            ing = elem[2]
            t = elem[0]
            r = elem[1]
            ind = elem[3]
            # print "neighbour",ing.name
            if hasattr(ing, "mesh_3d"):
                # create an instance of mesh3d and place it
                name = ing.name + str(ind)
                if ing.mesh_3d is None:
                    ipoly = afvi.vi.Sphere(
                        name, radius=self.radii[0][0], parent=afvi.staticMesh
                    )[0]
                    afvi.vi.setTranslation(ipoly, pos=t)
                else:
                    ipoly = afvi.vi.newInstance(
                        name,
                        ing.mesh_3d,
                        matrice=r,  # .GetDown()
                        location=t,
                        parent=afvi.staticMesh,
                    )
                static.append(ipoly)
            elif ing.type == "Grow":
                name = ing.name + str(ind)
                ipoly = afvi.vi.newInstance(
                    name, afvi.orgaToMasterGeom[ing], parent=afvi.staticMesh
                )
                static.append(ipoly)

        if listePartner:  # self.packingMode=="closePartner":
            self.log.info("len listePartner = %d", len(listePartner))
            if not self.force_random:
                targetPoint, weight = self.pickPartner(
                    mingrs, listePartner, currentPos=jtrans
                )
                if targetPoint is None:
                    targetPoint = jtrans
            else:
                targetPoint = jtrans
        # setup the target position
        if self.place_type == "spring":
            afvi.vi.setRigidBody(afvi.movingMesh, **histoVol.dynamicOptions["spring"])
            # target can be partner position?
            target = afvi.vi.getObject("target" + name)
            if target is None:
                target = afvi.vi.Sphere("target" + name, radius=5.0)[0]
            afvi.vi.setTranslation(target, pos=targetPoint)
            afvi.vi.addObjectToScene(None, target)
            # 3- we setup the spring (using the sphere position empty)
            spring = afvi.vi.getObject("afspring")
            if spring is None:
                spring = afvi.vi.createSpring(
                    "afspring", targetA=moving, tragetB=target, **springOptions
                )
            else:
                afvi.vi.updateSpring(
                    spring, targetA=moving, tragetB=target, **springOptions
                )
        else:
            # before assigning should get outside thge object
            afvi.vi.setRigidBody(afvi.movingMesh, **histoVol.dynamicOptions["moving"])
            afvi.vi.setTranslation(self.moving, pos=targetPoint)
        afvi.vi.setRigidBody(afvi.staticMesh, **histoVol.dynamicOptions["static"])
        # 4- we run the simulation
        # c4d.documents.RunAnimation(c4d.documents.GetActiveDocument(), False,True)
        # if runTimeDisplay :
        afvi.vi.update()
        #        rTrans = afvi.vi.ToVec(afvi.vi.getTranslation(moving))
        #        rRot = afvi.vi.getMatRotation(moving)

        # print afvi.vi.ToVec(moving.GetAllPoints()[0])
        # afvi.vi.animationStart(duration = simulationTimes)
        # afvi.vi.update()
        afvi.vi.frameAdvanced(duration=simulationTimes, display=runTimeDisplay)  # ,
        # 5- we get the resuling transofrmation matrix and decompose ->rTrans rRot
        # if runTimeDisplay :
        afvi.vi.update()
        rTrans = afvi.vi.ToVec(afvi.vi.getTranslation(moving))
        rRot = afvi.vi.getMatRotation(moving)
        #        M=moving.GetMg()
        # print afvi.vi.ToVec(moving.GetAllPoints()[0])

        # 6- clean and delete everything except the spring
        afvi.vi.deleteObject(moving)
        afvi.vi.deleteObject(target)
        for o in static:
            afvi.vi.deleteObject(o)
        jtrans = rTrans[:]
        rotMatj = rRot[:]
        centT = self.transformPoints(jtrans, rotMatj, self.positions[-1])

        insidePoints = {}
        newDistPoints = {}
        insidePoints, newDistPoints = self.get_new_distance_values(
            histoVol.grid,
            histoVol.masterGridPositions,
            dpad,
            distance,
            centT,
            jtrans,
            rotMatj,
            dpad,
        )

        # save dropped ingredient

        histoVol.rTrans.append(jtrans)
        histoVol.result.append([jtrans, rotMatj, self, ptInd])
        histoVol.rRot.append(rotMatj)
        histoVol.rIngr.append(self)

        self.rRot.append(rotMatj)
        self.tTrans.append(jtrans)

        self.log.info(
            "Success nbfp:%d %d/%d dpad %.2f",
            nbFreePoints,
            self.counter,
            self.count,
            dpad,
        )

        success = True
        return success, jtrans, rotMatj, insidePoints, newDistPoints

    def merge_place_results(self, new_results, accum_results):
        for pt in new_results:
            if pt not in accum_results:
                accum_results[pt] = new_results[pt]
            else:
                if new_results[pt] <= 0 and accum_results[pt] > 0:
                    # newly inside point
                    accum_results[pt] = new_results[pt]
                elif new_results[pt] <= 0 and accum_results[pt] <= 0:
                    # was already inside, get closet distance
                    if abs(new_results[pt]) < abs(accum_results[pt]):
                        accum_results[pt] = new_results[pt]
                else:
                    accum_results[pt] = min(accum_results[pt], new_results[pt])

        return accum_results

    def get_all_positions_to_check(self, packing_location):
        """Takes a starting position in the packing space, and returns all the points that
        need to be tested for a collision as an array.

            If the point isn't close to an edge, will return just the staring point.
            If the point is close to the side of the bounding box, will return an array of 2.
            If the point is close to an edge of the bb (which is a "corner" in 2D), will return an array of 3.
            If the point is close to a corner in 3D will return an array of 8.
        """
        points_to_check = [packing_location]
        # periodicity check
        if self.packingMode != "graident":
            periodic_pos = self.env.grid.getPositionPeridocity(
                packing_location,
                getNormedVectorOnes(self.max_jitter),
                self.encapsulating_radius,
            )
            points_to_check.extend(periodic_pos)
        return points_to_check

    def jitter_place(
        self,
        env,
        compartment,
        targeted_master_grid_point,
        rot_mat,
        moving,
        distance,
        dpad,
        afvi,
    ):
        """
        Check if the given grid point is available for packing using the jitter collision detection
        method. Returns packing location and new grid point values if packing is successful.
        """

        packing_location = None
        is_realtime = moving is not None
        level = self.collisionLevel
        for attempt_number in range(self.jitter_attempts):
            insidePoints = {}
            newDistPoints = {}

            (
                packing_location,
                packing_rotation,
            ) = self.get_new_jitter_location_and_rotation(
                env, targeted_master_grid_point, rot_mat
            )

            self.log.info(
                f"Jitter attempt {attempt_number} for {self.name} at {packing_location}"
            )

            if is_realtime:
                self.update_display_rt(moving, packing_location, packing_rotation)
                self.vi.update()

            if self.point_is_not_available(packing_location):
                # jittered out of container or too close to boundary
                # check next random jitter
                continue

            collision_results = []
            points_to_check = self.get_all_positions_to_check(packing_location)

            for pt in points_to_check:
                (
                    collision,
                    new_inside_points,
                    new_dist_points,
                ) = self.collision_jitter(
                    pt,
                    packing_rotation,
                    level,
                    env.masterGridPositions,
                    distance,
                    env,
                    dpad,
                )
                collision_results.extend([collision])
                if is_realtime:
                    box = self.vi.getObject("collBox")
                    self.vi.changeObjColorMat(
                        box,
                        [0.5, 0, 0] if True in collision_results else [0, 0.5, 0],
                    )
                    self.update_display_rt(moving, pt, packing_rotation)
                if collision:
                    # found a collision, break this loop
                    break
                else:
                    insidePoints = self.merge_place_results(
                        new_inside_points,
                        insidePoints,
                    )
                    newDistPoints = self.merge_place_results(
                        new_dist_points,
                        newDistPoints,
                    )

            if is_realtime:
                box = self.vi.getObject("collBox")
                self.vi.changeObjColorMat(box, [1, 0, 0] if collision else [0, 1, 0])
            if True not in collision_results:
                self.log.info(
                    "no collision, new points %d, %d",
                    len(insidePoints),
                    len(newDistPoints),
                )
                return (
                    True,
                    packing_location,
                    packing_rotation,
                    insidePoints,
                    newDistPoints,
                )
        return False, packing_location, packing_rotation, {}, {}

    def lookForNeighbours(self, trans, rotMat, organelle, afvi, closest_indice=None):
        mingrs, listePartner = self.getListePartners(
            self.env, trans, rotMat, organelle, afvi, close_indice=closest_indice
        )
        targetPoint = trans
        found = False
        if listePartner:  # self.packingMode=="closePartner":
            self.log.info("partner found")
            if not self.force_random:
                for jitterPos in range(self.jitter_attempts):  #
                    targetPoint, weight = self.pickPartner(
                        mingrs, listePartner, currentPos=trans
                    )
                    if targetPoint is not None:
                        break
                if targetPoint is None:
                    targetPoint = trans
                else:  # maybe get the ptid that can have it
                    found = True
                    if self.compNum > 0:
                        # surface
                        d, i = organelle.OGsrfPtsBht.query(targetPoint)
                        vx, vy, vz = v1 = self.principal_vector
                        # surfacePointsNormals problem here
                        v2 = organelle.ogsurfacePointsNormals[i]
                        try:
                            rotMat = numpy.array(rotVectToVect(v1, v2), "f")
                        except Exception as e:
                            self.log.warning("PROBLEM %s %r", self.name, e)
                            rotMat = numpy.identity(4)
                    # find a newpoint here?
                    return targetPoint, rotMat, found

            else:
                targetPoint = trans
        else:
            self.log.info("no partner found")
        return targetPoint, rotMat, found

    def pandaBullet_collision(self, pos, rot, rbnode, getnodes=False):
        collision = False
        liste_nodes = []
        if len(self.env.rTrans) != 0:
            closesbody_indice = self.getClosestIngredient(
                pos,
                self.env,
                cutoff=self.env.largestProteinSize + self.encapsulating_radius * 2.0,
            )  # vself.radii[0][0]*2.0
            if len(closesbody_indice["indices"]) != 0:
                self.log.info("get RB %d", len(closesbody_indice["indices"]))
                if rbnode is None:
                    rbnode = self.get_rb_model()
                    self.env.moveRBnode(rbnode, pos, rot)
                    self.log.info("get RB for %s", self.name)
                liste_nodes = self.get_rbNodes(closesbody_indice, pos, getInfo=True)
                self.log.info("test collision against  %d", len(liste_nodes))
                for node in liste_nodes:
                    self.log.info("collision test with %r", node)
                    self.env.moveRBnode(node[0], node[1], node[2])  # Pb here ?
                    collision = (
                        self.env.world.contactTestPair(rbnode, node[0]).getNumContacts()
                        > 0
                    )
                    if collision:
                        break
        if getnodes:
            return collision, liste_nodes
        else:
            return collision

    def get_compartment(self, env):
        if self.compNum == 0:
            return env
        else:
            return env.compartments[abs(self.compNum) - 1]

    def close_partner_check(self, translation, rotation, compartment, afvi, moving):
        bind = True
        self.log.info("look for ingredient %r", translation)
        # roll a dice about proba_not_binding
        if self.proba_not_binding != 0:  # between 0 and 1
            b = random()
            if b <= self.proba_not_binding:
                bind = False
        if bind:
            closesbody_indice = self.getClosestIngredient(
                translation, self.env, cutoff=self.env.grid.diag
            )  # vself.radii[0][0]*2.0
            target_point, rot_matrix, found = self.lookForNeighbours(
                translation,
                rotation,
                compartment,
                afvi,
                closest_indice=closesbody_indice,
            )
            if not found and self.counter != 0:
                self.reject()
                return translation, rotation

            # if partner:pickNewPoit like in fill3
            if moving is not None:
                self.update_display_rt(moving, target_point, rot_matrix)
            return target_point, rot_matrix

    def handle_real_time_visualization(self, helper, ptInd, target_point, rot_mat):
        name = self.name
        instance_id = f"{name}-{ptInd}"  # copy of the ingredient being packed
        obj = helper.getObject(name)  # parent object of all the instances
        if obj is None:
            helper.add_object_to_scene(None, self, instance_id, target_point, rot_mat)
        else:
            helper.add_new_instance_and_update_time(
                name, self, instance_id, target_point, rot_mat
            )

        return instance_id

    def pandaBullet_place(
        self,
        histoVol,
        ptInd,
        distance,
        dpad,
        afvi,
        compartment,
        gridPointsCoords,
        rot_matrix,
        target_point,
        moving,
        usePP=False,
    ):
        """
        drop the ingredient on grid point ptInd
        """
        histoVol.setupPanda()
        is_realtime = moving is not None
        # we need to change here in case tilling, the pos,rot ade deduced fromte tilling.
        if self.packingMode[-4:] == "tile":

            if self.tilling is None:
                self.setTilling(compartment)
            if self.counter != 0:
                # pick the next Hexa pos/rot.
                t, collision_results = self.tilling.getNextHexaPosRot()
                if len(t):
                    rot_matrix = collision_results
                    trans = t
                    target_point = trans
                    if is_realtime:
                        self.update_display_rt(moving, target_point, rot_matrix)
                else:
                    return False, None, None, {}, {}  # ,targetPoint, rotMat
            else:
                self.tilling.init_seed(histoVol.seed_used)

        packing_location = None
        level = self.collisionLevel

        for jitter_attempt in range(self.jitter_attempts):
            histoVol.totnbJitter += 1

            (
                packing_location,
                packing_rotation,
            ) = self.get_new_jitter_location_and_rotation(
                histoVol,
                target_point,
                rot_matrix,
            )

            if is_realtime:
                self.update_display_rt(moving, target_point, rot_matrix)

            if self.point_is_not_available(packing_location):
                # jittered into wrong compartment,
                # go to next jitter
                continue

            collision_results = []
            rbnode = self.get_rb_model()

            points_to_check = self.get_all_positions_to_check(
                packing_location
            )  # includes periodic points, if appropriate
            for pt in points_to_check:
                histoVol.callFunction(
                    histoVol.moveRBnode,
                    (
                        rbnode,
                        pt,
                        packing_rotation,
                    ),
                )
                collision = self.pandaBullet_collision(pt, packing_rotation, rbnode)
                collision_results.extend([collision])
                if True in collision_results:
                    # break out of point check loop, not this jitter loop
                    break
            t = time()
            # checked packing location and periodic positions
            if True in collision_results:
                # found a collision, should check next jitter
                continue

            # need to check compartment too
            self.log.info("no additional collisions, checking compartment")
            if self.compareCompartment:

                collisionComp = self.compareCompartmentPrimitive(
                    level,
                    packing_location,
                    packing_rotation,
                    gridPointsCoords,
                    distance,
                )
                collision_results.extend([collisionComp])

            # got all the way through the checks with no collision
            if True not in collision_results:
                insidePoints = {}
                newDistPoints = {}
                t3 = time()

                # self.update_data_tree(jtrans,rotMatj,ptInd=ptInd)?
                self.env.static.append(rbnode)
                self.env.moving = None

                for pt in points_to_check:
                    self.env.rTrans.append(pt)
                    self.env.rRot.append(packing_rotation)
                    self.env.rIngr.append(self)
                    self.env.result.append([pt, packing_rotation, self, ptInd])

                    new_inside_points, new_dist_points = self.get_new_distance_values(
                        pt,
                        packing_rotation,
                        gridPointsCoords,
                        distance,
                        dpad,
                        self.deepest_level,
                    )
                    insidePoints = self.merge_place_results(
                        new_inside_points,
                        insidePoints,
                    )
                    newDistPoints = self.merge_place_results(
                        new_dist_points,
                        newDistPoints,
                    )
                self.log.info("compute distance loop %d", time() - t3)

                # rebuild kdtree
                if len(self.env.rTrans) >= 1:
                    self.env.close_ingr_bhtree = spatial.cKDTree(
                        self.env.rTrans, leafsize=10
                    )
                if self.packingMode[-4:] == "tile":
                    self.tilling.dropTile(
                        self.tilling.idc,
                        self.tilling.edge_id,
                        packing_location,
                        packing_rotation,
                    )

                success = True
                return (
                    success,
                    packing_location,
                    packing_rotation,
                    insidePoints,
                    newDistPoints,
                )

        # never found a place to pack
        success = False
        if self.packingMode[-4:] == "tile":
            if self.tilling.start.nvisit[self.tilling.edge_id] >= 2:
                self.tilling.start.free_pos[self.tilling.edge_id] = 0

        return success, None, None, {}, {}

    def pandaBullet_placeBHT(
        self,
        histoVol,
        compartment,
        ptInd,
        target_grid_point_position,
        rotation_matrix,
        moving,
        distance,
        dpad,
    ):
        """
        drop the ingredient on grid point ptInd
        """
        histoVol.setupPanda()
        is_realtime = moving is not None

        gridPointsCoords = histoVol.masterGridPositions

        targetPoint = target_grid_point_position

        if is_realtime:
            self.update_display_rt(moving, targetPoint, rotation_matrix)

        # do we get the list of neighbours first > and give a different trans...closer to the partner
        # we should look up for an available ptID around the picked partner if any
        # getListCloseIngredient
        # should se a distance_of_influence ? or self.env.largestProteinSize+self.encapsulating_radius*2.0
        # or the grid diagonal
        # we need to change here in case tilling, the pos,rot ade deduced fromte tilling.
        if self.packingMode[-4:] == "tile":
            if self.tilling is None:
                self.setTilling(compartment)
            if self.counter != 0:
                # pick the next Hexa pos/rot.
                t, collision_results = self.tilling.getNextHexaPosRot()
                if len(t):
                    rotation_matrix = collision_results
                    targetPoint = t
                    if is_realtime:
                        self.update_display_rt(moving, targetPoint, rotation_matrix)
                else:

                    return False, None, None, {}, {}
            else:
                self.tilling.init_seed(histoVol.seed_used)
        # we may increase the jitter, or pick from xyz->Id free for its radius
        # create the rb only once and not at ever jitter
        # rbnode = histoVol.callFunction(self.env.addRB,(self, jtrans, rotMat,),{"rtype":self.type},)
        # jitter loop
        level = self.collisionLevel

        for attempt_number in range(self.jitter_attempts):
            insidePoints = {}
            newDistPoints = {}
            histoVol.totnbJitter += 1

            (
                packing_location,
                packing_rotation,
            ) = self.get_new_jitter_location_and_rotation(
                histoVol,
                targetPoint,
                rotation_matrix,
            )
            if is_realtime:
                self.update_display_rt(moving, packing_location, packing_rotation)

            collision_results = []
            rbnode = self.get_rb_model()
            pts_to_check = self.get_all_positions_to_check(packing_location)
            for pt in pts_to_check:
                collision = self.np_check_collision(pt, packing_rotation)
                collision_results.extend([collision])
                if is_realtime:
                    self.update_display_rt(moving, packing_location, packing_rotation)
                if collision:
                    break
            t = time()
            if self.point_is_not_available(packing_location):
                continue
            if True in collision_results:
                continue

            # need to check compartment too
            self.log.info("no collision")
            if self.compareCompartment:
                collision = self.compareCompartmentPrimitive(
                    level,
                    packing_location,
                    packing_rotation,
                    gridPointsCoords,
                    distance,
                )
                collision_results.extend([collision])
            if True not in collision_results:
                # self.update_data_tree(jtrans,rotMatj,ptInd=ptInd)?
                self.env.static.append(rbnode)
                self.env.moving = None

                for pt in pts_to_check:
                    self.env.rTrans.append(pt)
                    self.env.rRot.append(packing_rotation)
                    self.env.rIngr.append(self)
                    self.env.result.append([pt, packing_rotation, self, ptInd])
                    new_inside_pts, new_dist_points = self.get_new_distance_values(
                        pt,
                        packing_rotation,
                        gridPointsCoords,
                        distance,
                        dpad,
                        self.deepest_level,
                    )
                    insidePoints = self.merge_place_results(
                        new_inside_pts, insidePoints
                    )
                    newDistPoints = self.merge_place_results(
                        new_dist_points, newDistPoints
                    )
                # rebuild kdtree
                if len(self.env.rTrans) >= 1:
                    del self.env.close_ingr_bhtree
                    self.env.close_ingr_bhtree = spatial.cKDTree(
                        self.env.rTrans, leafsize=10
                    )

                success = True
                return (
                    success,
                    packing_location,
                    packing_rotation,
                    insidePoints,
                    newDistPoints,
                )

        success = False
        return success, packing_location, packing_rotation, insidePoints, newDistPoints

    def pandaBullet_relax(
        self,
        histoVol,
        ptInd,
        compartment,
        target_grid_point_position,
        rotation_matrix,
        distance,
        dpad,
        moving,
        drop=True,
    ):
        """
        drop the ingredient on grid point ptInd
        """
        histoVol.setupPanda()
        afvi = histoVol.afviewer
        simulationTimes = histoVol.simulationTimes
        runTimeDisplay = histoVol.runTimeDisplay
        is_realtime = moving is not None
        gridPointsCoords = histoVol.grid.masterGridPositions
        insidePoints = {}
        newDistPoints = {}
        jtrans, rotMatj = self.oneJitter(
            histoVol, target_grid_point_position, rotation_matrix
        )
        # here should go the simulation
        # 1- we build the ingredient if not already and place the ingredient at jtrans, rotMatj
        targetPoint = jtrans
        if is_realtime:
            if hasattr(self, "mesh_3d"):
                # create an instance of mesh3d and place it
                name = self.name + str(ptInd)
                if self.mesh_3d is None:
                    self.moving_geom = afvi.vi.Sphere(
                        name, radius=self.radii[0][0], parent=afvi.movingMesh
                    )[0]
                    afvi.vi.setTranslation(self.moving_geom, pos=jtrans)
                else:
                    self.moving_geom = afvi.vi.newInstance(
                        name,
                        self.mesh_3d,
                        matrice=rotMatj,
                        location=jtrans,
                        parent=afvi.movingMesh,
                    )
        # 2- get the neighboring object from ptInd
        if histoVol.ingrLookForNeighbours:
            mingrs, listePartner = self.getListePartners(
                histoVol, jtrans, rotation_matrix, compartment, afvi
            )
            for i, elem in enumerate(mingrs):
                ing = elem[2]
                t = elem[0]
                r = elem[1]
                ind = elem[3]
                if hasattr(ing, "mesh_3d"):
                    # create an instance of mesh3d and place it
                    name = ing.name + str(ind)
                    if ing.mesh_3d is None:
                        ipoly = afvi.vi.Sphere(
                            name, radius=self.radii[0][0], parent=afvi.staticMesh
                        )[0]
                        afvi.vi.setTranslation(ipoly, pos=t)
                    else:
                        ipoly = afvi.vi.newInstance(
                            name,
                            ing.mesh_3d,
                            matrice=r,
                            location=t,
                            parent=afvi.staticMesh,
                        )
                elif ing.type == "Grow":
                    name = ing.name + str(ind)
                    ipoly = afvi.vi.newInstance(
                        name, afvi.orgaToMasterGeom[ing], parent=afvi.staticMesh
                    )

            if listePartner:  # self.packingMode=="closePartner":
                self.log.info("len listePartner = %d", len(listePartner))
                if not self.force_random:
                    targetPoint, weight = self.pickPartner(
                        mingrs, listePartner, currentPos=jtrans
                    )
                    if targetPoint is None:
                        targetPoint = jtrans
                else:
                    targetPoint = jtrans
                    #       should be panda util
                    #        add the rigid body
        self.env.moving = rbnode = self.env.callFunction(
            self.env.addRB,
            (
                self,
                jtrans,
                rotation_matrix,
            ),
            {"rtype": self.type},
        )
        self.env.callFunction(
            self.env.moveRBnode,
            (
                rbnode,
                jtrans,
                rotMatj,
            ),
        )
        # run he simulation for simulationTimes
        histoVol.callFunction(
            self.env.runBullet,
            (
                self,
                simulationTimes,
                runTimeDisplay,
            ),
        )
        # cb=self.getTransfo)
        rTrans, rRot = self.env.getRotTransRB(rbnode)
        # 5- we get the resuling transofrmation matrix and decompose ->rTrans rRot
        # use
        # r=[ (self.env.world.contactTestPair(rbnode, n).getNumContacts() > 0 ) for n in self.env.static]
        self.env.static.append(rbnode)

        jtrans = rTrans[:]
        rotMatj = rRot[:]
        insidePoints, newDistPoints = self.get_new_distance_values(
            jtrans, rotMatj, gridPointsCoords, distance, dpad
        )
        self.rRot.append(rotMatj)
        self.tTrans.append(jtrans)
        success = True
        return success, jtrans, rotMatj, insidePoints, newDistPoints<|MERGE_RESOLUTION|>--- conflicted
+++ resolved
@@ -143,11 +143,7 @@
         "offset",
         "orient_bias_range",
         "overwrite_distance_function",
-<<<<<<< HEAD
-        "packing_ mode",
-=======
         "packing_mode",
->>>>>>> c4f91705
         "packing_priority",
         "partners",
         "perturb_axis_amplitude",
@@ -158,16 +154,9 @@
         "resolution_dictionary",
         "rotation_axis",
         "rotation_range",
-<<<<<<< HEAD
-        "source",
-        "type",
-        "useOrientBias",
-        "useRotAxis",
-=======
         "type",
         "use_orient_bias",
         "use_rotation_axis",
->>>>>>> c4f91705
         "weight",
     ]
 
@@ -181,19 +170,11 @@
         distance_expression=None,
         distance_function=None,
         force_random=False,  # avoid any binding
-<<<<<<< HEAD
-        gradient="",
-        is_attractor=False,
-        max_jitter=(1, 1, 1),
-        molarity=0.0,
-        name="",
-=======
         gradient=None,
         is_attractor=False,
         max_jitter=(1, 1, 1),
         molarity=0.0,
         name=None,
->>>>>>> c4f91705
         jitter_attempts=5,
         offset=None,
         orient_bias_range=[-pi, pi],
@@ -249,24 +230,7 @@
                 atomic=representations.get("atomic", None),
                 packing=representations.get("packing", None),
             )
-<<<<<<< HEAD
-            if self.representations["packing"]:
-                self.offset = offset
-                self.source = {
-                    "pdb": self.pdb,
-                    "transform": {
-                        "center": True,
-                        "translate": [0, 0, 0],
-                        "rotate": [0, 0, 0, 1],
-                    },
-                }
-        # should deal with source of the object
-        if source:
-            self.source = source
-
-=======
         self.offset = offset
->>>>>>> c4f91705
         self.color = color  # color used for sphere display
         if self.color == "None":
             self.color = None
@@ -282,10 +246,6 @@
         self.vi = autopack.helper
         self.min_radius = 1
         self.min_distance = 0
-<<<<<<< HEAD
-        self.encapsulating_radius = encapsulating_radius
-=======
->>>>>>> c4f91705
         self.deepest_level = 1
         self.is_previous = False
         self.vertices = []
@@ -293,10 +253,6 @@
         self.vnormals = []
         # self._place = self.place
         children = []
-<<<<<<< HEAD
-        self.positions2 = positions2
-=======
->>>>>>> c4f91705
         self.children = children
         self.rbnode = {}  # keep the rbnode if any
         self.collisionLevel = 0  # self.deepest_level
@@ -340,12 +296,7 @@
         # TODO : "med":{"method":"cms","parameters":{"gridres":30}}
         # TODO : "high":{"method":"msms","parameters":{"gridres":30}}
         # TODO : etc...
-<<<<<<< HEAD
-        if coordsystem:
-            self.coordsystem = coordsystem
-=======
-
->>>>>>> c4f91705
+
         self.rejection_threshold = rejection_threshold
 
         # need to build the basic shape if one provided
@@ -356,34 +307,16 @@
             resolution_dictionary = {"Low": "", "Med": "", "High": ""}
         self.resolution_dictionary = resolution_dictionary
 
-<<<<<<< HEAD
-        # how to get the geom of different res?
-        self.representation = None
-        self.representation_file = None
-
-        self.useRotAxis = useRotAxis
-        self.rotation_axis = rotation_axis
-        self.rotation_range = rotation_range
-        self.useOrientBias = useOrientBias
-=======
         self.use_rotation_axis = use_rotation_axis
         self.rotation_axis = rotation_axis
         self.rotation_range = rotation_range
         self.use_orient_bias = use_orient_bias
->>>>>>> c4f91705
         self.orientBiasRotRangeMin = orient_bias_range[0]
         self.orientBiasRotRangeMax = orient_bias_range[1]
 
         # cutoff are used for picking point far from surface and boundary
         self.cutoff_boundary = cutoff_boundary
-<<<<<<< HEAD
-        self.cutoff_surface = float(cutoff_surface or self.encapsulating_radius)
-        if properties is None:
-            properties = {}
-        self.properties = properties  # four tout
-=======
         self.cutoff_surface = cutoff_surface
->>>>>>> c4f91705
 
         self.compareCompartment = False
         self.compareCompartmentTolerance = 0
@@ -414,8 +347,6 @@
     def has_mesh(self):
         return self.representations.has_mesh()
 
-<<<<<<< HEAD
-=======
     def use_mesh(self):
         self.representations.set_active("mesh")
         return self.representations.get_mesh_path()
@@ -424,7 +355,6 @@
         self.representations.set_active("atomic")
         return self.representations.get_pdb_path()
 
->>>>>>> c4f91705
     def setTilling(self, comp):
         if self.packingMode == "hexatile":
             from cellpack.autopack.hexagonTile import tileHexaIngredient
@@ -1972,11 +1902,7 @@
                 rot_mat = numpy.identity(4)
         else:
             # this is where we could apply biased rotation ie gradient/attractor
-<<<<<<< HEAD
-            if self.useRotAxis:
-=======
             if self.use_rotation_axis:
->>>>>>> c4f91705
                 if sum(self.rotation_axis) == 0.0:
                     rot_mat = numpy.identity(4)
                 elif (
@@ -1998,21 +1924,12 @@
         if self.compNum > 0:
             jitter_rotation = self.getAxisRotation(rotation)
         else:
-<<<<<<< HEAD
-            if self.useRotAxis:
-                if sum(self.rotation_axis) == 0.0:
-                    jitter_rotation = numpy.identity(4)
-                    # Graham Oct 16,2012 Turned on always rotate below as default.  If you want no rotation
-                    # set useRotAxis = 1 and set rotation_axis = 0, 0, 0 for that ingredient
-                elif self.useOrientBias and self.packingMode == "gradient":
-=======
             if self.use_rotation_axis:
                 if sum(self.rotation_axis) == 0.0:
                     jitter_rotation = numpy.identity(4)
                     # Graham Oct 16,2012 Turned on always rotate below as default.  If you want no rotation
                     # set use_rotation_axis = 1 and set rotation_axis = 0, 0, 0 for that ingredient
                 elif self.use_orient_bias and self.packingMode == "gradient":
->>>>>>> c4f91705
                     jitter_rotation = self.getBiasedRotation(rotation, weight=None)
                 # weight = 1.0 - self.env.gradients[self.gradient].weight[ptInd])
                 else:
