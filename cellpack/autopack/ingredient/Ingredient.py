# -*- coding: utf-8 -*-
############################################################################
#
# autoPACK Authors: Graham T. Johnson, Mostafa Al-Alusi, Ludovic Autin,
#   and Michel Sanner
#   Based on COFFEE Script developed by Graham Johnson
#    between 2005 and 2010
#   with assistance from Mostafa Al-Alusi in 2009 and periodic input
#   from Arthur Olson's Molecular Graphics Lab
#
# Ingredient.py Authors: Graham Johnson & Michel Sanner with
#  editing/enhancement from Ludovic Autin
#
# Translation to Python initiated March 1, 2010 by Michel Sanner
#  with Graham Johnson
#
# Class restructuring and organization: Michel Sanner
#
# Copyright: Graham Johnson ©2010
#
# This file "Ingredient.py" is part of autoPACK, cellPACK.
#
#    autoPACK is free software: you can redistribute it and/or modify
#    it under the terms of the GNU General Public License as published by
#    the Free Software Foundation, either version 3 of the License, or
#    (at your option) any later version.
#
#    autoPACK is distributed in the hope that it will be useful,
#    but WITHOUT ANY WARRANTY; without even the implied warranty of
#    MERCHANTABILITY or FITNESS FOR A PARTICULAR PURPOSE.  See the
#    GNU General Public License for more details.
#
#    You should have received a copy of the GNU General Public License
#    along with autoPACK (See "CopyingGNUGPL" in the installation.
#    If not, see <http://www.gnu.org/licenses/>.
#
############################################################################
# @author: Graham Johnson, Ludovic Autin, & Michel Sanner


# Hybrid version merged from Graham's Sept 2011 and Ludo's April 2012
# version on May 16, 2012
# Updated with Correct Sept 25, 2011 thesis version on July 5, 2012

# TODO: Describe Ingredient class here at high level
import os
from scipy import spatial
from panda3d.bullet import BulletRigidBodyNode
import numpy
import logging
import collada
from scipy.spatial.transform import Rotation as R
from math import sqrt, pi
<<<<<<< HEAD
from cellpack.autopack.upy.simularium.simularium_helper import simulariumHelper
# from cellpack.autopack.upy.dejavuTk.dejavuHelper import dejavuHelper
=======
from cellpack.autopack.upy.dejavuTk.dejavuHelper import dejavuHelper
>>>>>>> bb3df640
from random import uniform, gauss, random
from time import time
import math

from .utils import (
    ApplyMatrix,
    getNormedVectorOnes,
    rotVectToVect,
    rotax,
)

import cellpack.autopack as autopack
from cellpack.autopack.ingredient.agent import Agent

helper = autopack.helper
reporthook = None
if helper is not None:
    reporthook = helper.reporthook

KWDS = {
    "molarity": {
        "type": "float",
        "name": "molarity",
        "default": 0,
        "value": 0,
        "min": 0,
        "max": 500,
        "description": "molarity",
    },
    "nbMol": {
        "type": "int",
        "name": "nbMol",
        "default": 0,
        "value": 0,
        "min": 0,
        "max": 50000,
        "description": "nbMol",
    },
    "overwrite_nbMol_value": {
        "type": "int",
        "name": "overwrite_nbMol_value",
        "default": 0,
        "value": 0,
        "min": 0,
        "max": 50000,
        "description": "nbMol",
    },
    "encapsulatingRadius": {
        "type": "float",
        "name": "encapsulatingRadius",
        "default": 5,
        "value": 5,
        "min": 0,
        "max": 500,
        "description": "encapsulatingRadius",
    },
    "radii": {"type": "float"},
    "positions": {"type": "vector"},
    "positions2": {"type": "vector"},
    "sphereFile": {"type": "string"},
    "packingPriority": {"type": "float"},
    "name": {"type": "string"},
    "pdb": {"type": "string"},
    "color": {"type": "vector"},
    "offset": {
        "name": "offset",
        "value": [0.0, 0.0, 0.0],
        "default": [0.0, 0.0, 0.0],
        "min": 0,
        "max": 1,
        "type": "vector",
        "description": "offset",
    },
    "meshFile": {"type": "string"},
    "meshName": {"type": "string"},
    "use_mesh_rb": {
        "name": "use_mesh_rb",
        "value": False,
        "default": False,
        "type": "bool",
        "min": 0.0,
        "max": 0.0,
        "description": "use mesh for collision",
    },
    "coordsystem": {
        "name": "coordsystem",
        "type": "string",
        "value": "left",
        "default": "left",
        "description": "coordinate system of the files",
    },
    #                        "meshObject":{"type":"string"},
    "Type": {"type": "string"},
    "jitterMax": {
        "name": "jitterMax",
        "value": [1.0, 1.0, 1.0],
        "default": [1.0, 1.0, 1.0],
        "min": 0,
        "max": 1,
        "type": "vector",
        "description": "jitterMax",
    },
    "nbJitter": {
        "name": "nbJitter",
        "value": 5,
        "default": 5,
        "type": "int",
        "min": 0,
        "max": 50,
        "description": "nbJitter",
    },
    "perturbAxisAmplitude": {
        "name": "perturbAxisAmplitude",
        "value": 0.1,
        "default": 0.1,
        "min": 0,
        "max": 1,
        "type": "float",
        "description": "perturbAxisAmplitude",
    },
    "useRotAxis": {
        "name": "useRotAxis",
        "value": False,
        "default": False,
        "type": "bool",
        "min": 0.0,
        "max": 0.0,
        "description": "useRotAxis",
    },
    "rotAxis": {
        "name": "rotAxis",
        "value": [0.0, 0.0, 0.0],
        "default": [0.0, 0.0, 0.0],
        "min": 0,
        "max": 1,
        "type": "vector",
        "description": "rotAxis",
    },
    "rotRange": {
        "name": "rotRange",
        "value": 6.2831,
        "default": 6.2831,
        "min": 0,
        "max": 12,
        "type": "float",
        "description": "rotRange",
    },
    "useOrientBias": {
        "name": "useOrientBias",
        "value": False,
        "default": False,
        "type": "bool",
        "min": 0.0,
        "max": 0.0,
        "description": "useOrientBias",
    },
    "orientBiasRotRangeMin": {
        "name": "orientBiasRotRange",
        "value": -pi,
        "default": -pi,
        "min": -pi,
        "max": pi,
        "type": "float",
        "description": "orientBiasRotRangeMin",
    },
    "orientBiasRotRangeMax": {
        "name": "orientBiasRotRange",
        "value": pi,
        "default": pi,
        "min": -pi,
        "max": pi,
        "type": "float",
        "description": "orientBiasRotRangeMax",
    },
    "rejectionThreshold": {
        "name": "rejectionThreshold",
        "value": 30,
        "default": 30,
        "type": "float",
        "min": 0,
        "max": 10000,
        "description": "rejectionThreshold",
    },
    "principalVector": {
        "name": "principalVector",
        "value": [0.0, 0.0, 0.0],
        "default": [0.0, 0.0, 0.0],
        "min": -1,
        "max": 1,
        "type": "vector",
        "description": "principalVector",
    },
    "cutoff_boundary": {
        "name": "cutoff_boundary",
        "value": 1.0,
        "default": 1.0,
        "min": 0.0,
        "max": 50.0,
        "type": "float",
        "description": "cutoff_boundary",
    },
    "cutoff_surface": {
        "name": "cutoff_surface",
        "value": 5.0,
        "default": 5.0,
        "min": 0.0,
        "max": 50.0,
        "type": "float",
        "description": "cutoff_surface",
    },
    "placeType": {
        "name": "placeType",
        "value": "jitter",
        "values": autopack.LISTPLACEMETHOD,
        "min": 0.0,
        "max": 0.0,
        "default": "jitter",
        "type": "liste",
        "description": "placeType",
    },
    "packingMode": {
        "name": "packingMode",
        "value": "random",
        "values": [
            "random",
            "close",
            "closePartner",
            "randomPartner",
            "gradient",
            "hexatile",
            "squaretile",
            "triangletile",
        ],
        "min": 0.0,
        "max": 0.0,
        "default": "random",
        "type": "liste",
        "description": "packingMode",
    },
    "useLength": {"name": "useLength", "type": "float"},
    "length": {"name": "length", "type": "float"},
    "uLength": {"name": "uLength", "type": "float"},
    "closed": {"name": "closed", "type": "bool"},
    "biased": {"name": "biased", "type": "float"},
    "marge": {"name": "marge", "type": "float"},
    "constraintMarge": {"name": "constraintMarge", "type": "bool"},
    "orientation": {"name": "orientation", "type": "vector"},
    "partners_name": {"name": "partners_name", "type": "liste_string"},
    "excluded_partners_name": {
        "name": "excluded_partners_name",
        "type": "liste_string",
        "value": "[]",
    },
    "partners_position": {
        "name": "partners_position",
        "type": "liste_float",
        "value": "[]",
    },
    "partners_weight": {
        "name": "partners_weight",
        "type": "float",
        "value": "0.5",
    },
    "walkingMode": {"name": "walkingMode", "type": "string"},
    "gradient": {
        "name": "gradient",
        "value": "",
        "values": [],
        "min": 0.0,
        "max": 0.0,
        "default": "jitter",
        "type": "liste",
        "description": "gradient name to use if histo.use_gradient",
    },
    "isAttractor": {
        "name": "isAttractor",
        "value": False,
        "default": False,
        "type": "bool",
        "min": 0.0,
        "max": 0.0,
        "description": "isAttractor",
    },
    "weight": {
        "name": "weight",
        "value": 0.2,
        "default": 0.2,
        "min": 0.0,
        "max": 50.0,
        "type": "float",
        "description": "weight",
    },
    "proba_binding": {
        "name": "proba_binding",
        "value": 0.5,
        "default": 0.5,
        "min": 0.0,
        "max": 1.0,
        "type": "float",
        "description": "proba_binding",
    },
    "proba_not_binding": {
        "name": "proba_not_binding",
        "value": 0.5,
        "default": 0.5,
        "min": 0.0,
        "max": 1.0,
        "type": "float",
        "description": "proba_not_binding",
    },
    "compMask": {
        "name": "compMask",
        "value": "0",
        "values": "0",
        "min": 0.0,
        "max": 0.0,
        "default": "0",
        "type": "string",
        "description": "allowed compartments",
    },
    "use_rbsphere": {
        "name": "use_rbsphere",
        "value": False,
        "default": False,
        "type": "bool",
        "min": 0.0,
        "max": 0.0,
        "description": "use sphere instead of cylinder for collision",
    },
    "properties": {
        "name": "properties",
        "value": {},
        "default": {},
        "min": 0.0,
        "max": 1.0,
        "type": "dic",
        "description": "properties",
    },
    "score": {"type": "string"},
    "organism": {"type": "string"},
}


class IngredientInstanceDrop:
    def __init__(self, ptId, position, rotation, ingredient, rb=None):
        self.ptId = ptId
        self.position = position
        self.rotation = rotation
        self.ingredient = ingredient
        self.rigid_body = rb
        self.name = ingredient.name + str(ptId)
        x, y, z = position
        rad = ingredient.encapsulatingRadius
        self.bb = ([x - rad, y - rad, z - rad], [x + rad, y + rad, z + rad])
        # maybe get bb from mesh if any ?
        if self.ingredient.mesh is not None:
            self.bb = autopack.helper.getBoundingBox(self.ingredient.mesh)
            for i in range(3):
                self.bb[0][i] = self.bb[0][i] + self.position[i]
                self.bb[1][i] = self.bb[1][i] + self.position[i]



# the ingredient should derive from a class of Agent
class Ingredient(Agent):
    static_id = 0
    """
    Base class for Ingredients that can be added to a Recipe.
    Ingredients provide:
        - a molarity used to compute how many to place
        - a generic density value
        - a unit associated with the density value
        - a jitter amplitude vector specifying by how much the jittering
        algorithm can move from the grid position.
        - a number of jitter attempts
        - an optional color used to draw the ingredient default (white)
        - an optional name
        - an optional pdb ID
        - an optional packing priority. If omitted the priority will be based
        on the radius with larger radii first
        ham here: (-)packingPriority object will pack from high to low one at a time
        (+)packingPriority will be weighted by assigned priority value
        (0)packignPriority will be weighted by complexity and appended to what is left
        of the (+) values
        - an optional principal vector used to align the ingredient
        - recipe will be a weakref to the Recipe this Ingredient belongs to
        - compNum is the compartment number (0 for cytoplasm, positive for compartment
        surface and negative compartment interior
        - Attributes used by the filling algorithm:
        - nbMol counts the number of placed ingredients during a fill
        - counter is the target number of ingredients to place
        - completion is the ratio of placed/target
        - rejectionCounter is used to eliminate ingredients after too many failed
        attempts

    """

    def __init__(
        self,
        Type="MultiSphere",
        color=None,
        coordsystem='right',
        cutoff_boundary=None,
        cutoff_surface=None,
        distExpression=None,
        distFunction=None,
        encapsulatingRadius=0,
        excluded_partners_name=None,
        force_random=False,  # avoid any binding
        gradient="",
        isAttractor=False,
        jitterMax=(1, 1, 1),
        meshFile=None,
        meshName=None,
        meshObject=None,
        meshType='file',
        molarity=0.0,
        name=None,
        nbJitter=5,
        nbMol=0,
        offset=None,
        orientBiasRotRangeMax=-pi,
        orientBiasRotRangeMin=-pi,
        overwrite_distFunc=True,  # overWrite
        overwrite_nbMol_value=0,
        packingMode="random",
        packingPriority=0,
        partners_name=None,
        partners_position=None,
        pdb="????",
        perturbAxisAmplitude=0.1,
        placeType="jitter",
        positions2=None,
        positions=None,
        principalVector=(1, 0, 0),
        proba_binding=0.5,
        proba_not_binding=0.5,  # chance to actually not bind
        properties=None,
        radii=None,
        rejectionThreshold=30,
        resolution_dictionary=None,
        rotAxis=None,
        rotRange=6.2831,
        source=None,
        sphereFile=None,
        useOrientBias=False,
        useRotAxis=False,
        weight=0.2,  # use for affinity ie partner.weight
    ):
        super().__init__(
            name,
            molarity,
            distExpression=distExpression,
            distFunction=distFunction,
            excluded_partners_name=excluded_partners_name,
            force_random=force_random,
            gradient=gradient,
            isAttractor=isAttractor,
            overwrite_distFunc=overwrite_distFunc,
            packingMode=packingMode,
            partners_name=partners_name,
            partners_position=partners_position,
            placeType=placeType,
            proba_binding=proba_binding,
            proba_not_binding=proba_not_binding,
            properties=properties,
            weight=weight,
        )
        self.log = logging.getLogger("ingredient")
        self.log.propagate = False

        self.molarity = molarity
        self.packingPriority = packingPriority
        self.log.info(
            "packingPriority %d,  self.packingPriority %r",
            packingPriority,
            self.packingPriority,
        )
        if name is None:
            name = "%f" % molarity
        self.log.info(
            "CREATE INGREDIENT %s %r", str(name), rejectionThreshold
        )
        self.name = str(name)
        self.o_name = str(name)
        self.Type = Type
        self.pdb = pdb  # pmv ?
        self.transform_sources = None
        self.source = None

        self.offset = [0, 0, 0]  # offset to apply for membrane binding
        if offset:
            self.offset = offset

        # should deal with source of the object
        if source:
            sources = source.keys()
            self.source = source
            if "pdb" in sources:
                self.pdb = source["pdb"]
            if "transform" in sources:
                self.transform_sources = source["transform"]
                if "offset" in source["transform"]:
                    self.offset = source["transform"]["offset"]
        else:
            self.source = {
                "pdb": self.pdb,
                "transform": {"center": True, "offset": [0, 0, 0]},
            }
            self.transform_sources = {
                "transform": {"center": True, "offset": [0, 0, 0]}
            }

        self.color = color  # color used for sphere display
        if self.color == "None":
            self.color = None
        self.modelType = "Spheres"
        self.rRot = []
        self.tTrans = []
        self.htrans = []
        self.moving = None
        self.moving_geom = None
        self.rb_nodes = []  # store rbnode. no more than X ?
        self.bullet_nodes = [None, None]  # try only store 2, and move them when needd
        self.limit_nb_nodes = 50
        self.vi = autopack.helper
        self.minRadius = 0
        self.min_distance = 0
        self.encapsulatingRadius = encapsulatingRadius
        self.deepest_level = 1
        self.is_previous = False
        self.vertices = []
        self.faces = []
        self.vnormals = []
        # self._place = self.place
        children = []
        self.sphereFile = None
        # level 0 should be encapsulated sphere ?
        if sphereFile is not None and str(sphereFile) != "None":
            sphereFileo = autopack.retrieveFile(sphereFile, cache="collisionTrees")
            fileName, fileExtension = os.path.splitext(sphereFile)
            self.log.info("sphereTree %r", sphereFileo)
            if sphereFileo is not None and os.path.isfile(sphereFileo):
                self.sphereFile = sphereFile
                sphereFile = sphereFileo
                if fileExtension == ".mstr":  # BD_BOX format
                    data = numpy.loadtxt(sphereFileo, converters={0: lambda s: 0})
                    positions = data[:, 1:4]
                    radii = data[:, 4]
                    self.minRadius = min(radii)
                    # np.apply_along_axis(np.linalg.norm, 1, c)
                    self.encapsulatingRadius = max(
                        numpy.sqrt(numpy.einsum("ij,ij->i", positions, positions))
                    )  # shoud be max distance
                    self.minRadius = self.encapsulatingRadius
                    positions = [positions]
                    radii = [radii]
                elif fileExtension == ".sph":
                    min_radius, rM, positions, radii, children = self.getSpheres(
                        sphereFileo
                    )
                    # if a user didn't set this properly before
                    if not len(radii):
                        self.minRadius = 1.0
                        self.encapsulatingRadius = 1.0
                    else:
                        # minRadius is used to compute grid spacing. It represents the
                        # smallest radius around the anchor point(i.e.
                        # the point where the
                        # ingredient is dropped that needs to be free
                        self.minRadius = min_radius
                        # encapsulatingRadius is the radius of the sphere
                        # centered at 0,0,0
                        # and encapsulate the ingredient
                        self.encapsulatingRadius = rM
                else:
                    self.log.info(
                        "sphere file extension not recognized %r", fileExtension
                    )
        self.set_sphere_positions(positions, radii)

        self.positions2 = positions2
        self.children = children
        self.rbnode = {}  # keep the rbnode if any
        self.collisionLevel = 0  # self.deepest_level
        # first level used for collision detection
        self.jitterMax = jitterMax
        # (1,1,1) means 1/2 grid spacing in all directions

        self.perturbAxisAmplitude = perturbAxisAmplitude

        self.principalVector = principalVector

        self.recipe = None  # will be set when added to a recipe
        self.compNum = None
        self.compId_accepted = (
            []
        )  # if this list is defined, point picked outise the list are rejected
        # should be self.compNum per default
        # will be set when recipe is added to HistoVol
        # added to a compartment
        self.overwrite_nbMol = False
        self.overwrite_nbMol_value = nbMol
        self.nbMol = nbMol
        self.vol_nbmol = 0
        # used by fill() to count placed molecules,overwrite if !=0
        #        if nbMol != 0:
        #            self.overwrite_nbMol = True
        #            self.overwrite_nbMol_value = nMol
        #            self.nbMol = nMol

        # Packing tracking values
        self.nbJitter = nbJitter  # number of jitter attempts for translation
        self.nbPts = 0
        self.allIngrPts = (
            []
        )  # the list of available grid points for this ingredient to pack
        self.counter = 0  # target number of molecules for a fill
        self.completion = 0.0  # ratio of counter/nbMol
        self.rejectionCounter = 0
        self.verts = None
        self.rad = None
        self.rapid_model = None
        if self.encapsulatingRadius <= 0.0 or self.encapsulatingRadius < max(
            self.radii[0]
        ):
            self.encapsulatingRadius = max(self.radii[0])  #
        # TODO : geometry : 3d object or procedural from PDB
        # TODO : usekeyword resolution->options dictionary of res :
        # TODO : {"simple":{"cms":{"parameters":{"gridres":12}},
        # TODO :            "obj":{"parameters":{"name":"","filename":""}}
        # TODO :            }
        # TODO : "med":{"method":"cms","parameters":{"gridres":30}}
        # TODO : "high":{"method":"msms","parameters":{"gridres":30}}
        # TODO : etc...
        if coordsystem:
            self.coordsystem = coordsystem
        self.rejectionThreshold = rejectionThreshold

        # get the collision mesh
        self.meshFile = None
        self.meshName = meshName
        self.mesh = None
        self.meshObject = None
        self.meshType = meshType
        if meshFile is not None:
            self.log.debug(
                "OK, meshFile is not none, it is = ",
                meshFile,
                self.name,
                self.coordsystem,
            )
            gname = self.name
            if self.meshName is not None:
                gname = self.meshName
            if self.meshType == "file":
                self.mesh = self.getMesh(meshFile, gname)  # self.name)
                self.log.info("OK got", self.mesh)
                if self.mesh is None:
                    # display a message ?
                    self.log.warning("no geometries for ingredient " + self.name)
                # should we reparent it ?
                self.meshFile = meshFile
            elif self.meshType == "raw":
                # need to build the mesh from v,f,n
                self.buildMesh(meshFile, gname)
        elif meshObject is not None:
            self.mesh = meshObject

        if self.mesh is not None:
            self.getEncapsulatingRadius()

        # need to build the basic shape if one provided
        self.use_mesh_rb = False
        self.current_resolution = "Low"  # should come from data
        self.available_resolution = ["Low", "Med", "High"]  # 0,1,2

        if resolution_dictionary is None:
            resolution_dictionary = {"Low": "", "Med": "", "High": ""}
        self.resolution_dictionary = resolution_dictionary

        # how to get the geom of different res?
        self.representation = None
        self.representation_file = None

        self.useRotAxis = useRotAxis
        self.rotAxis = rotAxis
        self.rotRange = rotRange
        self.useOrientBias = useOrientBias
        self.orientBiasRotRangeMin = orientBiasRotRangeMin
        self.orientBiasRotRangeMax = orientBiasRotRangeMax

        # cutoff are used for picking point far from surface and boundary
        self.cutoff_boundary = cutoff_boundary
        self.cutoff_surface = float(cutoff_surface or self.encapsulatingRadius)
        if properties is None:
            properties = {}
        self.properties = properties  # four tout

        self.compareCompartment = False
        self.compareCompartmentTolerance = 0
        self.compareCompartmentThreshold = 0.0

        self.updateOwnFreePts = False  # work for rer python not ??
        self.haveBeenRejected = False

        self.distances_temp = []
        self.centT = None  # transformed position
        self.results = []
        #        if self.mesh is not None :
        #            self.getData()
        self.unique_id = Ingredient.static_id
        Ingredient.static_id += 1
        self.score = ""
        self.organism = ""
        # add tiling property ? as any ingredient coud tile as hexagon. It is just the packing type
        self.KWDS = KWDS
        self.OPTIONS = {
            "meshObject": {},
            "compareCompartment": {
                "name": "compareCompartment",
                "value": False,
                "default": False,
                "type": "bool",
                "min": 0.0,
                "max": 0.0,
                "description": "compareCompartment",
            },
            "compareCompartmentTolerance": {
                "name": "compareCompartmentTolerance",
                "value": 0.0,
                "default": 0.0,
                "min": 0.0,
                "max": 1.0,
                "type": "float",
                "description": "compareCompartmentTolerance",
            },
            "compareCompartmentThreshold": {
                "name": "compareCompartmentThreshold",
                "value": 0.0,
                "default": 0.0,
                "min": 0.0,
                "max": 1.0,
                "type": "float",
                "description": "compareCompartmentThreshold",
            },
            "partners_weight": {
                "name": "partners_weight",
                "type": "float",
                "value": "0.5",
            },
        }

    def set_sphere_positions(self, positions, radii):
        # positions and radii are passed to the constructor
        # check the format old nested array, new array of dictionary
        nLOD = 0

        if positions is not None:
            nLOD = len(positions)

        self.positions = []
        self.radii = []
        if positions is not None and isinstance(positions[0], dict):
            for i in range(nLOD):
                c = numpy.array(positions[i]["coords"])
                n = int(len(c) / 3)
                self.positions.append(c.reshape((n, 3)).tolist())
                self.radii.append(radii[i]["radii"])
            if len(self.radii) == 0:
                self.radii = [[10]]  # some default value ?
                self.positions = [[[0, 0, 0]]]
            self.deepest_level = len(radii) - 1
        else:  # regular nested
            if (
                positions is None or positions[0] is None or positions[0][0] is None
            ):  # [0][0]
                positions = [[[0, 0, 0]]]

            else:
                if radii is not None:
                    delta = numpy.array(positions[0])
                    rM = sqrt(max(numpy.sum(delta * delta, 1)))
                    self.encapsulatingRadius = max(rM, self.encapsulatingRadius)
            # if radii is not None and positions is not None:
            # for r, c in zip(radii, positions):
            #     assert len(r) == len(c)
            if radii is not None:
                self.deepest_level = len(radii) - 1
            if radii is None:
                radii = [[0]]
            self.radii = radii
            self.positions = positions
        if self.minRadius == 0:
            self.minRadius = min(min(self.radii))

    def reset(self):
        """reset the states of an ingredient"""
        self.counter = 0
        self.nbMol = 0
        self.completion = 0.0

    def setTilling(self, comp):
        if self.packingMode == "hexatile":
            from cellpack.autopack.hexagonTile import tileHexaIngredient

            self.tilling = tileHexaIngredient(
                self, comp, self.encapsulatingRadius, init_seed=self.env.seed_used
            )
        elif self.packingMode == "squaretile":
            from cellpack.autopack.hexagonTile import tileSquareIngredient

            self.tilling = tileSquareIngredient(
                self, comp, self.encapsulatingRadius, init_seed=self.env.seed_used
            )
        elif self.packingMode == "triangletile":
            from cellpack.autopack.hexagonTile import tileTriangleIngredient

            self.tilling = tileTriangleIngredient(
                self, comp, self.encapsulatingRadius, init_seed=self.env.seed_used
            )

    def DecomposeMesh(self, poly, edit=True, copy=False, tri=True, transform=True):
        helper = autopack.helper
        m = None
        if helper.host == "dejavu":
            m = helper.getMesh(poly)
            tr = False
        else:
            m = helper.getMesh(helper.getName(poly))
            tr = True
        self.log.info("Decompose Mesh ingredient %s %s", helper.getName(poly), m)
        # what about empty, hierarchical, should merged all the data?
        faces, vertices, vnormals = helper.DecomposeMesh(
            m, edit=edit, copy=copy, tri=tri, transform=tr
        )
        return faces, vertices, vnormals

    def getSpheres(self, sphereFile):
        """
        get spherical approximation of shape
        """
        # file format is space separated
        # float:Rmin float:Rmax
        # int:number of levels
        # int: number of spheres in first level
        # x y z r i j k ...# first sphere in first level and 0-based indices
        # of spheres in next level covererd by this sphere
        # ...
        # int: number of spheres in second level
        f = open(sphereFile)
        datao = f.readlines()
        f.close()

        # strip comments
        data = [x for x in datao if x[0] != "#" and len(x) > 1 and x[0] != "\r"]

        rmin, rmax = list(map(float, data[0].split()))
        nblevels = int(data[1])
        radii = []
        centers = []
        children = []
        line = 2
        for level in range(nblevels):
            rl = []
            cl = []
            ch = []
            nbs = int(data[line])
            line += 1
            for n in range(nbs):
                w = data[line].split()
                x, y, z, r = list(map(float, w[:4]))
                if level < nblevels - 1:  # get sub spheres indices
                    ch.append(list(map(int, w[4:])))
                cl.append((x, y, z))
                rl.append(r)
                line += 1
            centers.append(cl)
            radii.append(rl)
            children.append(ch)
        # we ignore the hierarchy for now
        return rmin, rmax, centers, radii, children

    def rejectOnce(self, rbnode, moving, afvi):
        if rbnode:
            self.env.callFunction(self.env.delRB, (rbnode,))
        if afvi is not None and moving is not None:
            afvi.vi.deleteObject(moving)
        self.haveBeenRejected = True
        self.rejectionCounter += 1
        if (
            self.rejectionCounter >= self.rejectionThreshold
        ):  # Graham set this to 6000 for figure 13b (Results Fig 3 Test1) otherwise it fails to fill small guys
            self.log.info("PREMATURE ENDING of ingredient rejectOnce", self.name)
            self.completion = 1.0

    def addRBsegment(self, pt1, pt2):
        # ovewrite by grow ingredient
        pass

    def add_rb_mesh(self, worldNP):
        inodenp = worldNP.attachNewNode(BulletRigidBodyNode(self.name))
        inodenp.node().setMass(1.0)
        if self.mesh is None:
            return
        self.getData()
        if not len(self.vertices):
            return inodenp
        from panda3d.core import (
            GeomVertexFormat,
            GeomVertexWriter,
            GeomVertexData,
            Geom,
            GeomTriangles,
        )
        from panda3d.bullet import (
            BulletTriangleMesh,
            BulletTriangleMeshShape,
        )

        # step 1) create GeomVertexData and add vertex information
        format = GeomVertexFormat.getV3()
        vdata = GeomVertexData("vertices", format, Geom.UHStatic)
        vertexWriter = GeomVertexWriter(vdata, "vertex")
        [vertexWriter.addData3f(v[0], v[1], v[2]) for v in self.vertices]

        # step 2) make primitives and assign vertices to them
        tris = GeomTriangles(Geom.UHStatic)
        [self.setGeomFaces(tris, face) for face in self.faces]

        # step 3) make a Geom object to hold the primitives
        geom = Geom(vdata)
        geom.addPrimitive(tris)
        # step 4) create the bullet mesh and node
        #        if ingr.convex_hull:
        #            shape = BulletConvexHullShape()
        #            shape.add_geom(geom)
        #        else :
        mesh = BulletTriangleMesh()
        mesh.addGeom(geom)
        shape = BulletTriangleMeshShape(mesh, dynamic=False)  # BulletConvexHullShape
        print("shape ok", shape)
        # inodenp = self.worldNP.attachNewNode(BulletRigidBodyNode(ingr.name))
        # inodenp.node().setMass(1.0)
        inodenp.node().addShape(
            shape
        )  # ,TransformState.makePos(Point3(0, 0, 0)))#, pMat)#TransformState.makePos(Point3(jtrans[0],jtrans[1],jtrans[2])))#rotation ?
        return inodenp

    def SetKw(self, **kw):
        for k in kw:
            setattr(self, k, kw[k])
            if k == "nbMol":
                self.overwrite_nbMol_value = int(kw[k])

    def Set(self, **kw):
        self.nbMol = 0
        if "nbMol" in kw:
            nbMol = int(kw["nbMol"])
            #            if nbMol != 0:
            #                self.overwrite_nbMol = True
            #                self.overwrite_nbMol_value = nbMol
            #                self.nbMol = nbMol
            #            else :
            #                self.overwrite_nbMol =False
            self.overwrite_nbMol_value = nbMol
            # self.nbMol = nbMol
        if "molarity" in kw:
            self.molarity = kw["molarity"]
        if "priority" in kw:
            self.packingPriority = kw["priority"]
        if "packingMode" in kw:
            self.packingMode = kw["packingMode"]
        if "compMask" in kw:
            if type(kw["compMask"]) is str:
                self.compMask = eval(kw["compMask"])
            else:
                self.compMask = kw["compMask"]

    def getEncapsulatingRadius(self, mesh=None):
        if self.vertices is None or not len(self.vertices):
            if self.mesh:
                helper = autopack.helper
                if helper.host == "3dsmax":
                    return
                if mesh is None:
                    mesh = self.mesh
                self.log.info("getEncapsulatingRadius %r %r", self.mesh, mesh)
                self.faces, self.vertices, vnormals = self.DecomposeMesh(
                    mesh, edit=True, copy=False, tri=True
                )
        # encapsulating radius ?
        v = numpy.array(self.vertices, "f")
        try:
            length = numpy.sqrt(
                (v * v).sum(axis=1)
            )  # FloatingPointError: underflow encountered in multiply
            r = float(max(length)) + 15.0
            self.log.info("self.encapsulatingRadius %r %r", self.encapsulatingRadius, r)
            self.encapsulatingRadius = r
        except Exception:
            pass
            #        if r != self.encapsulatingRadius:
            #            self.encapsulatingRadius = r

    def getData(self):
        if self.vertices is None or not len(self.vertices):
            if self.mesh:
                helper = autopack.helper
                if helper.host == "3dsmax":
                    return
                self.faces, self.vertices, self.vnormals = self.DecomposeMesh(
                    self.mesh, edit=True, copy=False, tri=True
                )

    def get_rb_model(self, alt=False):
        ret = 0
        if alt:
            ret = 1
        if self.bullet_nodes[ret] is None:
            self.bullet_nodes[ret] = self.env.addRB(
                self, [0.0, 0.0, 0.0], numpy.identity(4), rtype=self.Type
            )
        return self.bullet_nodes[ret]

    def getMesh(self, filename, geomname):
        """
        Create a mesh representation from a filename for the ingredient

        @type  filename: string
        @param filename: the name of the input file
        @type  geomname: string
        @param geomname: the name of the ouput geometry

        @rtype:   DejaVu.IndexedPolygons/HostObjec
        @return:  the created mesh
        """
        # depending the extension of the filename, can be eitherdejaVu file, fbx or wavefront
        # no extension is DejaVu
        helper = autopack.helper
        # should we try to see if it already exist in the scene
        if helper is not None and not helper.nogui:
            o = helper.getObject(geomname)
            self.log.info("retrieve %s %r", geomname, o)
            if o is not None:
                return o
        # identify extension
        name = filename.split("/")[-1]
        fileName, fileExtension = os.path.splitext(name)
        self.log.info("retrieve %s %r", filename, fileExtension)
        if fileExtension == "":
            tmpFileName1 = autopack.retrieveFile(
                filename + ".indpolface", cache="geometries"
            )
            filename = os.path.splitext(tmpFileName1)[0]
        else:
            filename = autopack.retrieveFile(filename, cache="geometries")
        if filename is None:
            return None
        if not os.path.isfile(filename) and fileExtension != "":
            self.log.error("problem with %s %s", filename, fileExtension)
            return None
        fileName, fileExtension = os.path.splitext(filename)
        self.log.info("found fileName %s", fileName)
        if fileExtension.lower() == ".fbx":
            # use the host helper if any to read
            if helper is not None:  # neeed the helper
                helper.read(filename)
                geom = helper.getObject(geomname)
                self.log.info("geom %r %s %s", geom, geomname, helper.getName(geom))
                # reparent to the fill parent
                if helper.host == "3dsmax" or helper.host.find("blender") != -1:
                    helper.resetTransformation(
                        geom
                    )  # remove rotation and scale from importing
                    # helper.rotateObj(geom,[0.0,0.0,-math.pi/2.0])
                    # m = geom.GetNodeTM()
                    # m.PreRotateY(-math.pi/2.0)
                    # geom.SetNodeTM(m)
                if (
                    helper.host != "c4d"
                    and self.coordsystem == "left"
                    and helper.host != "softimage"
                ):
                    # need to rotate the transform that carry the shape
                    helper.rotateObj(geom, [0.0, -math.pi / 2.0, 0.0])
                if helper.host == "softimage" and self.coordsystem == "left":
                    helper.rotateObj(
                        geom, [0.0, -math.pi / 2.0, 0.0], primitive=True
                    )  # need to rotate the primitive
                if helper.host == "c4d" and self.coordsystem == "right":
                    helper.resetTransformation(geom)
                    helper.rotateObj(
                        geom, [0.0, math.pi / 2.0, math.pi / 2.0], primitive=True
                    )
                # oldv = self.principalVector[:]
                #                    self.principalVector = [oldv[2],oldv[1],oldv[0]]
                p = helper.getObject("autopackHider")
                if p is None:
                    p = helper.newEmpty("autopackHider")
                    if helper.host.find("blender") == -1:
                        helper.toggleDisplay(p, False)
                helper.reParent(geom, p)
                return geom
            return None
        elif fileExtension == ".dae":
            self.log.info("read dae withHelper", filename, helper, autopack.helper)
            # use the host helper if any to read
            if helper is None:

                # need to get the mesh directly. Only possible if dae or dejavu format
                # get the dejavu heper but without the View, and in nogui mode
                h = simulariumHelper(vi="nogui")
                dgeoms = h.read(filename)
                # v,vn,f = dgeoms.values()[0]["mesh"]
                self.vertices, self.vnormals, self.faces = helper.combineDaeMeshData(
                    dgeoms.values()
                )
                self.vnormals = (
                    []
                )  # helper.normal_array(self.vertices,numpy.array(self.faces))
                geom = h.createsNmesh(geomname, self.vertices, None, self.faces)[0]
                return geom
            else:  # if helper is not None:#neeed the helper
                if helper.host == "dejavu" and helper.nogui:
                    dgeoms = helper.read(filename)
                    v, vn, f = list(dgeoms.values())[0]["mesh"]
                    self.log.info("vertices nb is %d", len(v))
                    self.vertices, self.vnormals, self.faces = (
                        v,
                        vn,
                        f,
                    )  # helper.combineDaeMeshData(dgeoms.values())
                    self.vnormals = (
                        []
                    )  # helper.normal_array(self.vertices,numpy.array(self.faces))
                    geom = helper.createsNmesh(
                        geomname, self.vertices, self.vnormals, self.faces
                    )[0]
                    return geom
                else:
                    if helper.host != "dejavu":

                        if collada is not None:

                            # need to get the mesh directly. Only possible if dae or dejavu format
                            # get the dejavu heper but without the View, and in nogui mode
                            h = simulariumHelper(vi="nogui")
                            dgeoms = h.read(filename)
                            # should combine both
                            self.vertices, vnormals, self.faces = h.combineDaeMeshData(
                                dgeoms.values()
                            )  # dgeoms.values()[0]["mesh"]
                            self.vnormals = helper.normal_array(
                                self.vertices, numpy.array(self.faces)
                            )
                helper.read(filename)
                #                helper.update()
                geom = helper.getObject(geomname)
                # if geom is None, the name was probably wring lets try to use the default name which is
                # pdbNAme+_cms
                if geom is None:
                    geom = helper.getObject(self.pdb.split(".")[0])
                    # rename it
                    if geom is None:
                        return None
                # rotate ?
                if helper.host == "3dsmax":  # or helper.host.find("blender") != -1:
                    helper.resetTransformation(
                        geom
                    )  # remove rotation and scale from importing??maybe not?
                if helper.host.find("blender") != -1:
                    helper.resetTransformation(geom)
                # if self.coordsystem == "left" :
                #                        mA = helper.rotation_matrix(-math.pi/2.0,[1.0,0.0,0.0])
                #                        mB = helper.rotation_matrix(math.pi/2.0,[0.0,0.0,1.0])
                #                        m=matrix(mA)*matrix(mB)
                #                        helper.setObjectMatrix(geom,matrice=m)
                #                if helper.host != "c4d"  and helper.host != "dejavu" and self.coordsystem == "left" and helper.host != "softimage" and helper.host.find("blender") == -1:
                # what about softimage
                # need to rotate the transform that carry the shape, maya ? or not ?
                #                    helper.rotateObj(geom,[0.0,-math.pi/2.0,0.0])#wayfront as well euler angle
                # swicth the axe?
                #                    oldv = self.principalVector[:]
                #                    self.principalVector = [oldv[2],oldv[1],oldv[0]]
                if helper.host == "softimage" and self.coordsystem == "left":
                    helper.rotateObj(
                        geom, [0.0, -math.pi / 2.0, 0.0], primitive=True
                    )  # need to rotate the primitive
                if helper.host == "c4d" and self.coordsystem == "right":
                    helper.resetTransformation(geom)
                    helper.rotateObj(
                        geom, [0.0, math.pi / 2.0, math.pi / 2.0], primitive=True
                    )
                p = helper.getObject("autopackHider")
                if p is None:
                    p = helper.newEmpty("autopackHider")
                    if helper.host.find("blender") == -1:
                        helper.toggleDisplay(p, False)
                helper.reParent(geom, p)
                return geom
            return None
        elif fileExtension == "":
            geom = self.getDejaVuMesh(filename, geomname)
            p = helper.getObject("autopackHider")
            if p is None:
                p = helper.newEmpty("autopackHider")
                if helper.host.find("blender") == -1:
                    helper.toggleDisplay(p, False)
            helper.reParent(geom, p)
            return geom
        else:  # host specific file
            if helper is not None:  # neeed the helper
                helper.read(
                    filename
                )  # doesnt get the regular file ? conver state to object
                geom = helper.getObject(geomname)
                p = helper.getObject("autopackHider")
                if p is None:
                    p = helper.newEmpty("autopackHider")
                    if helper.host.find("blender") == -1:
                        helper.toggleDisplay(p, False)
                helper.reParent(geom, p)
                return geom
            return None

    def buildMesh(self, data, geomname):
        """
        Create a polygon mesh object from a dictionary verts,faces,normals
        """
        nv = int(len(data["verts"]) / 3)
        nf = int(len(data["faces"]) / 3)
        self.vertices = numpy.array(data["verts"]).reshape((nv, 3))
        self.faces = numpy.array(data["faces"]).reshape((nf, 3))
        # self.normals = data.normals
        geom = autopack.helper.createsNmesh(geomname, self.vertices, None, self.faces)[
            0
        ]
        p = autopack.helper.getObject("autopackHider")
        if p is None:
            p = autopack.helper.newEmpty("autopackHider")
            if autopack.helper.host.find("blender") == -1:
                autopack.helper.toggleDisplay(p, False)
        autopack.helper.reParent(geom, p)
        self.meshFile = geomname
        self.meshName = geomname
        self.meshType = "file"
        self.mesh = geom
        autopack.helper.saveDejaVuMesh(
            autopack.cache_geoms + os.sep + geomname, self.vertices, self.faces
        )
        autopack.helper.saveObjMesh(
            autopack.cache_geoms + os.sep + geomname + ".obj", self.vertices, self.faces
        )
        # self.saveObjMesh(autopack.cache_geoms + os.sep + geomname + ".obj")
        return geom

    def getDejaVuMesh(self, filename, geomname):
        """
        Create a DejaVu polygon mesh object from a filename

        @type  filename: string
        @param filename: the name of the input file
        @type  geomname: string
        @param geomname: the name of the ouput geometry

        @rtype:   DejaVu.IndexedPolygons
        @return:  the created dejavu mesh
        """

        self.vertices = numpy.loadtxt(filename + ".indpolvert", numpy.float32)
        self.faces = numpy.loadtxt(filename + ".indpolface", numpy.int32)

        # geom = IndexedPolygons(geomname, vertices=v[:,:3], faces=f.tolist())

        geom = autopack.helper.createsNmesh(geomname, self.vertices, None, self.faces)[
            0
        ]
        # from DejaVu.IndexedPolygons import IndexedPolygonsFromFile
        # seems not ok...when they came from c4d ... some transformation are not occuring.
        # geom = IndexedPolygonsFromFile(filename, 'mesh_%s' % self.pdb)
        #        if helper is not None:
        #            if helper.host != "maya" :
        #                helper.rotateObj(geom,[0.0,-math.pi/2.0,0.0])
        return geom

    def jitterPosition(self, position, spacing, normal=None):
        """
        position are the 3d coordiantes of the grid point
        spacing is the grid spacing
        this will jitter gauss(0., 0.3) * Ingredient.jitterMax
        """
        if self.compNum > 0:
            vx, vy, vz = v1 = self.principalVector
            # surfacePointsNormals problem here
            v2 = normal
            try:
                rotMat = numpy.array(rotVectToVect(v1, v2), "f")
            except Exception as e:
                self.log.error(e)
                rotMat = numpy.identity(4)

        jx, jy, jz = self.jitterMax
        dx = (
            jx * spacing * uniform(-1.0, 1.0)
        )  # This needs to use the same rejection if outside of the sphere that the uniform cartesian jitters have.  Shoiuld use oneJitter instead?
        dy = jy * spacing * uniform(-1.0, 1.0)
        dz = jz * spacing * uniform(-1.0, 1.0)
        #        d2 = dx*dx + dy*dy + dz*dz
        #        if d2 < jitter2:
        if self.compNum > 0:  # jitter less among normal
            dx, dy, dz, dum = numpy.dot(rotMat, (dx, dy, dz, 0))
        position[0] += dx
        position[1] += dy
        position[2] += dz
        return position

    def getMaxJitter(self, spacing):
        return max(self.jitterMax) * spacing

    def swap(self, d, n):
        d.rotate(-n)
        d.popleft()
        d.rotate(n)

    def deleteblist(self, d, n):
        del d[n]

    def get_cuttoff_value(self, spacing):
        """Returns the min value a grid point needs to be away from a surfance
        in order for this ingredient to pack. Only needs to be calculated once
        per ingredient once the jitter is set."""
        if self.min_distance > 0:
            return self.min_distance
        radius = self.minRadius
        jitter = self.getMaxJitter(spacing)

        if self.packingMode == "close":
            if self.modelType == "Cylinders" and self.useLength:
                cut = self.length - jitter
            #            if ingr.modelType=='Cube' : #radius iactually the size
            #                cut = min(self.radii[0]/2.)-jitter
            #            elif ingr.cutoff_boundary is not None :
            #                #this mueay work if we have the distance from the border
            #                cut  = radius+ingr.cutoff_boundary-jitter
            else:
                cut = radius - jitter
        else:
            cut = radius - jitter
        self.min_distance = cut
        return cut

    def checkIfUpdate(self, nbFreePoints, threshold):
        """Check if we need to update the distance array. Part of the hack free points"""
        if hasattr(self, "nbPts"):
            if hasattr(self, "firstTimeUpdate") and not self.firstTimeUpdate:
                # if it has been updated before
                # check the number of inside points for this ingredient over the total
                # number of free points left
                ratio = float(self.nbPts) / float(nbFreePoints)
                # threshold defaults to zero. It's set by the env, `freePtsUpdateThreshold`
                if ratio > threshold:
                    return True
                else:
                    if self.haveBeenRejected and self.rejectionCounter > 5:
                        self.haveBeenRejected = False
                        return True
                    # do we check to total freepts? or crowded state ?
                    else:
                        return False
            else:
                self.firstTimeUpdate = False
                return True
        else:
            return True

    def get_list_of_free_indices(
        self,
        distances,
        free_points,
        nbFreePoints,
        spacing,
        comp_ids,
        threshold,
    ):
        allIngrPts = []
        allIngrDist = []
        current_comp_id = self.compNum
        # gets min distance an object has to be away to allow packing for this object
        cuttoff = self.get_cuttoff_value(spacing)
        if self.packingMode == "close":
            # Get an array of free points where the distance is greater than half the cuttoff value
            # and less than the cutoff. Ie an array where the distances are all very small.
            # this also masks the array to only include points in the current commpartment
            all_distances = numpy.array(distances)[free_points]
            mask = numpy.logical_and(
                numpy.less_equal(all_distances, cuttoff),
                numpy.greater_equal(all_distances, cuttoff / 2.0),
            )
            # mask compartments Id as well
            mask_comp = numpy.array(comp_ids)[free_points] == current_comp_id
            mask_ind = numpy.nonzero(numpy.logical_and(mask, mask_comp))[0]
            allIngrPts = numpy.array(free_points)[mask_ind].tolist()
            allIngrDist = numpy.array(distances)[mask_ind].tolist()
        else:
            starting_array = free_points
            array_length = nbFreePoints
            # if this ingredient has a grid point array already from a previous pass, and it's shorter
            # than the total number of free points, start there for picking points, because it means
            # we've already filtered out some points that are too close to surfaces for this ingredient to
            # pack and we don't want to have to filter them out again.
            if len(self.allIngrPts) > 0 and len(self.allIngrPts) < nbFreePoints:
                starting_array = self.allIngrPts
                array_length = len(self.allIngrPts)

            # use periodic update according size ratio grid
            update = self.checkIfUpdate(nbFreePoints, threshold)
            if update:
                # Only return points that aren't so close to a surface that we know the
                # ingredient won't fit
                for i in range(array_length):
                    pt = starting_array[i]
                    d = distances[pt]
                    if comp_ids[pt] == current_comp_id and d >= cuttoff:
                        allIngrPts.append(pt)

                self.allIngrPts = allIngrPts
            else:
                if len(self.allIngrPts) > 0:
                    allIngrPts = self.allIngrPts
                else:
                    allIngrPts = free_points[:nbFreePoints]
                    self.allIngrPts = allIngrPts
        return allIngrPts, allIngrDist

    def perturbAxis(self, amplitude):
        # modify axis using gaussian distribution but clamp
        # at amplitutde
        x, y, z = self.principalVector
        stddev = amplitude * 0.5
        dx = gauss(0.0, stddev)
        if dx > amplitude:
            dx = amplitude
        elif dx < -amplitude:
            dx = -amplitude
        dy = gauss(0.0, stddev)
        if dy > amplitude:
            dy = amplitude
        elif dy < -amplitude:
            dy = -amplitude
        dz = gauss(0.0, stddev)
        if dz > amplitude:
            dz = amplitude
        elif dz < -amplitude:
            dz = -amplitude
        # if self.name=='2bg9 ION CHANNEL/RECEPTOR':
        return (x + dx, y + dy, z + dz)

    def transformPoints(self, trans, rot, points):
        tx, ty, tz = trans
        pos = []
        for xs, ys, zs in points:
            x = rot[0][0] * xs + rot[0][1] * ys + rot[0][2] * zs + tx
            y = rot[1][0] * xs + rot[1][1] * ys + rot[1][2] * zs + ty
            z = rot[2][0] * xs + rot[2][1] * ys + rot[2][2] * zs + tz
            pos.append([x, y, z])
        return numpy.array(pos)

    def apply_rotation(self, rot, point, origin=[0, 0, 0]):
        r = R.from_matrix([rot[0][:3], rot[1][:3], rot[2][:3]])
        new_pos = r.apply(point)
        return new_pos + numpy.array(origin)

    def alignRotation(self, jtrans):
        # for surface points we compute the rotation which
        # aligns the principalVector with the surface normal
        vx, vy, vz = v1 = self.principalVector
        # surfacePointsNormals problem here
        gradient_center = self.env.gradients[self.gradient].direction
        v2 = numpy.array(gradient_center) - numpy.array(jtrans)
        try:
            rotMat = numpy.array(rotVectToVect(v1, v2), "f")
        except Exception as e:
            self.log.error(f"{self.name}, {e}")
            rotMat = numpy.identity(4)
        return rotMat

    def getAxisRotation(self, rot):
        """
        combines a rotation about axis to incoming rot.
        rot aligns the principalVector with the surface normal
        rot aligns the principalVector with the biased diretion
        """
        if self.perturbAxisAmplitude != 0.0:
            axis = self.perturbAxis(self.perturbAxisAmplitude)
        else:
            axis = self.principalVector
        tau = uniform(-pi, pi)
        rrot = rotax((0, 0, 0), axis, tau, transpose=1)
        rot = numpy.dot(rot, rrot)
        return rot

    def getBiasedRotation(self, rot, weight=None):
        """
        combines a rotation about axis to incoming rot
        """
        # -30,+30 ?
        if weight is not None:
            tau = uniform(-pi * weight, pi * weight)  # (-pi, pi)
        else:
            tau = gauss(
                self.orientBiasRotRangeMin, self.orientBiasRotRangeMax
            )  # (-pi, pi)
        rrot = rotax((0, 0, 0), self.rotAxis, tau, transpose=1)
        rot = numpy.dot(rot, rrot)
        return rot

    def correctBB(self, p1, p2, radc):
        # unprecised
        x1, y1, z1 = p1
        x2, y2, z2 = p2
        #        bb = ( [x1-radc, y1-radc, z1-radc], [x2+radc, y2+radc, z2+radc] )
        mini = []
        maxi = []
        for i in range(3):
            mini.append(min(p1[i], p2[i]) - radc)
            maxi.append(max(p1[i], p2[i]) + radc)
        return numpy.array([numpy.array(mini).flatten(), numpy.array(maxi).flatten()])
        # precised:

    def checkDistSurface(self, point, cutoff):
        if not hasattr(self, "histoVol"):
            return False
        if self.compNum == 0:
            compartment = self.env
        else:
            compartment = self.env.compartments[abs(self.compNum) - 1]
        compNum = self.compNum
        if compNum < 0:
            sfpts = compartment.surfacePointsCoords
            delta = numpy.array(sfpts) - numpy.array(point)
            delta *= delta
            distA = numpy.sqrt(delta.sum(1))
            test = distA < cutoff
            if True in test:
                return True
        elif compNum == 0:
            for o in self.env.compartments:
                sfpts = o.surfacePointsCoords
                delta = numpy.array(sfpts) - numpy.array(point)
                delta *= delta
                distA = numpy.sqrt(delta.sum(1))
                test = distA < cutoff
                if True in test:
                    return True
        return False

    def getListCompFromMask(self, cId, ptsInSphere):
        # cID ie [-2,-1,-2,0...], ptsinsph = [519,300,etc]
        current = self.compNum
        if current < 0:  # inside
            ins = [i for i, x in enumerate(cId) if x == current]
            # surf=[i for i,x in enumerate(cId) if x == -current]
            liste = ins  # +surf
        if current > 0:  # surface
            ins = [i for i, x in enumerate(cId) if x == current]
            surf = [i for i, x in enumerate(cId) if x == -current]
            extra = [i for i, x in enumerate(cId) if x < 0]
            liste = ins + surf + extra
        elif current == 0:  # extracellular
            liste = [i for i, x in enumerate(cId) if x == current]
        return liste

    def isInGoodComp(self, pId, nbs=None):
        # cID ie [-2,-1,-2,0...], ptsinsph = [519,300,etc]
        current = self.compNum
        cId = self.env.grid.gridPtId[pId]
        if current <= 0:  # inside
            if current != cId:
                return False
            return True
        if current > 0:  # surface
            if current != cId and -current != cId:
                return False
            return True
        return False

    def compareCompartmentPrimitive(
        self, level, jtrans, rotMatj, gridPointsCoords, distance
    ):
        collisionComp = self.collides_with_compartment(
            jtrans, rotMatj, level, gridPointsCoords, self.env
        )

        return collisionComp

    def checkCompartment(self, ptsInSphere, nbs=None):
        trigger = False
        if self.compareCompartment:
            cId = numpy.take(
                self.env.grid.gridPtId, ptsInSphere, 0
            )  # shoud be the same ?
            if nbs is not None:
                if self.compNum <= 0 and nbs != 0:
                    return trigger, True
            L = self.getListCompFromMask(cId, ptsInSphere)

            if len(cId) <= 1:
                return trigger, True
            p = float(len(L)) / float(
                len(cId)
            )  # ratio accepted compId / totalCompId-> want 1.0
            if p < self.compareCompartmentTolerance:
                trigger = True
                return trigger, True
            # threshold
            if (
                self.compareCompartmentThreshold != 0.0
                and p < self.compareCompartmentThreshold
            ):
                return trigger, True
                # reject the ingr
        return trigger, False

    def collision_jitter(
        self,
        jtrans,
        rotMat,
        level,
        gridPointsCoords,
        distance,
        histoVol,
        dpad,
    ):
        """
        Check spheres for collision
        """
        centers = self.positions[level]
        radii = self.radii[level]
        # should we also check for outside the main grid ?
        # wouldnt be faster to do sphere-sphere distance test ? than points/points from the grid
        centT = self.transformPoints(jtrans, rotMat, centers)  # centers)
        # sphNum = 0  # which sphere in the sphere tree we're checking
        # self.distances_temp = []
        insidePoints = {}
        newDistPoints = {}
        at_max_level = level == self.deepest_level and (level + 1) == len(
            self.positions
        )
        for radius_of_ing_being_packed, posc in zip(radii, centT):
            x, y, z = posc
            radius_of_area_to_check = (
                radius_of_ing_being_packed + dpad
            )  # extends the packing ingredient's bounding box to be large enough to include masked gridpoints of the largest possible ingrdient in the receipe
            bb = (
                [
                    x - radius_of_area_to_check,
                    y - radius_of_area_to_check,
                    z - radius_of_area_to_check,
                ],
                [
                    x + radius_of_area_to_check,
                    y + radius_of_area_to_check,
                    z + radius_of_area_to_check,
                ],
            )

            if histoVol.runTimeDisplay:  # > 1:
                box = self.vi.getObject("collBox")
                if box is None:
                    box = self.vi.Box(
                        "collBox", cornerPoints=bb, visible=1
                    )  # cornerPoints=bb,visible=1)
                else:
                    self.vi.updateBox(box, cornerPoints=bb)
                self.vi.update()

            pointsToCheck = histoVol.grid.getPointsInSphere(
                posc, radius_of_area_to_check
            )  # indices
            # check for collisions by looking at grid points in the sphere of radius radc
            delta = numpy.take(gridPointsCoords, pointsToCheck, 0) - posc
            delta *= delta
            distA = numpy.sqrt(delta.sum(1))

            for pti in range(len(pointsToCheck)):
                pt = pointsToCheck[
                    pti
                ]  # index of master grid point that is inside the sphere
                distance_to_packing_location = distA[
                    pti
                ]  # is that point's distance from the center of the sphere (packing location)
                # distance is an array of distance of closest contact to anything currently in the grid
                collision = (
                    distance[pt] + distance_to_packing_location
                    <= radius_of_ing_being_packed
                )

                if collision:
                    # an object is too close to the sphere at this level
                    if not at_max_level:
                        # if we haven't made it all the way down the sphere tree,
                        # check a level down
                        new_level = level + 1
                        # NOTE: currently with sphere trees, no children seem present
                        # get sphere that are children of this one
                        # ccenters = []
                        # cradii = []
                        # for sphInd in self.children[level][sphNum]:
                        #     ccenters.append(nxtLevelSpheres[sphInd])
                        #     cradii.append(nxtLevelRadii[sphInd])
                        return self.collision_jitter(
                            jtrans,
                            rotMat,
                            new_level,
                            gridPointsCoords,
                            distance,
                            histoVol,
                            dpad,
                        )
                    else:
                        self.log.info("grid point already occupied %f", distance[pt])
                        return True, {}, {}
                if not at_max_level:
                    # we don't want to calculate new distances if we are not
                    # at the highest geo
                    # but getting here means there was no collision detected
                    # so the loop can continue
                    continue

                signed_distance_to_sphere_surface = (
                    distance_to_packing_location - radius_of_ing_being_packed
                )

                if (
                    signed_distance_to_sphere_surface <= 0
                ):  # point is inside dropped sphere
                    if (
                        histoVol.grid.gridPtId[pt] != self.compNum and self.compNum <= 0
                    ):  # did this jitter outside of it's compartment
                        # in wrong compartment, reject this packing position
                        self.log.warning("checked pt that is not in container")
                        return True, {}, {}
                    if pt in insidePoints:
                        if abs(signed_distance_to_sphere_surface) < abs(
                            insidePoints[pt]
                        ):
                            insidePoints[pt] = signed_distance_to_sphere_surface
                    else:
                        insidePoints[pt] = signed_distance_to_sphere_surface
                elif (
                    signed_distance_to_sphere_surface < distance[pt]
                ):  # point in region of influence
                    # need to update the distances of the master grid with new smaller distance
                    if pt in newDistPoints:
                        newDistPoints[pt] = min(
                            signed_distance_to_sphere_surface, newDistPoints[pt]
                        )
                    else:
                        newDistPoints[pt] = signed_distance_to_sphere_surface
            if not at_max_level:
                # we didn't find any colisions with the this level, but we still want
                # the inside points to be based on the most detailed geom
                new_level = self.deepest_level
                return self.collision_jitter(
                    jtrans,
                    rotMat,
                    new_level,
                    gridPointsCoords,
                    distance,
                    histoVol,
                    dpad,
                )
        return False, insidePoints, newDistPoints

    def checkPointComp(self, point):
        # if grid too sparse this will not work.
        # ptID = self.env.grid.getPointFrom3D(point)
        cID = self.env.getPointCompartmentId(point)  # offset ?
        # dist,ptID = self.env.grid.getClosestGridPoint(point)
        # cID = self.env.grid.gridPtId[ptID]
        if self.compNum == 0:
            organelle = self.env
        else:
            organelle = self.env.compartments[abs(self.compNum) - 1]
        if self.compNum > 0:  # surface ingredient
            # print ("surface ingr of type ",self.Type)
            if self.Type == "Grow":
                # need a list of accepted compNum
                check = False
                if len(self.compMask):
                    if cID not in self.compMask:
                        check = False
                    else:
                        check = True
                else:
                    check = True
                # if cID > 0 : #surface point look at surface cutoff
                #                    if dist < self.cutoff_surface :
                #                        check = False
                #                    else :
                #                        check = True #grid probably too sparse, need to check where we are
                return check
            return True
        # for i,o in self.env.compartments:
        #        if self.compNum != cID:
        #            return False
        #        else :
        #            return True
        if self.compNum < 0:
            inside = organelle.checkPointInside(point, self.env.grid.diag, ray=3)
            if inside:  # and cID < 0:
                return True
            else:
                return False
                #            if inside and self.compNum >=0 :
                #                return False
                #            if not inside and self.compNum < 0 :
                #                return False
        if self.compNum == 0:  # shouldnt be in any compartments
            for o in self.env.compartments:
                inside = o.checkPointInside(point, self.env.grid.diag, ray=3)
                if inside:
                    return False
        if self.compNum != cID:
            return False
        else:
            return True

    def checkPointSurface(self, point, cutoff):
        if not hasattr(self, "histoVol"):
            return False
        if self.compNum == 0:
            compartment = self.env
        else:
            compartment = self.env.compartments[abs(self.compNum) - 1]
        compNum = self.compNum
        for o in self.env.compartments:
            if self.compNum > 0 and o.name == compartment.name:
                continue
            self.log.info("test compartment %s %r", o.name, o.OGsrfPtsBht)
            res = o.OGsrfPtsBht.query(tuple(numpy.array([point])))
            if len(res) == 2:
                d = res[0][0]
                # pt=res[1][0]
                self.log.info(
                    "distance is %r %r", d, cutoff
                )  # d can be wrond for some reason,
                # d = autopack.helper.measure_distance(point,o.vertices[pt])
                if d < cutoff:
                    return True
                if compNum < 0 and o.name == compartment.name:
                    inside = o.checkPointInside(numpy.array(point), self.env.grid.diag)
                    self.log.info("inside ? %r", inside)
                    if not inside:
                        return True
        return False

    def point_is_not_available(self, newPt):
        """Takes in a vector returns a boolean"""
        inComp = True
        closeS = False
        inside = self.env.grid.checkPointInside(
            newPt, dist=self.cutoff_boundary, jitter=getNormedVectorOnes(self.jitterMax)
        )
        if inside:
            inComp = self.checkPointComp(newPt)
            if inComp:
                # check how far from surface ?
                closeS = self.checkPointSurface(newPt, cutoff=self.cutoff_surface)
        return not inside or closeS or not inComp

    def oneJitter(self, env, trans, rotMat):
        jtrans = self.randomize_translation(env, trans, rotMat)
        rotMatj = self.randomize_rotation(rotMat, env)
        return jtrans, rotMatj

    def get_new_jitter_location_and_rotation(
        self, env, starting_pos, starting_rotation
    ):
        if self.packingMode[-4:] == "tile":
            packing_location = starting_pos
            packing_rotation = starting_rotation[:]
            return packing_location, packing_rotation

        return self.oneJitter(env, starting_pos, starting_rotation)

    def getInsidePoints(
        self,
        grid,
        gridPointsCoords,
        dpad,
        distance,
        centT=None,
        jtrans=None,
        rotMatj=None,
    ):
        return self.get_new_distance_values(
            jtrans, rotMatj, gridPointsCoords, distance, dpad
        )
        # return self.get_new_distance_values(
        #    grid, gridPointsCoords, dpad, distance, centT, jtrans, rotMatj, dpad
        # )

    def getIngredientsInBox(self, histoVol, jtrans, rotMat, compartment, afvi):
        if histoVol.windowsSize_overwrite:
            rad = histoVol.windowsSize
        else:
            #            rad = self.minRadius*2.0# + histoVol.largestProteinSize + \
            # histoVol.smallestProteinSize + histoVol.windowsSize
            rad = (
                self.minRadius
                + histoVol.largestProteinSize
                + histoVol.smallestProteinSize
                + histoVol.windowsSize
            )
        x, y, z = jtrans
        bb = ([x - rad, y - rad, z - rad], [x + rad, y + rad, z + rad])
        if self.modelType == "Cylinders":
            cent1T = self.transformPoints(
                jtrans, rotMat, self.positions[self.deepest_level]
            )
            cent2T = self.transformPoints(
                jtrans, rotMat, self.positions2[self.deepest_level]
            )
            bbs = []
            for radc, p1, p2 in zip(self.radii, cent1T, cent2T):
                bb = self.correctBB(p1, p2, radc)
                bbs.append(bb)
            # get min and max from all bbs
            maxBB = [0, 0, 0]
            minBB = [9999, 9999, 9999]
            for bb in bbs:
                for i in range(3):
                    if bb[0][i] < minBB[i]:
                        minBB[i] = bb[0][i]
                    if bb[1][i] > maxBB[i]:
                        maxBB[i] = bb[1][i]
                    if bb[1][i] < minBB[i]:
                        minBB[i] = bb[1][i]
                    if bb[0][i] > maxBB[i]:
                        maxBB[i] = bb[0][i]
            bb = [minBB, maxBB]
        if histoVol.runTimeDisplay > 1:
            box = self.vi.getObject("partBox")
            if box is None:
                box = self.vi.Box("partBox", cornerPoints=bb, visible=1)
            else:
                self.vi.toggleDisplay(box, True)
                self.vi.updateBox(box, cornerPoints=bb)
                self.vi.update()
                #            sleep(1.0)
        pointsInCube = histoVol.grid.getPointsInCube(bb, jtrans, rad)
        # should we got all ingre from all recipes?
        # can use the kdtree for it...
        # maybe just add the surface if its not already the surface
        mingrs = [m for m in compartment.molecules if m[3] in pointsInCube]
        return mingrs

    def getIngredientsInTree(self, close_indice):
        if len(self.env.rIngr):
            ingrs = [self.env.rIngr[i] for i in close_indice["indices"]]
            return [
                numpy.array(self.env.rTrans)[close_indice["indices"]],
                numpy.array(self.env.rRot)[close_indice["indices"]],
                ingrs,
                close_indice["distances"],
            ]
        else:
            return []

    def getListePartners(
        self, histoVol, jtrans, rotMat, organelle, afvi, close_indice=None
    ):
        if close_indice is None:
            mingrs = self.getIngredientsInBox(histoVol, jtrans, rotMat, organelle, afvi)
        else:
            # mingrs = zip(*mingrs)
            mingrs = self.getIngredientsInTree(close_indice)
        listePartner = []
        if not len(mingrs) or not len(mingrs[2]):
            self.log.info("no close ingredient found")
            return [], []
        else:
            self.log.info("nb close ingredient %s", self.name)
        listePartner = []
        for i in range(len(mingrs[2])):
            ing = mingrs[2][i]
            t = mingrs[0][i]
            if self.packingMode == "closePartner":
                if ing.o_name in self.partners_name or ing.name in self.partners_name:
                    #                    print ("is a partner of"+self.name)
                    listePartner.append([i, self.partners[ing.name], mingrs[3][i]])
                    #                                         autopack.helper.measure_distance(jtrans,mingrs[0][i])])
            if (
                ing.isAttractor
            ):  # and self.compNum <= 0: #always attract! or rol a dice ?sself.excluded_partners.has_key(name)
                if (
                    ing.name not in self.partners_name
                    and self.name not in ing.excluded_partners_name
                    and ing.name not in self.excluded_partners_name
                ):
                    self.log.info("shoul attract %s" + self.name)
                    part = self.getPartner(ing.name)
                    if part is None:
                        part = self.addPartner(ing, weight=ing.weight)
                    if ing.distExpression is not None:
                        part.distExpression = ing.distExpression
                    # print "new Partner", part,part.name,part.weight
                    d = afvi.vi.measure_distance(jtrans, t)
                    listePartner.append([i, part, d])
        if not listePartner:
            self.log.info("no partner found in close ingredient %s", self.packingMode)
            return [], []
        else:
            return mingrs, listePartner

    def getTransform(self):
        tTrans = self.vi.ToVec(self.vi.getTranslation(self.moving))
        self.htrans.append(tTrans)
        avg = numpy.average(numpy.array(self.htrans))
        d = self.vi.measure_distance(tTrans, avg)
        if d < 5.0:
            return True
        else:
            return False

    def get_new_pos(self, ingr, pos, rot, positions_to_adjust):
        """
        Takes positions_to_adjust, such as an array of spheres at a level in a
        sphere tree, and adjusts them relative to the given position and rotation
        """
        if positions_to_adjust is None:
            positions_to_adjust = ingr.positions[0]
        return self.transformPoints(pos, rot, positions_to_adjust)

    def check_against_one_packed_ingr(self, index, level, search_tree):
        overlapped_ingr = self.env.rIngr[index]
        positions_of_packed_ingr_spheres = self.get_new_pos(
            self.env.rIngr[index],
            self.env.rTrans[index],
            self.env.rRot[index],
            overlapped_ingr.positions[level],
<<<<<<< HEAD
        )
        # check distances between the spheres at this level in the ingr we are packing
        # to the spheres at this level in the ingr already placed
        # return the number of distances for the spheres we are trying to place
        dist_from_packed_spheres_to_new_spheres, ind = search_tree.query(
            positions_of_packed_ingr_spheres, len(self.positions[level])
        )
        # return index of sph1 closest to pos of packed ingr
        cradii = numpy.array(self.radii[level])[ind]
        oradii = numpy.array(self.env.rIngr[index].radii[level])
        sumradii = numpy.add(cradii.transpose(), oradii).transpose()
        sD = dist_from_packed_spheres_to_new_spheres - sumradii
        return len(numpy.nonzero(sD < 0.0)[0]) != 0

    def np_check_collision(self, packing_location, rotation):
        has_collision = False
        # no ingredients packed yet
        if not len(self.env.rTrans):
            return has_collision
        else:
            if self.env.close_ingr_bhtree is None:
                self.env.close_ingr_bhtree = spatial.cKDTree(
                    self.env.rTrans, leafsize=10
                )
        # starting at level 0, check encapsulating radii
        level = 0
        total_levels = len(self.positions)
        (
            distances_from_packing_location_to_all_ingr,
            ingr_indexes,
        ) = self.env.close_ingr_bhtree.query(packing_location, len(self.env.rTrans))
        radii_of_placed_ingr = numpy.array(
            [ing.encapsulatingRadius for ing in self.env.rIngr]
        )[ingr_indexes]
        overlap_distance = distances_from_packing_location_to_all_ingr - (
            self.encapsulatingRadius + radii_of_placed_ingr
        )
        # if overlap_distance is negative, the encapsualting radii are overlapping
        overlap_indexes = numpy.nonzero(overlap_distance < 0.0)[0]

        if len(overlap_indexes) != 0:
            level = level + 1
            # single sphere ingr will exit here.
            if level == total_levels:
                has_collision = True
            # for each packed ingredient that had a collision, we want to check the more
            # detailed geometry, ie walk down the sphere tree file.
            while level < total_levels:
                pos_of_attempting_ingr = self.get_new_pos(
                    self, packing_location, rotation, self.positions[level]
                )
                search_tree_for_new_ingr = spatial.cKDTree(pos_of_attempting_ingr)
                collision_at_this_level = False
                # NOTE: At certain lengths of overlap_indices, it might help to remove items from the list
                # if they dont have a collision at a non max level, but for short arrays, removing indices
                # takes longer than not checking it.
                for overlap_index in overlap_indexes:
                    index = ingr_indexes[overlap_index]
                    collision_at_this_level = self.check_against_one_packed_ingr(
                        index, level, search_tree_for_new_ingr
                    )
                    if collision_at_this_level:
                        break
                level += 1
                if collision_at_this_level:
                    if level == total_levels:
                        # found collision at lowest level, break all the way out
                        return True
                del search_tree_for_new_ingr

        # the compartment the ingr belongs to
        if self.compNum == 0:
            current_ingr_compartment = self.env
        else:
            # NOTE: env.compartments only includes compartments >=1, ie not the
            # bounding box/comp==0. So need to subtrack 1 from the id of the compartment
            # to index into this list.
            current_ingr_compartment = self.env.compartments[abs(self.compNum) - 1]
        for compartment in self.env.compartments:
            if current_ingr_compartment.name == compartment.name:
                continue
            distances, ingr_indexes = compartment.OGsrfPtsBht.query(packing_location)

            # NOTE: this could be optimized by walking down the sphere tree representation 
            # of the instead of going right to the bottom
            if distances < self.encapsulatingRadius + compartment.encapsulatingRadius:
                pos_of_attempting_ingr = self.get_new_pos(
                    self, packing_location, rotation, self.positions[total_levels - 1]
                )
                distances, ingr_indexes = compartment.OGsrfPtsBht.query(pos_of_attempting_ingr)
=======
        )
        # check distances between the spheres at this level in the ingr we are packing
        # to the spheres at this level in the ingr already placed
        # return the number of distances for the spheres we are trying to place
        dist_from_packed_spheres_to_new_spheres, ind = search_tree.query(
            positions_of_packed_ingr_spheres, len(self.positions[level])
        )
        # return index of sph1 closest to pos of packed ingr
        cradii = numpy.array(self.radii[level])[ind]
        oradii = numpy.array(self.env.rIngr[index].radii[level])
        sumradii = numpy.add(cradii.transpose(), oradii).transpose()
        sD = dist_from_packed_spheres_to_new_spheres - sumradii
        return len(numpy.nonzero(sD < 0.0)[0]) != 0

    def np_check_collision(self, packing_location, rotation):
        has_collision = False
        # no ingredients packed yet
        if not len(self.env.rTrans):
            return has_collision
        else:
            if self.env.close_ingr_bhtree is None:
                self.env.close_ingr_bhtree = spatial.cKDTree(
                    self.env.rTrans, leafsize=10
                )
        # starting at level 0, check encapsulating radii
        level = 0
        total_levels = len(self.positions)
        (
            distances_from_packing_location_to_all_ingr,
            ingr_indexes,
        ) = self.env.close_ingr_bhtree.query(packing_location, len(self.env.rTrans))
        radii_of_placed_ingr = numpy.array(
            [ing.encapsulatingRadius for ing in self.env.rIngr]
        )[ingr_indexes]
        overlap_distance = distances_from_packing_location_to_all_ingr - (
            self.encapsulatingRadius + radii_of_placed_ingr
        )
        # if overlap_distance is negative, the encapsualting radii are overlapping
        overlap_indexes = numpy.nonzero(overlap_distance < 0.0)[0]

        if len(overlap_indexes) != 0:
            level = level + 1
            # single sphere ingr will exit here.
            if level == total_levels:
                has_collision = True
            # for each packed ingredient that had a collision, we want to check the more
            # detailed geometry, ie walk down the sphere tree file.
            while level < total_levels:
                pos_of_attempting_ingr = self.get_new_pos(
                    self, packing_location, rotation, self.positions[level]
                )
                search_tree_for_new_ingr = spatial.cKDTree(pos_of_attempting_ingr)
                collision_at_this_level = False
                # NOTE: At certain lengths of overlap_indices, it might help to remove items from the list
                # if they dont have a collision at a non max level, but for short arrays, removing indices
                # takes longer than not checking it.
                for overlap_index in overlap_indexes:
                    index = ingr_indexes[overlap_index]
                    collision_at_this_level = self.check_against_one_packed_ingr(
                        index, level, search_tree_for_new_ingr
                    )
                    if collision_at_this_level:
                        break
                level += 1
                if collision_at_this_level:
                    if level == total_levels:
                        # found collision at lowest level, break all the way out
                        return True
                del search_tree_for_new_ingr

        # the compartment the ingr belongs to
        if self.compNum == 0:
            current_ingr_compartment = self.env
        else:
            # NOTE: env.compartments only includes compartments >=1, ie not the
            # bounding box/comp==0. So need to subtrack 1 from the id of the compartment
            # to index into this list.
            current_ingr_compartment = self.env.compartments[abs(self.compNum) - 1]
        for compartment in self.env.compartments:
            if current_ingr_compartment.name == compartment.name:
                continue
            distances, ingr_indexes = compartment.OGsrfPtsBht.query(packing_location)

            # NOTE: this could be optimized by walking down the sphere tree representation
            # of the instead of going right to the bottom
            if distances < self.encapsulatingRadius + compartment.encapsulatingRadius:
                pos_of_attempting_ingr = self.get_new_pos(
                    self, packing_location, rotation, self.positions[total_levels - 1]
                )
                distances, ingr_indexes = compartment.OGsrfPtsBht.query(
                    pos_of_attempting_ingr
                )
>>>>>>> bb3df640
                radii = self.radii[total_levels - 1][ingr_indexes]
                overlap_distance = distances - numpy.array(radii)
                overlap_indexes = numpy.nonzero(overlap_distance < 0.0)[0]
                if len(overlap_indexes) != 0:
                    return True
        return has_collision

    def checkDistance(self, liste_nodes, point, cutoff):
        for node in liste_nodes:
            rTrans, rRot = self.env.getRotTransRB(node)
            d = self.vi.measure_distance(rTrans, point)
            print("checkDistance", d, d < cutoff)

    def get_rbNodes(
        self, close_indice, currentpt, removelast=False, prevpoint=None, getInfo=False
    ):
        # move around the rbnode and return it
        # self.env.loopThroughIngr( self.env.reset_rbnode )
        if self.compNum == 0:
            organelle = self.env
        else:
            organelle = self.env.compartments[abs(self.compNum) - 1]
        nodes = []
        #        a=numpy.asarray(self.env.rTrans)[close_indice["indices"]]
        #        b=numpy.array([currentpt,])
        distances = close_indice[
            "distances"
        ]  # spatial.distance.cdist(a,b)#close_indice["distance"]
        for nid, n in enumerate(close_indice["indices"]):
            if n == -1:
                continue
            # if n == len(close_indice["indices"]):
            #                continue
            if n >= len(self.env.rIngr):
                continue
            ingr = self.env.rIngr[n]
            if len(distances):
                if distances[nid] == 0.0:
                    continue
                if (
                    distances[nid]
                    > (ingr.encapsulatingRadius + self.encapsulatingRadius)
                    * self.env.scaleER
                ):
                    continue

            jtrans = self.env.rTrans[n]
            rotMat = self.env.rRot[n]
            if prevpoint is not None:
                # if prevpoint == jtrans : continue
                d = self.vi.measure_distance(
                    numpy.array(jtrans), numpy.array(prevpoint)
                )
                if d == 0:  # same point
                    continue
            if self.Type == "Grow":
                if self.name == ingr.name:
                    c = len(self.env.rIngr)
                    if (n == c) or n == (c - 1):  # or  (n==(c-2)):
                        continue
            if ingr.name in self.partners and self.Type == "Grow":
                c = len(self.env.rIngr)
                if (n == c) or n == (c - 1):  # or (n==c-2):
                    continue
            if self.name in ingr.partners and ingr.Type == "Grow":
                c = len(self.env.rIngr)
                if (n == c) or n == (c - 1):  # or (n==c-2):
                    continue
                    #            if self.packingMode == 'hexatile' :
                    #                #no self collition for testing
                    #                if self.name == ingr.name :
                    #                    continue
            rbnode = ingr.get_rb_model(alt=(ingr.name == self.name))
            if getInfo:
                nodes.append([rbnode, jtrans, rotMat, ingr])
            else:
                nodes.append(rbnode)
                #            print "get",ingr.name,self.name,rbnode,distances[nid],(ingr.encapsulatingRadius+self.encapsulatingRadius)
        # append organelle rb nodes
        for o in self.env.compartments:
            if self.compNum > 0 and o.name == organelle.name:
                # this i notworking for growing ingredient like hair.
                # should had after second segments
                if self.Type != "Grow":
                    continue
                else:
                    # whats the current length
                    if len(self.results) <= 1:
                        continue
            orbnode = o.get_rb_model()
            if orbnode is not None:
                # test distance to surface ?
                res = o.OGsrfPtsBht.query(tuple(numpy.array([currentpt])))
                if len(res) == 2:
                    d = res[0][0]
                    if d < self.encapsulatingRadius:
                        if not getInfo:
                            nodes.append(orbnode)
                        else:
                            nodes.append([orbnode, [0, 0, 0], numpy.identity(4), o])
                            #        if self.compNum < 0 or self.compNum == 0 :
                            #            for o in self.env.compartments:
                            #                if o.rbnode is not None :
                            #                    if not getInfo :
                            #                        nodes.append(o.rbnode)
                            #        print ("GetNode ",len(nodes),nodes)
        self.env.nodes = nodes
        return nodes

    def getClosePairIngredient(self, point, histoVol, cutoff=10.0):
        R = {"indices": [], "distances": []}
        radius = [ingr.encapsulatingRadius for ingr in self.env.rIngr]
        radius.append(self.encapsulatingRadius)
        pos = self.env.rTrans[:]  # ).tolist()
        pos.append([point[0], point[1], point[2]])
        ind = len(pos) - 1
        bht = spatial.cKDTree(pos, leafsize=10)
        # find all pairs for which the distance is less than 1.1
        # times the sum of the radii
        pairs = bht.query_ball_point(pos, radius)
        for p in pairs:
            if p[0] == ind:
                R["indices"].append(p[1])
            elif p[1] == ind:
                R["indices"].append(p[0])
        print("getClosePairIngredient ", R)
        print("all pairs ", pairs)
        print("query was ind ", ind)
        return R

    def getClosestIngredient(self, point, histoVol, cutoff=10.0):
        # may have to rebuild the whale tree every time we add a point
        # grab the current result
        # set the bhtree
        # get closest ClosePoints()
        #        raw_input()
        #        return self.getClosePairIngredient(point,histoVol,cutoff=cutoff)
        R = {"indices": [], "distances": []}
        numpy.zeros(histoVol.totalNbIngr).astype("i")
        nb = 0
        self.log.info(
            "treemode %s, len rTrans=%d", histoVol.treemode, len(histoVol.rTrans)
        )
        if not len(histoVol.rTrans):
            return R
        # else:
        #     if histoVol.treemode == "bhtree":
        #         if histoVol.close_ingr_bhtree is None:
        #             histoVol.close_ingr_bhtree = bhtreelib.BHtree(
        #                 histoVol.rTrans,
        #                 [ing.encapsulatingRadius for ing in histoVol.rIngr],
        #                 10,
        #             )
        if histoVol.close_ingr_bhtree is not None:
            # request kdtree
            nb = []
            self.log.info("finding partners")
            if len(histoVol.rTrans) >= 1:
                #                    nb = histoVol.close_ingr_bhtree.query_ball_point(point,cutoff)
                #                else :#use the general query, how many we want
                distance, nb = histoVol.close_ingr_bhtree.query(
                    point, len(histoVol.rTrans), distance_upper_bound=cutoff
                )  # len of ingr posed so far
                if len(histoVol.rTrans) == 1:
                    distance = [distance]
                    nb = [nb]
                R["indices"] = nb
                R["distances"] = distance  # sorted by distance short -> long
            return R
        else:
            return R
            #        closest = histoVol.close_ingr_bhtree.closestPointsArray(tuple(numpy.array([point,])), cutoff, 0)#returnNullIfFail
            #        print ("getClosestIngredient",closest,cutoff )
            #        return closest

    def update_data_tree(
        self, jtrans, rotMatj, ptInd=0, pt1=None, pt2=None, updateTree=True
    ):
        # self.env.static.append(rbnode)
        # self.env.moving = None
        self.env.nb_ingredient += 1
        self.env.rTrans.append(numpy.array(jtrans).flatten().tolist())
        self.env.rRot.append(numpy.array(rotMatj))  # rotMatj
        self.env.rIngr.append(self)
        if pt1 is not None:
            self.env.result.append(
                [
                    [
                        numpy.array(pt1).flatten().tolist(),
                        numpy.array(pt2).flatten().tolist(),
                    ],
                    rotMatj.tolist(),
                    self,
                    ptInd,
                ]
            )
        else:
            self.env.result.append(
                [
                    numpy.array(jtrans).flatten().tolist(),
                    numpy.array(rotMatj),
                    self,
                    ptInd,
                ]
            )
        if updateTree:
            if len(self.env.rTrans) >= 1:
                self.env.close_ingr_bhtree = spatial.cKDTree(
                    self.env.rTrans, leafsize=10
                )

    def remove_from_realtime_display(env, moving):
        env.afvi.vi.deleteObject(moving)

    def reject(
        self,
    ):
        # got rejected
        self.haveBeenRejected = True
        self.rejectionCounter += 1
        self.log.info("Failed ingr:%s rejections:%d", self.name, self.rejectionCounter)
        if (
            self.rejectionCounter >= self.rejectionThreshold
        ):  # Graham set this to 6000 for figure 13b (Results Fig 3 Test1) otehrwise it fails to fill small guys
            self.log.info("PREMATURE ENDING of ingredient %s", self.name)
            self.completion = 1.0

    def place(
        self,
        env,
        compartment,
        dropped_position,
        dropped_rotation,
        grid_point_index,
        new_inside_points,
        new_dist_values,
    ):
        self.nbPts = self.nbPts + len(new_inside_points)
        # self.update_distances(new_inside_points, new_dist_values)
        compartment.molecules.append(
            [dropped_position, dropped_rotation, self, grid_point_index]
        )
        env.order[grid_point_index] = env.lastrank
        env.lastrank += 1
        env.nb_ingredient += 1

        if self.packingMode[-4:] == "tile":
            nexthexa = self.tilling.dropTile(
                self.tilling.idc,
                self.tilling.edge_id,
                dropped_position,
                dropped_rotation,
            )
            self.log.info("drop next hexa %s", nexthexa.name)
        # add one to molecule counter for this ingredient
        self.counter += 1
        self.completion = float(self.counter) / float(self.nbMol)
        self.rejectionCounter = 0
        self.update_data_tree(dropped_position, dropped_rotation, grid_point_index)

    def attempt_to_pack_at_grid_location(
        self, env, ptInd, distance, max_radius, spacing, usePP
    ):
        success = False
        jitter = self.getMaxJitter(spacing)
        dpad = self.minRadius + max_radius + jitter
        self.vi = autopack.helper
        self.env = env  # NOTE: do we need to store the env on the ingredient?
        self.log.info(
            "PLACING INGREDIENT %s, placeType=%s, index=%d, position=%r",
            self.name,
            self.placeType,
            ptInd,
            env.grid.masterGridPositions[ptInd],
        )
        compartment = self.get_compartment(env)
        gridPointsCoords = env.masterGridPositions
        rotation_matrix = self.get_rotation(ptInd, env, compartment)
        target_grid_point_position = gridPointsCoords[
            ptInd
        ]  # drop point, surface points.
        if numpy.sum(self.offset) != 0.0:
            target_grid_point_position = (
                numpy.array(target_grid_point_position)
                + ApplyMatrix([self.offset], rotation_matrix)[0]
            )
        target_grid_point_position = gridPointsCoords[
            ptInd
        ]  # drop point, surface points.

        moving = None
        if env.runTimeDisplay and self.mesh:
            moving = self.handle_real_time_visualization(
                env.afviewer, ptInd, target_grid_point_position, rotation_matrix
            )
        is_realtime = moving is not None

        # NOTE: move the target point for close partner check.
        # I think this should be done ealier, when we're getting the point indice
        if env.ingrLookForNeighbours and self.packingMode == "closePartner":
            target_grid_point_position, rotation_matrix = self.close_partner_check(
                target_grid_point_position,
                rotation_matrix,
                compartment,
                env.afviewer,
                distance,
                moving,
            )

        # grow doesnt use panda.......but could use all the geom produce by the grow as rb
        if self.Type == "Grow" or self.Type == "Actine":
            success, jtrans, rotMatj, insidePoints, newDistPoints = self.grow_place(
                env, ptInd, env.grid.freePoints, env.grid.nbFreePoints, distance, dpad
            )
        elif self.placeType == "jitter":
            success, jtrans, rotMatj, insidePoints, newDistPoints = self.jitter_place(
                env,
                compartment,
                target_grid_point_position,
                rotation_matrix,
                moving,
                distance,
                dpad,
                env.afviewer,
            )
        elif self.placeType == "spheresBHT":
            (
                success,
                jtrans,
                rotMatj,
                insidePoints,
                newDistPoints,
            ) = self.pandaBullet_placeBHT(
                env,
                compartment,
                ptInd,
                target_grid_point_position,
                rotation_matrix,
                moving,
                distance,
                dpad,
            )
        elif self.placeType == "pandaBullet":
            (
                success,
                jtrans,
                rotMatj,
                insidePoints,
                newDistPoints,
            ) = self.pandaBullet_place(
                env,
                ptInd,
                distance,
                dpad,
                env.afviewer,
                compartment,
                gridPointsCoords,
                rotation_matrix,
                target_grid_point_position,
                moving,
                usePP=usePP,
            )
        elif (
            self.placeType == "pandaBulletRelax"
            or self.placeType == "pandaBulletSpring"
        ):
            (
                success,
                jtrans,
                rotMatj,
                insidePoints,
                newDistPoints,
            ) = self.pandaBullet_relax(
                env,
                ptInd,
                compartment,
                target_grid_point_position,
                rotation_matrix,
                distance,
                dpad,
                moving,
                dpad,
            )
        else:
            self.log.error("Can't pack using this method %s", self.placeType)
            self.reject()
            return False, {}, {}
        if success:
            self.place(
                env, compartment, jtrans, rotMatj, ptInd, insidePoints, newDistPoints
            )
        else:
            if is_realtime:
                self.remove_from_realtime_display(moving)
            self.reject()

        return success, insidePoints, newDistPoints

    def get_rotation(self, pt_ind, histovol, compartment):
        # compute rotation matrix rotMat
        comp_num = self.compNum

        rot_mat = numpy.identity(4)
        if comp_num > 0:
            # for surface points we compute the rotation which
            # aligns the principalVector with the surface normal
            v1 = self.principalVector
            v2 = compartment.surfacePointsNormals[pt_ind]
            try:
                rot_mat = numpy.array(rotVectToVect(v1, v2), "f")
            except Exception:
                print("PROBLEM ", self.name)
                rot_mat = numpy.identity(4)
        else:
            # this is where we could apply biased rotation ie gradient/attractor
            if self.useRotAxis:
                if sum(self.rotAxis) == 0.0:
                    rot_mat = numpy.identity(4)
                elif (
                    self.useOrientBias and self.packingMode == "gradient"
                ):  # you need a gradient here
                    rot_mat = self.alignRotation(histovol.masterGridPositions[pt_ind])
                else:
                    rot_mat = autopack.helper.rotation_matrix(
                        random() * self.rotRange, self.rotAxis
                    )
            # for other points we get a random rotation
            else:
                rot_mat = histovol.randomRot.get()
        return rot_mat

    def randomize_rotation(self, rotation, histovol):
        # randomize rotation about axis
        jitter_rotation = numpy.identity(4)
        if self.compNum > 0:
            jitter_rotation = self.getAxisRotation(rotation)
        else:
            if self.useRotAxis:
                if sum(self.rotAxis) == 0.0:
                    jitter_rotation = numpy.identity(4)
                    # Graham Oct 16,2012 Turned on always rotate below as default.  If you want no rotation
                    # set useRotAxis = 1 and set rotAxis = 0, 0, 0 for that ingredient
                elif self.useOrientBias and self.packingMode == "gradient":
                    jitter_rotation = self.getBiasedRotation(rotation, weight=None)
                # weight = 1.0 - self.env.gradients[self.gradient].weight[ptInd])
                else:
                    # should we align to this rotAxis ?
                    jitter_rotation = autopack.helper.rotation_matrix(
                        random() * self.rotRange, self.rotAxis
                    )
            else:
                if histovol is not None:
                    jitter_rotation = histovol.randomRot.get()
                    if self.rotRange:
                        return jitter_rotation
                    else:
                        return rotation.copy()
                else:
                    jitter_rotation = rotation.copy()
        return jitter_rotation

    def randomize_translation(self, env, translation, rotation):
        # jitter points location
        spacing = env.grid.gridSpacing
        jitter = spacing / 2.0
        jitter_sq = jitter * jitter
        jx, jy, jz = self.jitterMax
        tx, ty, tz = translation
        dx, dy, dz, d2 = [0.0, 0.0, 0.0, 0.0]
        jitter_trans = [0.0, 0.0, 0.0]

        if jitter_sq > 0.0:
            found = False
            while not found:
                dx = jx * jitter * uniform(-1.0, 1.0)
                dy = jy * jitter * uniform(-1.0, 1.0)
                dz = jz * jitter * uniform(-1.0, 1.0)
                d2 = dx * dx + dy * dy + dz * dz
                if d2 < jitter_sq:
                    if self.compNum > 0:  # jitter less among normal
                        dx, dy, dz, _ = numpy.dot(rotation, (dx, dy, dz, 0))
                    jitter_trans = (tx + dx, ty + dy, tz + dz)
                    found = True
                # else:
                # self.log.info("JITTER REJECTED %d %d", d2, jitter_sq)
        else:
            jitter_trans = translation
        return jitter_trans

    def update_display_rt(self, moving, translation, rotation):
        mat = rotation.copy()
        mat[:3, 3] = translation
        autopack.helper.setObjectMatrix(moving, mat, transpose=True)
        autopack.helper.update()

    def rigid_place(
        self,
        histoVol,
        ptInd,
        compartment,
        target_grid_point_position,
        rotation_matrix,
        nbFreePoints,
        distance,
        dpad,
        moving,
    ):
        """
        drop the ingredient on grid point ptInd
        """
        # print "rigid",self.placeType
        afvi = histoVol.afviewer
        simulationTimes = histoVol.simulationTimes
        runTimeDisplay = histoVol.runTimeDisplay
        springOptions = histoVol.springOptions
        is_realtime = moving is not None

        jtrans, rotMatj = self.oneJitter(
            histoVol, target_grid_point_position, rotation_matrix
        )

        # here should go the simulation
        # 1- we build the ingredient if not already and place the ingredient at jtrans, rotMatj
        moving = None
        static = []
        target = None
        targetPoint = jtrans
        #        import c4d
        # c4d.documents.RunAnimation(c4d.documents.GetActiveDocument(), True)

        if is_realtime:
            self.update_display_rt(moving, jtrans, rotMatj)
        # 2- get the neighboring object from ptInd
        mingrs, listePartner = self.getListePartners(
            histoVol, jtrans, rotation_matrix, compartment, afvi
        )
        for i, elem in enumerate(mingrs):
            ing = elem[2]
            t = elem[0]
            r = elem[1]
            ind = elem[3]
            # print "neighbour",ing.name
            if hasattr(ing, "mesh_3d"):
                # create an instance of mesh3d and place it
                name = ing.name + str(ind)
                if ing.mesh_3d is None:
                    ipoly = afvi.vi.Sphere(
                        name, radius=self.radii[0][0], parent=afvi.staticMesh
                    )[0]
                    afvi.vi.setTranslation(ipoly, pos=t)
                else:
                    ipoly = afvi.vi.newInstance(
                        name,
                        ing.mesh_3d,
                        matrice=r,  # .GetDown()
                        location=t,
                        parent=afvi.staticMesh,
                    )
                static.append(ipoly)
            elif ing.Type == "Grow":
                name = ing.name + str(ind)
                ipoly = afvi.vi.newInstance(
                    name, afvi.orgaToMasterGeom[ing], parent=afvi.staticMesh
                )
                static.append(ipoly)

        if listePartner:  # self.packingMode=="closePartner":
            self.log.info("len listePartner = %d", len(listePartner))
            if not self.force_random:
                targetPoint, weight = self.pickPartner(
                    mingrs, listePartner, currentPos=jtrans
                )
                if targetPoint is None:
                    targetPoint = jtrans
            else:
                targetPoint = jtrans
        # setup the target position
        if self.placeType == "spring":
            afvi.vi.setRigidBody(afvi.movingMesh, **histoVol.dynamicOptions["spring"])
            # target can be partner position?
            target = afvi.vi.getObject("target" + name)
            if target is None:
                target = afvi.vi.Sphere("target" + name, radius=5.0)[0]
            afvi.vi.setTranslation(target, pos=targetPoint)
            afvi.vi.addObjectToScene(None, target)
            # 3- we setup the spring (using the sphere position empty)
            spring = afvi.vi.getObject("afspring")
            if spring is None:
                spring = afvi.vi.createSpring(
                    "afspring", targetA=moving, tragetB=target, **springOptions
                )
            else:
                afvi.vi.updateSpring(
                    spring, targetA=moving, tragetB=target, **springOptions
                )
        else:
            # before assigning should get outside thge object
            afvi.vi.setRigidBody(afvi.movingMesh, **histoVol.dynamicOptions["moving"])
            afvi.vi.setTranslation(self.moving, pos=targetPoint)
        afvi.vi.setRigidBody(afvi.staticMesh, **histoVol.dynamicOptions["static"])
        # 4- we run the simulation
        # c4d.documents.RunAnimation(c4d.documents.GetActiveDocument(), False,True)
        # if runTimeDisplay :
        afvi.vi.update()
        #        rTrans = afvi.vi.ToVec(afvi.vi.getTranslation(moving))
        #        rRot = afvi.vi.getMatRotation(moving)

        # print afvi.vi.ToVec(moving.GetAllPoints()[0])
        # afvi.vi.animationStart(duration = simulationTimes)
        # afvi.vi.update()
        afvi.vi.frameAdvanced(duration=simulationTimes, display=runTimeDisplay)  # ,
        # 5- we get the resuling transofrmation matrix and decompose ->rTrans rRot
        # if runTimeDisplay :
        afvi.vi.update()
        rTrans = afvi.vi.ToVec(afvi.vi.getTranslation(moving))
        rRot = afvi.vi.getMatRotation(moving)
        #        M=moving.GetMg()
        # print afvi.vi.ToVec(moving.GetAllPoints()[0])

        # 6- clean and delete everything except the spring
        afvi.vi.deleteObject(moving)
        afvi.vi.deleteObject(target)
        for o in static:
            afvi.vi.deleteObject(o)
        jtrans = rTrans[:]
        rotMatj = rRot[:]
        centT = self.transformPoints(jtrans, rotMatj, self.positions[-1])

        insidePoints = {}
        newDistPoints = {}
        insidePoints, newDistPoints = self.get_new_distance_values(
            histoVol.grid,
            histoVol.masterGridPositions,
            dpad,
            distance,
            centT,
            jtrans,
            rotMatj,
            dpad,
        )

        # save dropped ingredient

        histoVol.rTrans.append(jtrans)
        histoVol.result.append([jtrans, rotMatj, self, ptInd])
        histoVol.rRot.append(rotMatj)
        histoVol.rIngr.append(self)

        self.rRot.append(rotMatj)
        self.tTrans.append(jtrans)

        self.log.info(
            "Success nbfp:%d %d/%d dpad %.2f",
            nbFreePoints,
            self.counter,
            self.nbMol,
            dpad,
        )

        success = True
        return success, jtrans, rotMatj, insidePoints, newDistPoints

    def merge_place_results(self, new_results, accum_results):
        for pt in new_results:
            if pt not in accum_results:
                accum_results[pt] = new_results[pt]
            else:
                if new_results[pt] <= 0 and accum_results[pt] > 0:
                    # newly inside point
                    accum_results[pt] = new_results[pt]
                elif new_results[pt] <= 0 and accum_results[pt] <= 0:
                    # was already inside, get closet distance
                    if abs(new_results[pt]) < abs(accum_results[pt]):
                        accum_results[pt] = new_results[pt]
                else:
                    accum_results[pt] = min(accum_results[pt], new_results[pt])

        return accum_results

    def get_all_positions_to_check(self, packing_location):
        """Takes a starting position in the packing space, and returns all the points that
        need to be tested for a collision as an array.

            If the point isn't close to an edge, will return just the staring point.
            If the point is close to the side of the bounding box, will return an array of 2.
            If the point is close to an edge of the bb (which is a "corner" in 2D), will return an array of 3.
            If the point is close to a corner in 3D will return an array of 8.
        """
        points_to_check = [packing_location]
        # periodicity check
        if self.packingMode != "graident":
            periodic_pos = self.env.grid.getPositionPeridocity(
                packing_location,
                getNormedVectorOnes(self.jitterMax),
                self.encapsulatingRadius,
            )
            points_to_check.extend(periodic_pos)
        return points_to_check

    def jitter_place(
        self,
        env,
        compartment,
        targeted_master_grid_point,
        rot_mat,
        moving,
        distance,
        dpad,
        afvi,
    ):
        """
        Check if the given grid point is available for packing using the jitter collision detection
        method. Returns packing location and new grid point values if packing is successful.
        """

        packing_location = None
        is_realtime = moving is not None
        level = self.collisionLevel
        for attempt_number in range(self.nbJitter):
            insidePoints = {}
            newDistPoints = {}

            (
                packing_location,
                packing_rotation,
            ) = self.get_new_jitter_location_and_rotation(
                env, targeted_master_grid_point, rot_mat
            )

            self.log.info(
                f"Jitter attempt {attempt_number} for {self.name} at {packing_location}"
            )

            if is_realtime:
                self.update_display_rt(moving, packing_location, packing_rotation)
                self.vi.update()

            if self.point_is_not_available(packing_location):
                # jittered out of container or too close to boundary
                # check next random jitter
                continue

            collision_results = []
            points_to_check = self.get_all_positions_to_check(packing_location)

            for pt in points_to_check:
                (
                    collision,
                    new_inside_points,
                    new_dist_points,
                ) = self.collision_jitter(
                    pt,
                    packing_rotation,
                    level,
                    env.masterGridPositions,
                    distance,
                    env,
                    dpad,
                )
                collision_results.extend([collision])
                if is_realtime:
                    box = self.vi.getObject("collBox")
                    self.vi.changeObjColorMat(
                        box,
                        [0.5, 0, 0] if True in collision_results else [0, 0.5, 0],
                    )
                    self.update_display_rt(moving, pt, packing_rotation)
                if collision:
                    # found a collision, break this loop
                    break
                else:
                    insidePoints = self.merge_place_results(
                        new_inside_points, insidePoints
                    )
                    newDistPoints = self.merge_place_results(
                        new_dist_points, newDistPoints
                    )

            if is_realtime:
                box = self.vi.getObject("collBox")
                self.vi.changeObjColorMat(box, [1, 0, 0] if collision else [0, 1, 0])
            if True not in collision_results:
                self.log.info(
                    "no collision, new points %d, %d",
                    len(insidePoints),
                    len(newDistPoints),
                )
                return (
                    True,
                    packing_location,
                    packing_rotation,
                    insidePoints,
                    newDistPoints,
                )
        return False, packing_location, packing_rotation, {}, {}

    def lookForNeighbours(self, trans, rotMat, organelle, afvi, closest_indice=None):
        mingrs, listePartner = self.getListePartners(
            self.env, trans, rotMat, organelle, afvi, close_indice=closest_indice
        )
        targetPoint = trans
        found = False
        if listePartner:  # self.packingMode=="closePartner":
            self.log.info("partner found")
            if not self.force_random:
                for jitterPos in range(self.nbJitter):  #
                    targetPoint, weight = self.pickPartner(
                        mingrs, listePartner, currentPos=trans
                    )
                    if targetPoint is not None:
                        # print "found ",jitterPos
                        break
                if targetPoint is None:
                    targetPoint = trans
                else:  # maybe get the ptid that can have it
                    found = True
                    if self.compNum > 0:
                        # surface
                        d, i = organelle.OGsrfPtsBht.query(targetPoint)
                        vx, vy, vz = v1 = self.principalVector
                        # surfacePointsNormals problem here
                        v2 = organelle.ogsurfacePointsNormals[i]
                        try:
                            rotMat = numpy.array(rotVectToVect(v1, v2), "f")
                        except Exception as e:
                            self.log.warning("PROBLEM %s %r", self.name, e)
                            rotMat = numpy.identity(4)
                    # find a newpoint here?
                    return targetPoint, rotMat, found

            else:
                targetPoint = trans
        else:
            self.log.info("no partner found")
        return targetPoint, rotMat, found

    def pandaBullet_collision(self, pos, rot, rbnode, getnodes=False):
        collision = False
        liste_nodes = []
        if len(self.env.rTrans) != 0:
            closesbody_indice = self.getClosestIngredient(
                pos,
                self.env,
                cutoff=self.env.largestProteinSize + self.encapsulatingRadius * 2.0,
            )  # vself.radii[0][0]*2.0
            if len(closesbody_indice["indices"]) != 0:
                self.log.info("get RB %d", len(closesbody_indice["indices"]))
                if rbnode is None:
                    rbnode = self.get_rb_model()
                    self.env.moveRBnode(rbnode, pos, rot)
                    self.log.info("get RB for %s", self.name)
                liste_nodes = self.get_rbNodes(closesbody_indice, pos, getInfo=True)
                self.log.info("test collision against  %d", len(liste_nodes))
                for node in liste_nodes:
                    self.log.info("collision test with %r", node)
                    self.env.moveRBnode(node[0], node[1], node[2])  # Pb here ?
                    collision = (
                        self.env.world.contactTestPair(rbnode, node[0]).getNumContacts()
                        > 0
                    )
                    if collision:
                        break
        if getnodes:
            return collision, liste_nodes
        else:
            return collision

    def get_compartment(self, env):
        if self.compNum == 0:
            return env
        else:
            return env.compartments[abs(self.compNum) - 1]

    def close_partner_check(self, translation, rotation, compartment, afvi, moving):
        bind = True
        self.log.info("look for ingredient %r", translation)
        # roll a dice about proba_not_binding
        if self.proba_not_binding != 0:  # between 0 and 1
            b = random()
            if b <= self.proba_not_binding:
                bind = False
        if bind:
            closesbody_indice = self.getClosestIngredient(
                translation, self.env, cutoff=self.env.grid.diag
            )  # vself.radii[0][0]*2.0
            target_point, rot_matrix, found = self.lookForNeighbours(
                translation,
                rotation,
                compartment,
                afvi,
                closest_indice=closesbody_indice,
            )
            if not found and self.counter != 0:
                self.reject()
                return translation, rotation

            # if partner:pickNewPoit like in fill3
            if moving is not None:
                self.update_display_rt(moving, target_point, rot_matrix)
            return target_point, rot_matrix

    def handle_real_time_visualization(self, afvi, ptInd, target_point, rot_mat):
        moving = None

        if hasattr(self, "mesh_3d"):
            # create an instance of mesh3d and place it
            name = self.name + str(ptInd)
            moving = afvi.vi.getObject(name)
            if moving is None:
                if self.mesh_3d is None:
                    moving = afvi.vi.Sphere(
                        name, radius=self.radii[0][0], parent=afvi.staticMesh
                    )[0]
                    afvi.vi.setTranslation(moving, pos=target_point)
                else:
                    moving = afvi.vi.newInstance(
                        name,
                        self.mesh_3d,  # .GetDown(),
                        matrice=rot_mat,
                        location=target_point,
                        parent=afvi.staticMesh,
                    )
            else:
                self.update_display_rt(moving, target_point, rot_mat)
        return moving

    def pandaBullet_place(
        self,
        histoVol,
        ptInd,
        distance,
        dpad,
        afvi,
        compartment,
        gridPointsCoords,
        rot_matrix,
        target_point,
        moving,
        usePP=False,
    ):
        """
        drop the ingredient on grid point ptInd
        """
        histoVol.setupPanda()
        is_realtime = moving is not None
        # we need to change here in case tilling, the pos,rot ade deduced fromte tilling.
        if self.packingMode[-4:] == "tile":

            if self.tilling is None:
                self.setTilling(compartment)
            if self.counter != 0:
                # pick the next Hexa pos/rot.
                t, collision_results = self.tilling.getNextHexaPosRot()
                if len(t):
                    rot_matrix = collision_results
                    trans = t
                    target_point = trans
                    if is_realtime:
                        self.update_display_rt(moving, target_point, rot_matrix)
                else:
                    return False, None, None, {}, {}  # ,targetPoint, rotMat
            else:
                self.tilling.init_seed(histoVol.seed_used)

        packing_location = None
        level = self.collisionLevel

        for jitter_attempt in range(self.nbJitter):
            histoVol.totnbJitter += 1

            (
                packing_location,
                packing_rotation,
            ) = self.get_new_jitter_location_and_rotation(
                histoVol,
                target_point,
                rot_matrix,
            )

            if is_realtime:
                self.update_display_rt(moving, target_point, rot_matrix)

            if self.point_is_not_available(packing_location):
                # jittered into wrong compartment,
                # go to next jitter
                continue

            collision_results = []
            rbnode = self.get_rb_model()

            points_to_check = self.get_all_positions_to_check(
                packing_location
            )  # includes periodic points, if appropriate
            for pt in points_to_check:
                histoVol.callFunction(
                    histoVol.moveRBnode,
                    (
                        rbnode,
                        pt,
                        packing_rotation,
                    ),
                )
                collision = self.pandaBullet_collision(pt, packing_rotation, rbnode)
                collision_results.extend([collision])
                if True in collision_results:
                    # break out of point check loop, not this jitter loop
                    break
            t = time()
            # checked packing location and periodic positions
            if True in collision_results:
                # found a collision, should check next jitter
                continue

            # need to check compartment too
            self.log.info("no additional collisions, checking compartment")
            if self.compareCompartment:

                collisionComp = self.compareCompartmentPrimitive(
                    level,
                    packing_location,
                    packing_rotation,
                    gridPointsCoords,
                    distance,
                )
                collision_results.extend([collisionComp])

            # got all the way through the checks with no collision
            if True not in collision_results:
                insidePoints = {}
                newDistPoints = {}
                t3 = time()

                # self.update_data_tree(jtrans,rotMatj,ptInd=ptInd)?
                self.env.static.append(rbnode)
                self.env.moving = None

                for pt in points_to_check:
                    self.env.rTrans.append(pt)
                    self.env.rRot.append(packing_rotation)
                    self.env.rIngr.append(self)
                    self.env.result.append([pt, packing_rotation, self, ptInd])

                    new_inside_pts, new_dist_points = self.get_new_distance_values(
                        pt,
                        packing_rotation,
                        gridPointsCoords,
                        distance,
                        dpad,
                        self.deepest_level,
                    )
                    insidePoints = self.merge_place_results(
                        new_inside_pts, insidePoints
                    )
                    newDistPoints = self.merge_place_results(
                        new_dist_points, newDistPoints
                    )
                self.log.info("compute distance loop %d", time() - t3)

                # rebuild kdtree
                if len(self.env.rTrans) >= 1:
                    self.env.close_ingr_bhtree = spatial.cKDTree(
                        self.env.rTrans, leafsize=10
                    )
                if self.packingMode[-4:] == "tile":
                    self.tilling.dropTile(
                        self.tilling.idc,
                        self.tilling.edge_id,
                        packing_location,
                        packing_rotation,
                    )

                success = True
                return (
                    success,
                    packing_location,
                    packing_rotation,
                    insidePoints,
                    newDistPoints,
                )

        # never found a place to pack
        success = False
        if self.packingMode[-4:] == "tile":
            if self.tilling.start.nvisit[self.tilling.edge_id] >= 2:
                self.tilling.start.free_pos[self.tilling.edge_id] = 0

        return success, None, None, {}, {}

    def pandaBullet_placeBHT(
        self,
        histoVol,
        compartment,
        ptInd,
        target_grid_point_position,
        rotation_matrix,
        moving,
        distance,
        dpad,
    ):
        """
        drop the ingredient on grid point ptInd
        """
        histoVol.setupPanda()
        is_realtime = moving is not None

        gridPointsCoords = histoVol.masterGridPositions

        targetPoint = target_grid_point_position

        if is_realtime:
            self.update_display_rt(moving, targetPoint, rotation_matrix)

        # do we get the list of neighbours first > and give a different trans...closer to the partner
        # we should look up for an available ptID around the picked partner if any
        # getListCloseIngredient
        # should se a distance_of_influence ? or self.env.largestProteinSize+self.encapsulatingRadius*2.0
        # or the grid diagonal
        # we need to change here in case tilling, the pos,rot ade deduced fromte tilling.
        if self.packingMode[-4:] == "tile":
            if self.tilling is None:
                self.setTilling(compartment)
            if self.counter != 0:
                # pick the next Hexa pos/rot.
                t, collision_results = self.tilling.getNextHexaPosRot()
                if len(t):
                    rotation_matrix = collision_results
                    targetPoint = t
                    if is_realtime:
                        self.update_display_rt(moving, targetPoint, rotation_matrix)
                else:

                    return False, None, None, {}, {}
            else:
                self.tilling.init_seed(histoVol.seed_used)
        # we may increase the jitter, or pick from xyz->Id free for its radius
        # create the rb only once and not at ever jitter
        # rbnode = histoVol.callFunction(self.env.addRB,(self, jtrans, rotMat,),{"rtype":self.Type},)
        # jitter loop
        level = self.collisionLevel

        for attempt_number in range(self.nbJitter):
            insidePoints = {}
            newDistPoints = {}
            histoVol.totnbJitter += 1

            (
                packing_location,
                packing_rotation,
            ) = self.get_new_jitter_location_and_rotation(
                histoVol,
                targetPoint,
                rotation_matrix,
            )
            if is_realtime:
                self.update_display_rt(moving, packing_location, packing_rotation)

            collision_results = []
            rbnode = self.get_rb_model()
            pts_to_check = self.get_all_positions_to_check(packing_location)
            for pt in pts_to_check:
                collision = self.np_check_collision(pt, packing_rotation)
                collision_results.extend([collision])
                if is_realtime:
                    self.update_display_rt(moving, packing_location, packing_rotation)
                if collision:
                    break
            t = time()
            if self.point_is_not_available(packing_location):
                continue
            if True in collision_results:
                continue

            # need to check compartment too
            self.log.info("no collision")
            if self.compareCompartment:
                collision = self.compareCompartmentPrimitive(
                    level,
                    packing_location,
                    packing_rotation,
                    gridPointsCoords,
                    distance,
                )
                collision_results.extend([collision])
            if True not in collision_results:
                # self.update_data_tree(jtrans,rotMatj,ptInd=ptInd)?
                self.env.static.append(rbnode)
                self.env.moving = None

                for pt in pts_to_check:
                    self.env.rTrans.append(pt)
                    self.env.rRot.append(packing_rotation)
                    self.env.rIngr.append(self)
                    self.env.result.append([pt, packing_rotation, self, ptInd])
                    new_inside_pts, new_dist_points = self.get_new_distance_values(
                        pt,
                        packing_rotation,
                        gridPointsCoords,
                        distance,
                        dpad,
                        self.deepest_level,
                    )
                    insidePoints = self.merge_place_results(
                        new_inside_pts, insidePoints
                    )
                    newDistPoints = self.merge_place_results(
                        new_dist_points, newDistPoints
                    )
                # rebuild kdtree
                if len(self.env.rTrans) >= 1:
                    del self.env.close_ingr_bhtree
                    self.env.close_ingr_bhtree = spatial.cKDTree(
                        self.env.rTrans, leafsize=10
                    )

                success = True
                return (
                    success,
                    packing_location,
                    packing_rotation,
                    insidePoints,
                    newDistPoints,
                )

        success = False
        return success, packing_location, packing_rotation, insidePoints, newDistPoints

    def pandaBullet_relax(
        self,
        histoVol,
        ptInd,
        compartment,
        target_grid_point_position,
        rotation_matrix,
        distance,
        dpad,
        moving,
        drop=True,
    ):
        """
        drop the ingredient on grid point ptInd
        """
        histoVol.setupPanda()
        afvi = histoVol.afviewer
        simulationTimes = histoVol.simulationTimes
        runTimeDisplay = histoVol.runTimeDisplay
        is_realtime = moving is not None
        gridPointsCoords = histoVol.grid.masterGridPositions
        insidePoints = {}
        newDistPoints = {}
        jtrans, rotMatj = self.oneJitter(
            histoVol, target_grid_point_position, rotation_matrix
        )
        # here should go the simulation
        # 1- we build the ingredient if not already and place the ingredient at jtrans, rotMatj
        targetPoint = jtrans
        if is_realtime:
            if hasattr(self, "mesh_3d"):
                # create an instance of mesh3d and place it
                name = self.name + str(ptInd)
                if self.mesh_3d is None:
                    self.moving_geom = afvi.vi.Sphere(
                        name, radius=self.radii[0][0], parent=afvi.movingMesh
                    )[0]
                    afvi.vi.setTranslation(self.moving_geom, pos=jtrans)
                else:
                    self.moving_geom = afvi.vi.newInstance(
                        name,
                        self.mesh_3d,
                        matrice=rotMatj,
                        location=jtrans,
                        parent=afvi.movingMesh,
                    )
        # 2- get the neighboring object from ptInd
        if histoVol.ingrLookForNeighbours:
            mingrs, listePartner = self.getListePartners(
                histoVol, jtrans, rotation_matrix, compartment, afvi
            )
            for i, elem in enumerate(mingrs):
                ing = elem[2]
                t = elem[0]
                r = elem[1]
                ind = elem[3]
                # print "neighbour",ing.name
                if hasattr(ing, "mesh_3d"):
                    # create an instance of mesh3d and place it
                    name = ing.name + str(ind)
                    if ing.mesh_3d is None:
                        ipoly = afvi.vi.Sphere(
                            name, radius=self.radii[0][0], parent=afvi.staticMesh
                        )[0]
                        afvi.vi.setTranslation(ipoly, pos=t)
                    else:
                        ipoly = afvi.vi.newInstance(
                            name,
                            ing.mesh_3d,
                            matrice=r,
                            location=t,
                            parent=afvi.staticMesh,
                        )
                elif ing.Type == "Grow":
                    name = ing.name + str(ind)
                    ipoly = afvi.vi.newInstance(
                        name, afvi.orgaToMasterGeom[ing], parent=afvi.staticMesh
                    )

            if listePartner:  # self.packingMode=="closePartner":
                self.log.info("len listePartner = %d", len(listePartner))
                if not self.force_random:
                    targetPoint, weight = self.pickPartner(
                        mingrs, listePartner, currentPos=jtrans
                    )
                    if targetPoint is None:
                        targetPoint = jtrans
                else:
                    targetPoint = jtrans
                    #        print "targetPt",len(targetPoint),targetPoint
                    #       should be panda util
                    #        add the rigid body
        self.env.moving = rbnode = self.env.callFunction(
            self.env.addRB,
            (
                self,
                jtrans,
                rotation_matrix,
            ),
            {"rtype": self.Type},
        )
        self.env.callFunction(
            self.env.moveRBnode,
            (
                rbnode,
                jtrans,
                rotMatj,
            ),
        )
        # run he simulation for simulationTimes
        #        afvi.vi.frameAdvanced(duration = simulationTimes,display = runTimeDisplay)#,
        histoVol.callFunction(
            self.env.runBullet,
            (
                self,
                simulationTimes,
                runTimeDisplay,
            ),
        )
        # cb=self.getTransfo)
        rTrans, rRot = self.env.getRotTransRB(rbnode)
        # 5- we get the resuling transofrmation matrix and decompose ->rTrans rRot
        # use
        # r=[ (self.env.world.contactTestPair(rbnode, n).getNumContacts() > 0 ) for n in self.env.static]
        self.env.static.append(rbnode)

        jtrans = rTrans[:]
        rotMatj = rRot[:]
        insidePoints, newDistPoints = self.get_new_distance_values(
            jtrans, rotMatj, gridPointsCoords, distance, dpad
        )
        self.rRot.append(rotMatj)
        self.tTrans.append(jtrans)
        success = True
        return success, jtrans, rotMatj, insidePoints, newDistPoints<|MERGE_RESOLUTION|>--- conflicted
+++ resolved
@@ -51,12 +51,10 @@
 import collada
 from scipy.spatial.transform import Rotation as R
 from math import sqrt, pi
-<<<<<<< HEAD
+
 from cellpack.autopack.upy.simularium.simularium_helper import simulariumHelper
 # from cellpack.autopack.upy.dejavuTk.dejavuHelper import dejavuHelper
-=======
-from cellpack.autopack.upy.dejavuTk.dejavuHelper import dejavuHelper
->>>>>>> bb3df640
+
 from random import uniform, gauss, random
 from time import time
 import math
@@ -2100,7 +2098,6 @@
             self.env.rTrans[index],
             self.env.rRot[index],
             overlapped_ingr.positions[level],
-<<<<<<< HEAD
         )
         # check distances between the spheres at this level in the ingr we are packing
         # to the spheres at this level in the ingr already placed
@@ -2191,100 +2188,7 @@
                     self, packing_location, rotation, self.positions[total_levels - 1]
                 )
                 distances, ingr_indexes = compartment.OGsrfPtsBht.query(pos_of_attempting_ingr)
-=======
-        )
-        # check distances between the spheres at this level in the ingr we are packing
-        # to the spheres at this level in the ingr already placed
-        # return the number of distances for the spheres we are trying to place
-        dist_from_packed_spheres_to_new_spheres, ind = search_tree.query(
-            positions_of_packed_ingr_spheres, len(self.positions[level])
-        )
-        # return index of sph1 closest to pos of packed ingr
-        cradii = numpy.array(self.radii[level])[ind]
-        oradii = numpy.array(self.env.rIngr[index].radii[level])
-        sumradii = numpy.add(cradii.transpose(), oradii).transpose()
-        sD = dist_from_packed_spheres_to_new_spheres - sumradii
-        return len(numpy.nonzero(sD < 0.0)[0]) != 0
-
-    def np_check_collision(self, packing_location, rotation):
-        has_collision = False
-        # no ingredients packed yet
-        if not len(self.env.rTrans):
-            return has_collision
-        else:
-            if self.env.close_ingr_bhtree is None:
-                self.env.close_ingr_bhtree = spatial.cKDTree(
-                    self.env.rTrans, leafsize=10
-                )
-        # starting at level 0, check encapsulating radii
-        level = 0
-        total_levels = len(self.positions)
-        (
-            distances_from_packing_location_to_all_ingr,
-            ingr_indexes,
-        ) = self.env.close_ingr_bhtree.query(packing_location, len(self.env.rTrans))
-        radii_of_placed_ingr = numpy.array(
-            [ing.encapsulatingRadius for ing in self.env.rIngr]
-        )[ingr_indexes]
-        overlap_distance = distances_from_packing_location_to_all_ingr - (
-            self.encapsulatingRadius + radii_of_placed_ingr
-        )
-        # if overlap_distance is negative, the encapsualting radii are overlapping
-        overlap_indexes = numpy.nonzero(overlap_distance < 0.0)[0]
-
-        if len(overlap_indexes) != 0:
-            level = level + 1
-            # single sphere ingr will exit here.
-            if level == total_levels:
-                has_collision = True
-            # for each packed ingredient that had a collision, we want to check the more
-            # detailed geometry, ie walk down the sphere tree file.
-            while level < total_levels:
-                pos_of_attempting_ingr = self.get_new_pos(
-                    self, packing_location, rotation, self.positions[level]
-                )
-                search_tree_for_new_ingr = spatial.cKDTree(pos_of_attempting_ingr)
-                collision_at_this_level = False
-                # NOTE: At certain lengths of overlap_indices, it might help to remove items from the list
-                # if they dont have a collision at a non max level, but for short arrays, removing indices
-                # takes longer than not checking it.
-                for overlap_index in overlap_indexes:
-                    index = ingr_indexes[overlap_index]
-                    collision_at_this_level = self.check_against_one_packed_ingr(
-                        index, level, search_tree_for_new_ingr
-                    )
-                    if collision_at_this_level:
-                        break
-                level += 1
-                if collision_at_this_level:
-                    if level == total_levels:
-                        # found collision at lowest level, break all the way out
-                        return True
-                del search_tree_for_new_ingr
-
-        # the compartment the ingr belongs to
-        if self.compNum == 0:
-            current_ingr_compartment = self.env
-        else:
-            # NOTE: env.compartments only includes compartments >=1, ie not the
-            # bounding box/comp==0. So need to subtrack 1 from the id of the compartment
-            # to index into this list.
-            current_ingr_compartment = self.env.compartments[abs(self.compNum) - 1]
-        for compartment in self.env.compartments:
-            if current_ingr_compartment.name == compartment.name:
-                continue
-            distances, ingr_indexes = compartment.OGsrfPtsBht.query(packing_location)
-
-            # NOTE: this could be optimized by walking down the sphere tree representation
-            # of the instead of going right to the bottom
-            if distances < self.encapsulatingRadius + compartment.encapsulatingRadius:
-                pos_of_attempting_ingr = self.get_new_pos(
-                    self, packing_location, rotation, self.positions[total_levels - 1]
-                )
-                distances, ingr_indexes = compartment.OGsrfPtsBht.query(
-                    pos_of_attempting_ingr
-                )
->>>>>>> bb3df640
+
                 radii = self.radii[total_levels - 1][ingr_indexes]
                 overlap_distance = distances - numpy.array(radii)
                 overlap_indexes = numpy.nonzero(overlap_distance < 0.0)[0]
