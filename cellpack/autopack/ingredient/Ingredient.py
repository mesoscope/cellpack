--- conflicted
+++ resolved
@@ -379,13 +379,8 @@
         self.mesh = None
         if mesh_path is not None:
             if meshType == "file":
-<<<<<<< HEAD
-                self.mesh = self.getMesh(mesh_path, meshName, mesh_store)  # self.name)
-                self.log.info("OK got", self.mesh)
-=======
                 self.mesh = self.getMesh(mesh_path, meshName, mesh_store)
                 self.log.info(f"OK got {self.mesh}")
->>>>>>> 204eaae2
                 if self.mesh is None:
                     # display a message ?
                     self.log.warning("no geometries for ingredient " + self.name)
