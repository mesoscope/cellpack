from math import sqrt, pi
import numpy
from panda3d.core import Point3, TransformState, Vec3
from panda3d.bullet import BulletBoxShape, BulletRigidBodyNode

from .Ingredient import Ingredient
from .utils import ApplyMatrix
import cellpack.autopack as autopack

helper = autopack.helper


class SingleCubeIngr(Ingredient):
    """
    This Ingredient is represented by a single cube
    """

    def __init__(
        self,
        Type="SingleCube",
        color=None,
        coordsystem='right',
        cutoff_boundary=None,
        cutoff_surface=None,
        distExpression=None,
        distFunction=None,
        encapsulatingRadius=0,
        excluded_partners_name=None,
        force_random=False,  # avoid any binding
        gradient="",
        isAttractor=False,
        jitterMax=(1, 1, 1),
        molarity=0.0,
        name=None,
        nbJitter=5,
        nbMol=0,
        offset=None,
        orientBiasRotRangeMax=-pi,
        orientBiasRotRangeMin=-pi,
        overwrite_distFunc=True,  # overWrite
        overwrite_nbMol_value=None,
        packingMode="random",
        packingPriority=0,
        partners_name=None,
        partners_position=None,
        pdb=None,
        perturbAxisAmplitude=0.1,
        placeType="jitter",
        positions2=[[[0, 0, 0]]],
        positions=[[[0, 0, 0]]],
        principalVector=(1, 0, 0),
        proba_binding=0.5,
        proba_not_binding=0.5,  # chance to actually not bind
        properties=None,
        radii=None,
        rejectionThreshold=30,
        resolution_dictionary=None,
        rotAxis=[0.0, 0.0, 0.0],
        rotRange=0,
        source=None,
        useOrientBias=False,
        useRotAxis=True,
        weight=0.2,  # use for affinity ie partner.weight
    ):
        super().__init__(
            Type=Type,
            color=color,
            cutoff_boundary=cutoff_boundary,
            cutoff_surface=cutoff_surface,
            distExpression=distExpression,
            distFunction=distFunction,
            excluded_partners_name=excluded_partners_name,
            force_random=force_random,
            gradient=gradient,
            isAttractor=isAttractor,
            jitterMax=jitterMax,
            molarity=molarity,
            name=name,
            nbJitter=nbJitter,
            nbMol=nbMol,
            overwrite_distFunc=overwrite_distFunc,
            overwrite_nbMol_value=overwrite_nbMol_value,
            packingMode=packingMode,
            packingPriority=packingPriority,
            partners_name=partners_name,
            partners_position=partners_position,
            pdb=pdb,
            perturbAxisAmplitude=perturbAxisAmplitude,
            placeType=placeType,
            positions2=positions2,
            positions=positions,
            principalVector=principalVector,
            proba_binding=proba_binding,
            proba_not_binding=proba_not_binding,
            properties=properties,
            radii=radii,
            rotAxis=rotAxis,
            rotRange=rotRange,
            useRotAxis=useRotAxis,
            weight=weight,
        )
<<<<<<< HEAD
        
=======

        print("MAKING CUBE", positions2)
>>>>>>> 67c31260
        if name is None:
            name = "%5.2f_%f" % (radii[0][0], molarity)
        self.name = name
        self.singleSphere = False
        self.modelType = "Cube"
        self.collisionLevel = 0
        radii = numpy.array(radii)

        self.minRadius = min(radii[0] / 2)  # should have three radii sizex,sizey,sizez
        self.maxRadius = self.encapsulatingRadius = numpy.linalg.norm(radii[0] / 2)  # calculate encapsulating radius based on side length
        self.bb = [-radii[0] / 2, radii[0] / 2]

        self.positions = positions  # bottom left corner of cuboid
        self.positions2 = positions2  # top right corner of cuboid
        positions_ar = numpy.array(self.positions[0][0])
        positions2_ar = numpy.array(self.positions2[0][0])

        self.center = positions_ar + (positions2_ar - positions_ar) / 2  # location of center based on corner points

        self.radii = radii

    def collision_jitter(
        self,
        jtrans,
        rotMat,
        level,
        gridPointsCoords,
        current_grid_distances,
        histoVol,
        dpad,
    ):
        """
        Check cube for collision
        centers1 and centers2 should be the cornerPoints, so we can do parrallelpiped
        can also use the center plus size (radii), or the position/position2
        """
        corner1 = self.positions[0]
        corner2 = self.positions2[0]
        corner1_trans = self.transformPoints(jtrans, rotMat, corner1)[0]  # bb1
        corner2_trans = self.transformPoints(jtrans, rotMat, corner2)[0]  # bb2
        center_trans = self.transformPoints(jtrans, rotMat, [self.center])[0]

        insidePoints = {}
        newDistPoints = {}

        diag_length = numpy.linalg.norm(corner2_trans - corner1_trans)

        search_radius = diag_length / 2.0 + self.encapsulatingRadius + dpad

        bb = (center_trans - search_radius, center_trans + search_radius)  # bounding box in world space

        if histoVol.runTimeDisplay:  # > 1:
            box = self.vi.getObject("collBox")
            if box is None:
                box = self.vi.Box(
                    "collBox", cornerPoints=bb, visible=1
                )  # cornerPoints=bb,visible=1)
            else:
                self.vi.updateBox(box, cornerPoints=bb)
            self.vi.update()

        points_to_check = histoVol.grid.getPointsInCube(bb, center_trans, search_radius)  # indices of all grid points within padded distance from cube center

        grid_point_vectors = numpy.take(gridPointsCoords, points_to_check, 0) - center_trans  # vectors joining center of cube with grid points
        grid_point_distances = numpy.linalg.norm(grid_point_vectors, axis=1)  # distances of grid points from packing location

        for pti in range(len(points_to_check)):
            # pti = point index

            grid_point_index = points_to_check[pti]

            if grid_point_index in insidePoints:
                continue

            collision = grid_point_distances[pti] + current_grid_distances[grid_point_index] <= self.encapsulatingRadius

            if collision:
                self.log.info("grid point already occupied %f", grid_point_index)
                return True, {}, {}

            # currently calculates distance from surface of encapsulating sphere
            # should be updated to distance from cube surface
            signed_distance_to_cube_surface = grid_point_distances[pti] - self.encapsulatingRadius
            if(
                signed_distance_to_cube_surface <= 0
            ):
                # check if grid point lies inside the cube
                insidePoints[grid_point_index] = signed_distance_to_cube_surface
            elif(
                signed_distance_to_cube_surface <= current_grid_distances[grid_point_index]
            ):
                # update grid distances if no collision was detected
                if grid_point_index in newDistPoints:
                    newDistPoints[grid_point_index] = min(signed_distance_to_cube_surface, newDistPoints[grid_point_index])
                else:
                    newDistPoints[grid_point_index] = signed_distance_to_cube_surface

        return False, insidePoints, newDistPoints

    def collides_with_compartment(
        self,
        jtrans,
        rotMat,
        gridPointsCoords,
        histoVol,
    ):
        """
        Check cube for collision
        centers1 and centers2 should be the cornerPoints ?
        can also use the center plus size (radii), or the position/position2
        """
        centers1 = self.positions[0]
        centers2 = self.positions2[0]
        radii = self.radii
        cent1T = self.transformPoints(jtrans, rotMat, centers1)[0]  # bb1
        cent2T = self.transformPoints(jtrans, rotMat, centers2)[0]  # bb2
        center = self.transformPoints(jtrans, rotMat, [self.center])[0]

        x1, y1, z1 = cent1T
        x2, y2, z2 = cent2T
        vx, vy, vz = (x2 - x1, y2 - y1, z2 - z1)
        lengthsq = vx * vx + vy * vy + vz * vz
        length = sqrt(lengthsq)
        cx, cy, cz = posc = center  # x1+vx*.5, y1+vy*.5, z1+vz*.5
        radt = length / 2.0 + self.encapsulatingRadius
        x, y, z = posc
        bb = ([x - radt, y - radt, z - radt], [x + radt, y + radt, z + radt])

        pointsInCube = histoVol.grid.getPointsInCube(bb, posc, radt)

        pd = numpy.take(gridPointsCoords, pointsInCube, 0) - center
        m = numpy.matrix(numpy.array(rotMat).reshape(4, 4))  #
        mat = m.I
        rpd = ApplyMatrix(pd, mat)
        res = numpy.less_equal(numpy.fabs(rpd), numpy.array(radii[0]) / 2.0)
        c = numpy.average(res, 1)  # .astype(int)
        d = numpy.equal(c, 1.0)
        ptinside = numpy.nonzero(d)[0]
        ptinsideId = numpy.take(pointsInCube, ptinside, 0)
        compIdsSphere = numpy.take(histoVol.grid.gridPtId, ptinsideId, 0)
        #        print "compId",compIdsSphere
        if self.compNum <= 0:
            wrongPt = [cid for cid in compIdsSphere if cid != self.compNum]
            if len(wrongPt):
                #                print wrongPt
                return True
        return False

    def get_new_distance_values(
        self, jtrans, rotMat, gridPointsCoords, distance, dpad, level=0
    ):
        radii = self.radii
        insidePoints = {}
        newDistPoints = {}
        cent1T = self.transformPoints(jtrans, rotMat, self.positions[0])[0]  # bb1
        cent2T = self.transformPoints(jtrans, rotMat, self.positions2[0])[0]  # bb2
        center = self.transformPoints(
            jtrans,
            rotMat,
            [self.center],
        )[0]
        #        cylNum = 0
        #        for radc, p1, p2 in zip(radii, cent1T, cent2T):
        x1, y1, z1 = cent1T
        x2, y2, z2 = cent2T
        vx, vy, vz = (x2 - x1, y2 - y1, z2 - z1)
        lengthsq = vx * vx + vy * vy + vz * vz
        length = sqrt(lengthsq)
        cx, cy, cz = posc = center  # x1+vx*.5, y1+vy*.5, z1+vz*.5
        radt = length / 2.0 + self.encapsulatingRadius

        bb = [cent2T, cent1T]  # self.correctBB(p1,p2,radc)
        x, y, z = posc
        bb = ([x - radt, y - radt, z - radt], [x + radt, y + radt, z + radt])
        #        print ("pointsInCube",bb,posc,radt)
        pointsInGridCube = self.env.grid.getPointsInCube(bb, posc, radt)

        # check for collisions with cylinder
        pd = numpy.take(gridPointsCoords, pointsInGridCube, 0) - center

        delta = pd.copy()
        delta *= delta
        distA = numpy.sqrt(delta.sum(1))

        m = numpy.matrix(numpy.array(rotMat).reshape(4, 4))  #
        mat = m.I
        # need to apply inverse mat to pd
        rpd = ApplyMatrix(pd, mat)
        # need to check if these point are inside the cube using the dimension of the cube
        # numpy.fabs
        res = numpy.less_equal(numpy.fabs(rpd), numpy.array(radii[0]) / 2.0)
        if len(res):
            c = numpy.average(res, 1)  # .astype(int)
            d = numpy.equal(c, 1.0)
            ptinsideCube = numpy.nonzero(d)[0]
        else:
            ptinsideCube = []
        for pti in range(len(pointsInGridCube)):
            # ptinsideCube:#inside point but have been already computed during the check collision...?
            pt = pointsInGridCube[pti]
            if pt in insidePoints:
                continue
            dist = distA[pti]
            d = dist - self.encapsulatingRadius
            # should be distance to the cube, but will use approximation
            if pti in ptinsideCube:
                # dist < radt:  # point is inside dropped sphere
                if pt in insidePoints:
                    if d < insidePoints[pt]:
                        insidePoints[pt] = d
                else:
                    insidePoints[pt] = d
            elif d < distance[pt]:  # point in region of influence
                if pt in newDistPoints:
                    if d < newDistPoints[pt]:
                        newDistPoints[pt] = d
                else:
                    newDistPoints[pt] = d
        return insidePoints, newDistPoints

    def add_rb_node(self, worldNP):
        halfextents = self.bb[1]
        shape = BulletBoxShape(
            Vec3(halfextents[0], halfextents[1], halfextents[2])
        )  # halfExtents
        inodenp = worldNP.attachNewNode(BulletRigidBodyNode(self.name))
        inodenp.node().setMass(1.0)
        #        inodenp.node().addShape(shape)
        inodenp.node().addShape(
            shape, TransformState.makePos(Point3(0, 0, 0))
        )  # , pMat)#TransformState.makePos(Point3(jtrans[0],jtrans[1],jtrans[2])))#rotation ?
        #        spherenp.setPos(-2, 0, 4)
        return inodenp
<|MERGE_RESOLUTION|>--- conflicted
+++ resolved
@@ -99,12 +99,6 @@
             useRotAxis=useRotAxis,
             weight=weight,
         )
-<<<<<<< HEAD
-        
-=======
-
-        print("MAKING CUBE", positions2)
->>>>>>> 67c31260
         if name is None:
             name = "%5.2f_%f" % (radii[0][0], molarity)
         self.name = name
@@ -337,4 +331,4 @@
             shape, TransformState.makePos(Point3(0, 0, 0))
         )  # , pMat)#TransformState.makePos(Point3(jtrans[0],jtrans[1],jtrans[2])))#rotation ?
         #        spherenp.setPos(-2, 0, 4)
-        return inodenp
+        return inodenp