--- conflicted
+++ resolved
@@ -18,54 +18,21 @@
 
     def __init__(
         self,
-<<<<<<< HEAD
-        type="SingleCube",
-        color=None,
-        coordsystem="right",
-=======
         bounds,
         type="single_cube",
         color=None,
->>>>>>> c4f91705
         count=0,
         cutoff_boundary=None,
         cutoff_surface=None,
         distance_expression=None,
         distance_function=None,
-<<<<<<< HEAD
-        encapsulating_radius=0,
-        excluded_partners_name=None,
-        force_random=False,  # avoid any binding
-        gradient="",
-=======
         force_random=False,  # avoid any binding
         gradient=None,
->>>>>>> c4f91705
         is_attractor=False,
         max_jitter=(1, 1, 1),
         molarity=0.0,
         name=None,
         jitter_attempts=5,
-<<<<<<< HEAD
-        nbMol=0,
-        offset=None,
-        orient_bias_range=[-pi, pi],
-        overwrite_distance_function=True,  # overWrite
-        packing=None,
-        packing_priority=0,
-        partners_name=None,
-        partners_position=None,
-        pdb=None,
-        perturb_axis_amplitude=0.1,
-        place_type="jitter",
-        positions2=[[[0, 0, 0]]],
-        positions=[[[0, 0, 0]]],
-        principal_vector=(1, 0, 0),
-        proba_binding=0.5,
-        proba_not_binding=0.5,  # chance to actually not bind
-        properties=None,
-        radii=None,
-=======
         offset=None,
         orient_bias_range=[-pi, pi],
         overwrite_distance_function=True,  # overWrite
@@ -75,19 +42,12 @@
         place_type="jitter",
         principal_vector=(1, 0, 0),
         representations=None,
->>>>>>> c4f91705
         rejection_threshold=30,
         resolution_dictionary=None,
         rotation_axis=[0.0, 0.0, 0.0],
         rotation_range=0,
-<<<<<<< HEAD
-        source=None,
-        useOrientBias=False,
-        useRotAxis=True,
-=======
         use_orient_bias=False,
         use_rotation_axis=True,
->>>>>>> c4f91705
         weight=0.2,  # use for affinity ie partner.weight
     ):
         super().__init__(
@@ -98,10 +58,6 @@
             cutoff_surface=cutoff_surface,
             distance_expression=distance_expression,
             distance_function=distance_function,
-<<<<<<< HEAD
-            excluded_partners_name=excluded_partners_name,
-=======
->>>>>>> c4f91705
             force_random=force_random,
             gradient=gradient,
             is_attractor=is_attractor,
@@ -109,27 +65,6 @@
             molarity=molarity,
             name=name,
             jitter_attempts=jitter_attempts,
-<<<<<<< HEAD
-            nbMol=nbMol,
-            overwrite_distance_function=overwrite_distance_function,
-            packing=packing,
-            packing_priority=packing_priority,
-            partners_name=partners_name,
-            partners_position=partners_position,
-            pdb=pdb,
-            perturb_axis_amplitude=perturb_axis_amplitude,
-            place_type=place_type,
-            positions2=positions2,
-            positions=positions,
-            principal_vector=principal_vector,
-            proba_binding=proba_binding,
-            proba_not_binding=proba_not_binding,
-            properties=properties,
-            radii=radii,
-            rotation_axis=rotation_axis,
-            rotation_range=rotation_range,
-            useRotAxis=useRotAxis,
-=======
             overwrite_distance_function=overwrite_distance_function,
             packing_priority=packing_priority,
             partners=partners,
@@ -140,7 +75,6 @@
             rotation_axis=rotation_axis,
             rotation_range=rotation_range,
             use_rotation_axis=use_rotation_axis,
->>>>>>> c4f91705
             weight=weight,
         )
 
@@ -150,20 +84,7 @@
         self.model_type = "Cube"
         self.collisionLevel = 0
 
-<<<<<<< HEAD
-        self.min_radius = min(radii[0] / 2)  # should have three radii sizex,sizey,sizez
-        self.maxRadius = self.encapsulating_radius = numpy.linalg.norm(
-            radii[0] / 2
-        )  # calculate encapsulating radius based on side length
-        self.bb = [-radii[0] / 2, radii[0] / 2]
-
-        self.positions = positions  # bottom left corner of cuboid
-        self.positions2 = positions2  # top right corner of cuboid
-        positions_ar = numpy.array(self.positions[0][0])
-        positions2_ar = numpy.array(self.positions2[0][0])
-=======
         self.bb = bounds
->>>>>>> c4f91705
 
         self.lower_bound = bounds[0]  # bottom left corner of cuboid
         self.upper_bound = bounds[1]  # top right corner of cuboid
