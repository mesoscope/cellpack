import numpy
import math


class Partner:
    def __init__(self, ingr, weight=0.0, properties=None):
        if type(ingr) is str:
            self.name = ingr
        else:
            self.name = ingr.name
        self.ingr = ingr
        self.weight = weight
        self.properties = {}
        self.distance_expression = None
        if properties is not None:
            self.properties = properties

    # def setup(
    #     self,
    # ):
    # QUESTION: why is this commented out?
    # # setup the marge according the pt properties
    # pt1 = numpy.array(self.getProperties("pt1"))
    # pt2 = numpy.array(self.getProperties("pt2"))
    # pt3 = numpy.array(self.getProperties("pt3"))
    # pt4 = numpy.array(self.getProperties("pt4"))

    # # length = autopack.helper.measure_distance(pt2,pt3)#length
    # margein = math.degrees(
    #     autopack.helper.angle_between_vectors(pt2 - pt1, pt3 - pt2)
    # )  # 4
    # margeout = math.degrees(
    #     autopack.helper.angle_between_vectors(pt3 - pt2, pt4 - pt3)
    # )  # 113
    # dihedral = math.degrees(
    #     autopack.helper.angle_between_vectors(pt2 - pt1, pt4 - pt2)
    # )  # 79
    # dihedral = autopack.helper.dihedral(pt1, pt2, pt3, pt4)
    # self.properties["marge_in"] = [margein - 1, margein + 1]
    # self.properties["marge_out"] = [margeout - 1, margeout + 1]
    # self.properties["diehdral"] = [dihedral - 1, dihedral + 1]

    def addProperties(self, name, value):
        self.properties[name] = value

    def getProperties(self, name):
        if name in self.properties:
            # if name == "pt1":
            #    return [0,0,0]
            # if name == "pt2":
            #    return [0,0,0]
            return self.properties[name]
        else:
            return None

    def distanceFunction(self, d, expression=None, function=None):
        # default function that can be overwrite or
        # can provide an experssion which 1/d or 1/d^2 or d^2etc.w*expression
        # can provide directly a function that take as
        # arguments the w and the distance
        if expression is not None:
            val = self.weight * expression(d)
        elif function is not None:
            val = function(self.weight, d)
        else:
            val = self.weight * 1.0 / d
        return val


class Agent:
    def __init__(
        self,
        name,
        concentration,
        distance_expression=None,
        distance_function=None,
<<<<<<< HEAD
        excluded_partners_name=None,
=======
>>>>>>> c4f91705
        force_random=False,  # avoid any binding
        gradient="",
        is_attractor=False,
        overwrite_distance_function=True,  # overWrite
        packing=None,
<<<<<<< HEAD
        partners_name=None,
        partners_position=None,
        place_type="jitter",
        proba_binding=0.5,
        proba_not_binding=0.5,  # chance to actually not bind
        properties=None,
=======
        partners=None,
        place_type="jitter",
>>>>>>> c4f91705
        weight=0.2,  # use for affinity ie partner.weight
    ):
        self.name = name
        self.concentration = concentration
        self.partners = partners
        self.excluded_partners = {}
        # the partner position is the local position
        self.partners_position = []
        self.partners_name = []
        if not self.partners_position:
            for i in self.partners_name:
                self.partners_position.append([numpy.identity(4)])
        excluded_partners_name = []
        self.excluded_partners_name = excluded_partners_name
        self.packingMode = "random"
        if packing is not None:
            packingMode = packing["mode"]
            assert packingMode in [
                "random",
                "close",
                "closePartner",
                "randomPartner",
                "gradient",
                "hexatile",
                "squaretile",
                "triangletile",
            ]
            self.packingMode = packingMode
        partners_weight = 0
        self.partners_weight = partners_weight
        # assert place_type in ['jitter', 'spring','rigid-body']
        self.place_type = place_type
        self.mesh_3d = None
        self.is_attractor = is_attractor
        self.weight = weight
        self.force_random = force_random
        self.distance_function = distance_function
        self.distance_expression = distance_expression
        self.overwrite_distance_function = overwrite_distance_function
        self.overwrite_distance_function = True
        # chance to actually bind to any partner
        self.gradient = gradient
        self.cb = None
        self.radii = None
        self.recipe = None  # weak ref to recipe
        self.tilling = None

    def getProbaBinding(self, val=None):
        # get a value between 0.0 and 1.0and return the weight and success ?
        if val is None:
            val = numpy.random()
        if self.cb is not None:
            return self.cb(val)
        if val <= self.weight:
            return True, val
        else:
            return False, val

    def getPartnerweight(self, name):
        print("Deprecated use self.weight")
        partner = self.getPartner(name)
        w = partner.getProperties("weight")
        if w is not None:
            return w

    def getPartnersName(self):
        return list(self.partners.keys())

    def getPartner(self, name):
        if name in self.partners:
            return self.partners[name]
        else:
            return None

    def addPartner(self, ingr, weight=0.0, properties=None):
        if ingr.name not in self.partners:
            self.partners[ingr.name] = Partner(
                ingr, weight=weight, properties=properties
            )
        else:
            self.partners[ingr.name].weight = weight
            self.partners[ingr.name].properties = properties
        return self.partners[ingr.name]

    def getExcludedPartnersName(self):
        return list(self.excluded_partners.keys())

    def getExcludedPartner(self, name):
        if name in self.excluded_partners:
            return self.excluded_partners[name]
        else:
            return None

    def addExcludedPartner(self, name, properties=None):
        self.excluded_partners[name] = Partner(name, properties=properties)

    def sortPartner(self, listeP=None):
        if listeP is None:
            listeP = []
            for i, ingr in list(self.partners.keys()):
                listeP.append([i, ingr])
        # extract ing name unic
        listeIngrInstance = {}
        for i, ingr in listeP:
            if ingr.name not in listeIngrInstance:
                listeIngrInstance[ingr.name] = [ingr.weight, []]
            listeIngrInstance[ingr.name][1].append(i)
        # sort according ingredient binding weight (proba to bind)
        sortedListe = sorted(
            list(listeIngrInstance.items()), key=lambda elem: elem[1][0]
        )
        # sortedListe is [ingr,(weight,(instances indices))]
        # sort by weight/min->max
        # wIngrList = []
        # for i,ingr in listeP:
        # need to sort by ingr.weight
        #    wIngrList.append([i,ingr,ingr.weight])
        # sortedListe = sorted(wIngrList, key=lambda elem: elem[2])   # sort by weight/min->max
        #        print sortedListe
        return sortedListe

    def weightListByDistance(self, listePartner):
        probaArray = []
        w = 0.0
        for i, part, dist in listePartner:
            # print ("i",part,dist,w,part.weight)
            if self.overwrite_distance_function:
                wd = part.weight
            else:
                wd = part.distanceFunction(dist, expression=part.distance_expression)
            # print "calc ",dist, wd
            probaArray.append(wd)
            w = w + wd
        # probaArray.append(self.proba_not_binding)
        # w=w+self.proba_not_binding
        return probaArray, w

    def getProbaArray(self, weightD, total):
        probaArray = []
        final = 0.0
        for w in weightD:
            p = w / total
            #            print "norma ",w,total,p
            final = final + p
            probaArray.append(final)
        probaArray[-1] = 1.0
        return probaArray

    def getSubWeighted(self, weights):
        """
        From http://eli.thegreenplace.net/2010/01/22/weighted-random-generation-in-python/
        This method is about twice as fast as the binary-search technique,
        although it has the same complexity overall. Building the temporary
        list of totals turns out to be a major part of the functions runtime.
        This approach has another interesting property. If we manage to sort
        the weights in descending order before passing them to
        weighted_choice_sub, it will run even faster since the random
        call returns a uniformly distributed value and larger chunks of
        the total weight will be skipped in the beginning.
        """
        rnd = numpy.random.random() * sum(weights)
        if sum(weights) == 0:
            return None, None
        for i, w in enumerate(weights):
            rnd -= w
            if rnd < 0:
                return i, rnd
        return None, None

    def pickPartner(self, mingrs, listePartner, currentPos=[0, 0, 0]):
        # listePartner is (i,partner,d)
        # wieght using the distance function
        #        print "len",len(listePartner)
        targetPoint = None
        weightD, total = self.weightListByDistance(listePartner)
        self.log.info("w %r %d", weightD, total)
        i, b = self.getSubWeighted(weightD)
        if i is None:
            return None, None
        # probaArray = self.getProbaArray(weightD,total)
        #        print "p",probaArray
        #        probaArray=numpy.array(probaArray)
        #        #where is random in probaArray->index->ingr
        #        b = random()
        #        test = b < probaArray
        #        i = test.tolist().index(True)
        #        print "proba",i,test,(len(probaArray)-1)
        #        if i == (len(probaArray)-1) :
        #            #no binding due to proba not binding....
        #            print ("no binding due to proba")
        #            return None,b

        ing_indice = listePartner[i][0]  # i,part,dist
        ing = mingrs[2][ing_indice]  # [2]
        self.log.info("binding to %s" + ing.name)
        targetPoint = mingrs[0][ing_indice]  # [0]
        if self.compNum > 0:
            #            organelle = self.env.compartments[abs(self.compNum)-1]
            #            dist,ind = organelle.OGsrfPtsBht.query(targetPoint)
            #            organelle.ogsurfacePoints[]
            targetPoint = self.env.grid.getClosestFreeGridPoint(
                targetPoint,
                compId=self.compNum,
                ball=(ing.encapsulating_radius + self.encapsulating_radius),
                distance=self.encapsulating_radius * 2.0,
            )
            self.log.info(
                "target point free tree is %r %r %r",
                targetPoint,
                self.encapsulating_radius,
                ing.encapsulating_radius,
            )
        else:
            # get closestFreePoint using freePoint and masterGridPosition
            # if self.place_type == "rigid-body" or self.place_type == "jitter":
            # the new point is actually tPt -normalise(tPt-current)*radius
            self.log.info(
                "tP %r %s %r %d", ing_indice, ing.name, targetPoint, ing.radii[0][0]
            )
            # what I need it the closest free point from the target ingredient
            v = numpy.array(targetPoint) - numpy.array(currentPos)
            s = numpy.sum(v * v)
            factor = (v / math.sqrt(s)) * (
                ing.encapsulating_radius + self.encapsulating_radius
            )  # encapsulating radus ?
            targetPoint = numpy.array(targetPoint) - factor

        return targetPoint, b

    def pickPartnerInstance(self, bindingIngr, mingrs, currentPos=None):
        # bindingIngr is ingr,(weight,(instances indices))
        #        print "bindingIngr ",bindingIngr,bindingIngr[1]
        if currentPos is None:  # random mode
            picked_I = numpy.random() * len(bindingIngr[1][1])
            i = bindingIngr[1][1][picked_I]
        else:  # pick closest one
            mind = 99999999.9
            i = 0
            for ind in bindingIngr[1][1]:
                v = numpy.array(mingrs[ind][0]) - numpy.array(currentPos)
                d = numpy.sum(v * v)
                if d < mind:
                    mind = d
                    i = ind
        return i<|MERGE_RESOLUTION|>--- conflicted
+++ resolved
@@ -74,26 +74,13 @@
         concentration,
         distance_expression=None,
         distance_function=None,
-<<<<<<< HEAD
-        excluded_partners_name=None,
-=======
->>>>>>> c4f91705
         force_random=False,  # avoid any binding
         gradient="",
         is_attractor=False,
         overwrite_distance_function=True,  # overWrite
         packing=None,
-<<<<<<< HEAD
-        partners_name=None,
-        partners_position=None,
-        place_type="jitter",
-        proba_binding=0.5,
-        proba_not_binding=0.5,  # chance to actually not bind
-        properties=None,
-=======
         partners=None,
         place_type="jitter",
->>>>>>> c4f91705
         weight=0.2,  # use for affinity ie partner.weight
     ):
         self.name = name
