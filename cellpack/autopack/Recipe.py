--- conflicted
+++ resolved
@@ -180,12 +180,7 @@
             if remainder >= randval:  # Mod by Graham 8/18/11
                 num_to_place_int = num_to_place_int + 1
 
-<<<<<<< HEAD
-            ingr.vol_nbmol = ingr.left_to_place = num_to_place_int + ingr.count
-            print(ingr.name, ingr.count)
-=======
             ingr.vol_nbmol = ingr.left_to_place = num_to_place_int + ingr.nbMol
->>>>>>> 9ee93d96
             if ingr.left_to_place == 0:
                 self.log.warning(
                     "WARNING GRAHAM: recipe ingredient %s has 0 molecules as target",
@@ -207,19 +202,12 @@
         maxi = 0
 
         for ingr in self.ingredients:
-<<<<<<< HEAD
-            if ingr.encapsulating_radius > maxi:
-                maxi = ingr.encapsulating_radius
-            if ingr.min_radius < mini:
-                mini = ingr.min_radius
-=======
             if ingr.encapsulatingRadius is None:
                 ingr.encapsulatingRadius = 400.0
             if ingr.encapsulatingRadius > maxi:
                 maxi = ingr.encapsulatingRadius
             if ingr.minRadius < mini:
                 mini = ingr.minRadius
->>>>>>> 9ee93d96
         return mini, maxi
 
     def sort(self):
