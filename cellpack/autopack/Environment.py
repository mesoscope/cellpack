--- conflicted
+++ resolved
@@ -1599,19 +1599,11 @@
         self.log.info("self.lowestPriority for Ing1 = %d", self.lowestPriority)
         self.totalRadii = 0
         for radii in ingr2:
-<<<<<<< HEAD
-            if radii.modelType == "Cylinders":
-                r = max(radii.length / 2.0, radii.min_radius)
-            elif radii.modelType == "Spheres":
-                r = radii.min_radius
-            elif radii.modelType == "Cube":
-=======
             if radii.model_type == "Cylinders":
                 r = max(radii.length / 2.0, radii.min_radius)
             elif radii.model_type == "Spheres":
                 r = radii.min_radius
             elif radii.model_type == "Cube":
->>>>>>> c4f91705
                 r = radii.min_radius
             self.totalRadii = self.totalRadii + r
             self.log.info("self.totalRadii += %d = %d", r, self.totalRadii)
@@ -1621,15 +1613,9 @@
 
         self.normalizedPriorities0 = []
         for priors2 in ingr2:
-<<<<<<< HEAD
-            if priors2.modelType == "Cylinders":
-                r = max(priors2.length / 2.0, priors2.min_radius)
-            elif priors2.modelType == "Spheres":
-=======
             if priors2.model_type == "Cylinders":
                 r = max(priors2.length / 2.0, priors2.min_radius)
             elif priors2.model_type == "Spheres":
->>>>>>> c4f91705
                 r = priors2.min_radius
             np = float(r) / float(self.totalRadii) * self.lowestPriority
             self.normalizedPriorities0.append(np)
@@ -1963,11 +1949,7 @@
         totalNbIngr = 0
         for ingr in allIngredients:
             if ingr.type == "Grow":
-<<<<<<< HEAD
-                totalNbIngr += int(ingr.left_to_place * (ingr.length / ingr.uLength))
-=======
                 totalNbIngr += int(ingr.left_to_place * (ingr.length / ingr.length))
->>>>>>> c4f91705
             else:
                 totalNbIngr += ingr.left_to_place
             if update_partner:
