# -*- coding: utf-8 -*-
"""
###############################################################################
#
# autoPACK Authors: Graham T. Johnson, Mostafa Al-Alusi, Ludovic Autin, Michel Sanner
#   Based on COFFEE Script developed by Graham Johnson between 2005 and 2010
#   with assistance from Mostafa Al-Alusi in 2009 and periodic input
#   from Arthur Olson's Molecular Graphics Lab
#
# Environment.py Authors: Graham Johnson & Michel Sanner with editing/enhancement
# from Ludovic Autin
# HistoVol.py became Environment.py in the Spring of 2013 to generalize the terminology
# away from biology
#
# Translation to Python initiated March 1, 2010 by Michel Sanner with Graham Johnson
#
# Class restructuring and organization: Michel Sanner
#
# Copyright: Graham Johnson ©2010
#
# This file "Environment.py" is part of autoPACK, cellPACK.
#
#    autoPACK is free software: you can redistribute it and/or modify
#    it under the terms of the GNU General Public License as published by
#    the Free Software Foundation, either version 3 of the License, or
#    (at your option) any later version.
#
#    autoPACK is distributed in the hope that it will be useful,
#    but WITHOUT ANY WARRANTY; without even the implied warranty of
#    MERCHANTABILITY or FITNESS FOR A PARTICULAR PURPOSE.  See the
#    GNU General Public License for more details.
#
#    You should have received a copy of the GNU General Public License
#    along with autoPACK (See "CopyingGNUGPL" in the installation.
#    If not, see <http://www.gnu.org/licenses/>.
#
#
###############################################################################
@author: Graham Johnson, Ludovic Autin, & Michel Sanner

# Hybrid version merged from Graham's Sept 2011 and Ludo's April 2012
# version on May 16, 2012
# Updated with final thesis HistoVol.py file from Sept 25, 2012 on July 5, 2012
# with correct analysis tools

# TODO: fix the save/restore grid
"""

import os
from time import time
from random import random, uniform, seed
from cellpack.autopack.interface_objects.packed_objects import PackedObjects
from scipy import spatial
import numpy
import pickle
import json
from json import encoder
import logging
from collections import OrderedDict
import cellpack.autopack as autopack
from cellpack.autopack.MeshStore import MeshStore
import cellpack.autopack.ingredient as ingredient
from cellpack.autopack.loaders.utils import create_output_dir
from cellpack.autopack.utils import (
    cmp_to_key,
    expand_object_using_key,
    get_value_from_distribution,
    get_max_value_from_distribution,
    get_min_value_from_distribution,
    ingredient_compare0,
    ingredient_compare1,
    ingredient_compare2,
    load_object_from_pickle,
)
from cellpack.autopack.writers import Writer
from .Compartment import CompartmentList, Compartment
from .Recipe import Recipe
from .ingredient import GrowIngredient, ActinIngredient
from cellpack.autopack import IOutils, get_cache_location, get_local_file_location
from .octree import Octree
from .Gradient import Gradient
from .transformation import signed_angle_between_vectors

# backward compatibility with kevin method
from cellpack.autopack.BaseGrid import BaseGrid as BaseGrid
from .randomRot import RandomRot

from tqdm import tqdm

try:
    helper = autopack.helper
except ImportError:
    helper = None


encoder.FLOAT_REPR = lambda o: format(o, ".8g")

# set default pickle protocol to highest level
pickle.DEFAULT_PROTOCOL = pickle.HIGHEST_PROTOCOL

SEED = 15
LOG = False
verbose = 0


class Environment(CompartmentList):
    """
    The Environment class
    ==========================
    This class is main class in autopack. The class handle all the setup, initialization
    and process of the packing. We use xml or python for the setup.
    A environments is made of :
        a grid and the gradients if any
        a list of compartment and their recipes (surface and interior)
        a exterior recipe
        each recipe are made of a list of ingredients
    """

    def __init__(self, config=None, recipe=None):
        CompartmentList.__init__(self)
        self.mesh_store = MeshStore()

        self.config_data = config
        self.recipe_data = recipe
        name = recipe["name"]
        self.log = logging.getLogger("env")
        self.log.propagate = False

        # From config file
        self.runTimeDisplay = config["live_packing"]
        self.place_method = config["place_method"]
        self.innerGridMethod = config["inner_grid_method"]
        self.format_output = config["format"]
        self.use_periodicity = config["use_periodicity"]
        self.overwrite_place_method = config["overwrite_place_method"]
        self.pickRandPt = not config["ordered_packing"]
        self.show_sphere_trees = config["show_sphere_trees"]
        self.show_grid_spheres = config["show_grid_plot"]
        self.boundingBox = numpy.array(recipe["bounding_box"])
        self.spacing = config["spacing"]
        self.load_from_grid_file = config["load_from_grid_file"]
        self.show_progress_bar = config["show_progress_bar"]
        self.name = name
        self.version = recipe.get("version", "default")
        # saving/pickle option
        self.saveResult = (
            "out" in config
            and not config["save_analyze_result"]
            and not config["number_of_packings"] > 1
        )
        self.out_folder = create_output_dir(config["out"], name, config["place_method"])
        self.base_name = f"{self.name}_{config['name']}_{self.version}"
        self.grid_file_out = (
            f"{self.out_folder}/{self.name}_{config['name']}_{self.version}_grid.dat"
        )
        self.previous_grid_file = None
        if self.load_from_grid_file:
            # first check if grid file path is specified in recipe
            if recipe.get("grid_file_path") is not None:
                self.grid_file_out = get_local_file_location(
                    recipe["grid_file_path"], cache="grids"
                )
            # check if grid file is already present in the output folder
            if os.path.isfile(self.grid_file_out):
                self.previous_grid_file = self.grid_file_out
        self.setupfile = ""
        self.current_path = None  # the path of the recipe file
        self.custom_paths = None
        self.grid_filename = None  #
        self.grid_result_filename = None  # str(gridn.getAttribute("grid_result"))

        self.timeUpDistLoopTotal = 0
        self.exteriorRecipe = None
        self.hgrid = []
        self.octree = None  # ongoing octree test, no need if openvdb wrapped to python
        self.grid = None  # Grid()  # the main grid
        self.encapsulatingGrid = (
            0  # Only override this with 0 for 2D packing- otherwise its very unsafe!
        )
        # 0 is the exterior, 1 is compartment 1 surface, -1 is compartment 1 interior
        self.nbCompartments = 1
        self.number = 0  # TODO: call this 'id' consistent with container
        self.order = {}  # give the order of drop ingredient by ptInd from molecules
        self.lastrank = 0

        # smallest and largest protein radii across all recipes
        self.smallestProteinSize = 999
        self.largestProteinSize = 0
        self.scaleER = 2.5  # hack in case problem with encapsulating radius
        self.computeGridParams = True

        self.EnviroOnly = False
        self.EnviroOnlyCompartiment = -1
        # bounding box of the Environment

        self.fbox_bb = None  # used for estimating the volume

        self.fbox = None  # Oct 20, 2012 Graham wonders if this is part of the problem
        self.fillBB = None  # bounding box for a given fill
        self.fillbb_insidepoint = (
            None  # Oct 20, 2012 Graham wonders if this is part of the problem
        )
        self.freePointMask = None

        self.randomRot = RandomRot()  # the class used to generate random rotation
        self.activeIngr = []
        self.activeIngre_saved = []
        self.freePtsUpdateThreshold = 0.0
        # optionally can provide a host and a viewer
        self.host = None
        self.afviewer = None

        # option for packing using host dynamics capability
        self.windowsSize = 100
        self.windowsSize_overwrite = False

        self.orthogonalBoxType = 0
        self.rejection_threshold = None
        # if use C4D RB dynamics, should be genralized
        self.springOptions = {}
        self.dynamicOptions = {}
        self.setupRBOptions()
        self.simulationTimes = 2.0

        # cancel dialog-> need to be develop more
        self.cancelDialog = False

        self.grab_cb = None
        self.pp_server = None
        self.seed_set = False
        self.seed_used = 0
        #
        self.nFill = 0
        self.cFill = 0
        self.FillName = ["F" + str(self.nFill)]

        self.traj_linked = False
        # do we sort the ingredient or not see  getSortedActiveIngredients
        self.pickWeightedIngr = True
        self.currtId = 0

        # gradient
        self.gradients = {}
        self.use_gradient = len(recipe.get("gradients", {})) > 0
        self.use_halton = False  # use halton for grid point distribution

        self.ingrLookForNeighbours = False  # Old Features to be test

        # debug with timer function
        self.nb_ingredient = 0
        self.totalNbIngr = 0
        self.treemode = "cKDTree"
        self.close_ingr_bhtree = (
            None  # RBHTree(a.tolist(),range(len(a)),10,10,10,10,10,9999)
        )

        self.packed_objects = PackedObjects()

        # should be part of an independent module
        # could be a problem here for pp
        # can't pickle this dictionary
        self.rb_func_dic = {}
        # need options for the save/server data etc....
        # should it be in __init__ like other general options ?
        self.dump = False
        self.dump_freq = 120.0
        self.jsondic = None

        self.distancesAfterFill = []
        self.freePointsAfterFill = []
        self.nbFreePointsAfterFill = []
        self.distanceAfterFill = []
        self._setup()

    def _setup(self):
        if "composition" in self.recipe_data:
            (
                self.root_compartment,
                self.compartment_keys,
                self.reference_dict,
                self.referenced_objects,
            ) = Recipe.resolve_composition(self.recipe_data)
            self.create_objects()
        if self.use_gradient:
            for gradient_data in self.recipe_data["gradients"]:
                self.set_gradient(gradient_data)

    def clean_grid_cache(self, grid_file_name):
        """
        Clean the grid cache
        """
        local_file_path = get_cache_location(
            name=grid_file_name, cache="grids", destination=""
        )
        if os.path.exists(local_file_path):
            print(f"Removing grid cache file: {local_file_path}")  # TODO: change to log
            os.remove(local_file_path)

    def get_compartment_object_by_name(self, compartment_name):
        """
        Returns compartment object by name
        """
        for compartment in self.compartments:
            if compartment.name == compartment_name:
                return compartment

    def get_bounding_box_limits(self):
        """
        Returns the min and max limits for the bounding box
        """
        bb = numpy.array(self.boundingBox)
        min_bound = numpy.min(bb, axis=0)
        max_bound = numpy.max(bb, axis=0)
        return min_bound, max_bound

    def setSeed(self, seedNum):
        SEED = int(seedNum)
        numpy.random.seed(SEED)  # for gradient
        seed(SEED)
        self.randomRot.setSeed(seed=SEED)
        self.seed_set = True
        self.seed_used = SEED

    def _prep_ingredient_info(self, composition_info, ingredient_name=None):
        objects_dict = self.recipe_data["objects"]
        object_key = composition_info["object"]
        ingredient_info = expand_object_using_key(
            composition_info, "object", objects_dict
        )
        ingredient_info["name"] = (
            ingredient_name if ingredient_name is not None else object_key
        )
        ingredient_info["object_name"] = object_key
        ingredient_info = ingredient.Ingredient.validate_ingredient_info(
            ingredient_info
        )
        return ingredient_info

    def _step_down(self, compartment_key, prev_compartment=None):
        parent = prev_compartment if prev_compartment is not None else self
        composition_dict = self.recipe_data["composition"]
        compartment = self.create_compartment(compartment_key, parent)
        compartment_info = composition_dict[compartment_key]
        for region_name, obj_keys in compartment_info.get(
            "regions", {}
        ).items():  # check if entry in compositions has regions
            recipe = Recipe(name=f"{compartment_key}_{region_name}")
            for key_or_dict in obj_keys:
                is_key, composition_info = Recipe.is_key(key_or_dict, composition_dict)
                if is_key and key_or_dict in self.compartment_keys:
                    key = key_or_dict
                    self._step_down(key, prev_compartment=compartment)
                else:
                    key = key_or_dict if is_key else None
                    ingredient_info = self._prep_ingredient_info(composition_info, key)
                    self.create_ingredient(recipe, ingredient_info)
            if region_name == "surface":
                compartment.setSurfaceRecipe(recipe)
            elif region_name == "interior":
                compartment.setInnerRecipe(recipe)

    def create_objects(self):
        """
        Instantiate compartments and ingredients contained within the recipe data.
        """
        composition_dict = self.recipe_data["composition"]

        if self.root_compartment is not None:
            root_compartment = composition_dict[self.root_compartment]
            # self.create_compartment(self.root_compartment)
            external_recipe = Recipe()
            for region_name, obj_keys in root_compartment.get(
                "regions", {}
            ).items():  # check if entry in compositions has regions
                for key_or_dict in obj_keys:
                    is_key, composition_info = Recipe.is_key(
                        key_or_dict, composition_dict
                    )
                    if is_key and key_or_dict in self.compartment_keys:
                        # key is pointing to another container
                        # make compartment and add ingredients inside it
                        key = key_or_dict
                        self._step_down(key)
                    else:
                        key = key_or_dict if is_key else None
                        ingredient_info = self._prep_ingredient_info(
                            composition_info, key
                        )
                        self.create_ingredient(external_recipe, ingredient_info)
            self.setExteriorRecipe(external_recipe)

    def reportprogress(self, label=None, progress=None):
        if self.afviewer is not None and hasattr(self.afviewer, "vi"):
            self.afviewer.vi.progressBar(progress=progress, label=label)

    def set_partners_ingredient(self, ingr):
        if ingr.partners is not None:
            for partner in ingr.partners.all_partners:
                partner_ingr = self.get_ingredient_by_name(partner.name)
                partner.set_ingredient(partner_ingr)
        if ingr.type == "Grow":
            # TODO: I don't think this code is needed,
            # but I haven't dug into it enough to delete it all yet
            ingr.prepare_alternates()

    def get_all_distances(self, position=None):
        positions = self.packed_objects.get_positions()
        if len(positions) == 0:
            return numpy.array([])
        elif position is not None:
            return numpy.linalg.norm(positions - numpy.array(position), axis=1)
        else:
            return spatial.distance.pdist(positions)

    def get_distances(self, ingredient_name, center):

        ingredient_positions = self.packed_objects.get_positions_for_ingredient(
            ingredient_name
        )

        if len(ingredient_positions):
            distances_between_ingredients = spatial.distance.pdist(ingredient_positions)
            distances_from_center = numpy.linalg.norm(
                ingredient_positions - numpy.array(center), axis=1
            )
        else:
            distances_from_center = numpy.array([])
            distances_between_ingredients = numpy.array([])

        return (
            ingredient_positions,
            distances_from_center,
            distances_between_ingredients,
        )

    def get_ingredient_angles(self, ingredient_name, center, ingredient_positions):
        ingredient_rotation = self.packed_objects.get_rotations_for_ingredient(
            ingredient_name=ingredient_name,
        )
        ingredient_position_vector = numpy.array(ingredient_positions) - numpy.array(
            center
        )

        anglesX = numpy.array(
            signed_angle_between_vectors(
                [[0, 0, 1]] * len(ingredient_positions),
                ingredient_rotation[:, 0, :3],
                -ingredient_position_vector,
                directed=False,
                axis=1,
            )
        )
        anglesY = numpy.array(
            signed_angle_between_vectors(
                [[0, 1, 0]] * len(ingredient_positions),
                ingredient_rotation[:, 1, :3],
                -ingredient_position_vector,
                directed=False,
                axis=1,
            )
        )
        anglesZ = numpy.array(
            signed_angle_between_vectors(
                [[1, 0, 0]] * len(ingredient_positions),
                ingredient_rotation[:, 2, :3],
                -ingredient_position_vector,
                directed=False,
                axis=1,
            )
        )
        return numpy.degrees(numpy.array([anglesX, anglesY, anglesZ]))

    def get_distances_and_angles(self, ingredient_name, center, get_angles=False):
        (
            ingredient_positions,
            distances_from_center,
            distances_between_ingredients,
        ) = self.get_distances(ingredient_name, center)
        if get_angles:
            angles = self.get_ingredient_angles(
                ingredient_name, center, ingredient_positions
            )
        else:
            angles = numpy.array([])

        return (
            ingredient_positions,
            distances_from_center,
            distances_between_ingredients,
            angles,
        )

    def calc_pairwise_distances(self, ingr1name, ingr2name):
        """
        Returns pairwise distances between ingredients of different types
        """
        ingr_pos_1 = self.packed_objects.get_positions_for_ingredient(
            ingredient_name=ingr1name
        )
        ingr_pos_2 = self.packed_objects.get_positions_for_ingredient(
            ingredient_name=ingr2name
        )
        return numpy.ravel(spatial.distance.cdist(ingr_pos_1, ingr_pos_2))

    def save_result(
        self,
        free_points,
        distances,
        all_objects,
        save_grid_logs=False,
        save_result_as_file=False,
    ):
        self.grid.free_points = free_points[:]
        self.grid.distToClosestSurf = distances[:]
        # should check extension filename for type of saved file
        if not os.path.isfile(self.grid_file_out) and self.load_from_grid_file:
            # do not overwrite if grid was loaded from file
            self.grid.result_filename = self.grid_file_out
            self.save_grids_to_pickle(self.grid_file_out)
        if save_grid_logs:
            self.saveGridLogsAsJson(self.result_file + "_grid-data.json")
        self.collectResultPerIngredient()
        if save_result_as_file:
            self.store()
        Writer(format=self.format_output).save(
            self,
            kwds=["compartment_id"],
            result=True,
            quaternion=True,
            seed_to_results_map={0: all_objects},
        )

    def loadResult(
        self, resultfilename=None, restore_grid=True, backward=False, transpose=True
    ):
        result = [], [], []
        if resultfilename is None:
            resultfilename = self.result_file
            # check the extension of the filename none, txt or json
        fileName, fileExtension = os.path.splitext(resultfilename)
        if fileExtension == "":
            try:
                result = pickle.load(open(resultfilename, "rb"))
            except:  # noqa: E722
                print("can't read " + resultfilename)
                return [], [], []
        elif fileExtension == ".apr":
            try:
                result = pickle.load(open(resultfilename, "rb"))
            except:  # noqa: E722
                return self.load_asTxt(resultfilename=resultfilename)
        elif fileExtension == ".txt":
            return self.load_asTxt(resultfilename=resultfilename)
        elif fileExtension == ".json":
            if backward:
                return self.load_asJson(resultfilename=resultfilename)
            else:
                return IOutils.load_MixedasJson(
                    self, resultfilename=resultfilename, transpose=transpose
                )
        else:
            print("can't read or recognize " + resultfilename)
            return [], [], []
        return result

    def includeIngrRecipes(self, ingrname, include):
        """
        Include or Exclude the given ingredient from the recipe.
        (similar to an active state toggle)
        """
        r = self.exteriorRecipe
        if self.includeIngrRecipe(ingrname, include, r):
            return
        for o in self.compartments:
            rs = o.surfaceRecipe
            if self.includeIngrRecipe(ingrname, include, rs):
                return
            ri = o.innerRecipe
            if self.includeIngrRecipe(ingrname, include, ri):
                return

    def includeIngrRecipe(self, ingrname, include, rs):
        """
        Include or Exclude the given ingredient from the given recipe.
        (similar to an active state toggle)
        """
        for ingr in rs.exclude:
            if ingr.name == ingrname:
                if not include:
                    return True
                else:
                    rs.addIngredient(ingr)
                    return True
        for ingr in rs.ingredients:
            if ingrname == ingr.name:
                if not include:
                    rs.delIngredients(ingr)
                    return True
                else:
                    return True

    def includeIngredientRecipe(self, ingr, include):
        """lue
        Include or Exclude the given ingredient from the recipe.
        (similar to an active state toggle)
        """
        r = ingr.recipe  # ()
        if include:
            r.addIngredient(ingr)
        else:
            r.delIngredient(ingr)

    def sortIngredient(self, reset=False):
        # make sure all recipes are sorted from large to small radius
        if self.exteriorRecipe:
            self.exteriorRecipe.sort()
        for o in self.compartments:
            if reset:
                o.reset()
            if o.innerRecipe:
                o.innerRecipe.sort()
            if o.surfaceRecipe:
                o.surfaceRecipe.sort()

    def resolve_gradient_data_objects(self, gradient_data):
        """
        Resolves gradient data objects for some modes
        """
        # TODO: check if other modes need to be resolved
        if gradient_data["mode"] == "surface":
            gradient_data["mode_settings"][
                "object"
            ] = self.get_compartment_object_by_name(
                gradient_data["mode_settings"]["object"]
            )
        return gradient_data

    def set_gradient(self, gradient_data):
        """
        create a grdaient
        assign weight to point
        listorganelle influenced
        listingredient influenced
        """
        gradient_data = self.resolve_gradient_data_objects(gradient_data)
        gradient = Gradient(gradient_data)
        # default gradient 1-linear Decoy X
        self.gradients[gradient_data["name"]] = gradient

    def callFunction(self, function, args=[], kw={}):
        """
        helper function to callback another function with the
        given arguments and keywords.
        Optionally time stamp it.
        """

        if len(kw):
            res = function(*args, **kw)
        else:
            res = function(*args)
        return res

    def is_two_d(self):
        grid_spacing = self.grid.gridSpacing
        bounding_box = self.boundingBox
        box_size = numpy.array(bounding_box[1]) - numpy.array(bounding_box[0])
        smallest_size = numpy.amin(box_size)
        return smallest_size <= grid_spacing

    def timeFunction(self, function, args, kw):
        """
        Mesure the time for performing the provided function.

        @type  function: function
        @param function: the function to execute
        @type  args: liste
        @param args: the liste of arguments for the function


        @rtype:   list/array
        @return:  the center of mass of the coordinates
        """

        t1 = time()
        if len(kw):
            res = function(*args, **kw)
        else:
            res = function(*args)
        print(("time " + function.__name__, time() - t1))
        return res

    def SetRBOptions(self, obj="moving", **kw):
        """
        Change the rigid body options
        """
        key = [
            "shape",
            "child",
            "dynamicsBody",
            "dynamicsLinearDamp",
            "dynamicsAngularDamp",
            "massClamp",
            "rotMassClamp",
        ]
        for k in key:
            val = kw.pop(k, None)
            if val is not None:
                self.dynamicOptions[obj][k] = val

    def SetSpringOptions(self, **kw):
        """
        Change the spring options, mainly used by C4D.
        """
        key = ["stifness", "rlength", "damping"]
        for k in key:
            val = kw.pop(k, None)
            if val is not None:
                self.springOptions[k] = val

    def setupRBOptions(self):
        """
        Set default value for rigid body options
        """
        self.springOptions["stifness"] = 1.0
        self.springOptions["rlength"] = 0.0
        self.springOptions["damping"] = 1.0
        self.dynamicOptions["spring"] = {}
        self.dynamicOptions["spring"]["child"] = True
        self.dynamicOptions["spring"]["shape"] = "auto"
        self.dynamicOptions["spring"]["dynamicsBody"] = "on"
        self.dynamicOptions["spring"]["dynamicsLinearDamp"] = 0.0
        self.dynamicOptions["spring"]["dynamicsAngularDamp"] = 0.0
        self.dynamicOptions["spring"]["massClamp"] = 1.0
        self.dynamicOptions["spring"]["rotMassClamp"] = 1.0
        self.dynamicOptions["moving"] = {}
        self.dynamicOptions["moving"]["child"] = True
        self.dynamicOptions["moving"]["shape"] = "auto"
        self.dynamicOptions["moving"]["dynamicsBody"] = "on"
        self.dynamicOptions["moving"]["dynamicsLinearDamp"] = 1.0
        self.dynamicOptions["moving"]["dynamicsAngularDamp"] = 1.0
        self.dynamicOptions["moving"]["massClamp"] = 0.001
        self.dynamicOptions["moving"]["rotMassClamp"] = 0.1
        self.dynamicOptions["static"] = {}
        self.dynamicOptions["static"]["child"] = True
        self.dynamicOptions["static"]["shape"] = "auto"
        self.dynamicOptions["static"]["dynamicsBody"] = "off"
        self.dynamicOptions["static"]["dynamicsLinearDamp"] = 0.0
        self.dynamicOptions["static"]["dynamicsAngularDamp"] = 0.0
        self.dynamicOptions["static"]["massClamp"] = 100.0
        self.dynamicOptions["static"]["rotMassClamp"] = 1
        self.dynamicOptions["surface"] = {}
        self.dynamicOptions["surface"]["child"] = True
        self.dynamicOptions["surface"]["shape"] = "auto"
        self.dynamicOptions["surface"]["dynamicsBody"] = "off"
        self.dynamicOptions["surface"]["dynamicsLinearDamp"] = 0.0
        self.dynamicOptions["surface"]["dynamicsAngularDamp"] = 0.0
        self.dynamicOptions["surface"]["massClamp"] = 100.0
        self.dynamicOptions["surface"]["rotMassClamp"] = 1

    def writeArraysToFile(self, f):
        """write self.compartment_ids and self.distToClosestSurf to file. (pickle)"""
        pickle.dump(self.grid.masterGridPositions, f)
        pickle.dump(self.grid.compartment_ids, f)
        pickle.dump(self.grid.distToClosestSurf, f)

    def readArraysFromFile(self, f):
        """write self.compartment_ids and self.distToClosestSurf to file. (pickle)"""
        pos = pickle.load(f)
        self.grid.masterGridPositions = pos

        id = pickle.load(f)
        self.grid.compartment_ids = id

        dist = pickle.load(f)
        self.grid.distToClosestSurf_store = self.grid.distToClosestSurf[:]
        if len(dist):
            self.grid.distToClosestSurf = dist  # grid+organelle+surf
        self.grid.free_points = list(range(len(id)))

    def saveGridToFile(self, gridFileOut):
        """
        Save the current grid and the compartment grid information in a file. (pickle)
        """
        d = os.path.dirname(gridFileOut)
        if not os.path.exists(d):
            print("gridfilename path problem", gridFileOut)
            return
        f = open(gridFileOut, "wb")  # 'w'
        self.writeArraysToFile(f)

        for compartment in self.compartments:
            compartment.saveGridToFile(f)
        print("SAVED GRID TO ", gridFileOut)
        f.close()

    def saveGridLogsAsJson(self, gridFileOut):
        """
        Save the current grid and the compartment grid information in a file. (pickle)
        """
        d = os.path.dirname(gridFileOut)
        if not os.path.exists(d):
            print("gridfilename path problem", gridFileOut)
        data = {}
        for i in range(len(self.grid.masterGridPositions)):
            data[i] = {
                "position": [
                    str(self.grid.masterGridPositions[i][0]),
                    str(self.grid.masterGridPositions[i][1]),
                    str(self.grid.masterGridPositions[i][2]),
                ],
                "distance": str(self.grid.distToClosestSurf[i]),
                "compartment": str(self.grid.compartment_ids[i]),
            }
        # data = {
        #     # "gridPositions": json.loads(self.grid.masterGridPositions),
        #     "distances": json.loads(self.grid.distToClosestSurf)
        # }
        with open(gridFileOut, "w") as f:
            json.dump(data, fp=f)
        f.close()

    @staticmethod
    def get_attributes_to_update():
        return [
            "faces",
            "vertices",
            "vnormals",
            "filename",
            "ref_obj",
            "bb",
            "center",
            "encapsulating_radius",
            "radius",
            "insidePoints",
            "surfacePoints",
            "surfacePointsCoords",
            "surfacePointsNormals",
            "ogsurfacePoints",
            "ogsurfacePointsNormals",
            "OGsrfPtsBht",
            "closestId",
        ]

    def restore_grids_from_pickle(self, grid_file_path):
        """
        Read and setup the grid from the given filename. (pickle)
        """
        print(f"Loading grid from {grid_file_path}")

        with open(grid_file_path, "rb") as file_obj:
            # load env grid
            grid_obj = load_object_from_pickle(file_obj)
            self.grid = grid_obj

            # load compartment grids
            for ct, _ in enumerate(self.compartments):
                comp_obj = load_object_from_pickle(file_obj)
                for update_attr in self.get_attributes_to_update():
                    setattr(
                        self.compartments[ct],
                        update_attr,
                        getattr(comp_obj, update_attr),
                    )

            # load mesh store
            mesh_store_obj = load_object_from_pickle(file_obj)
            self.mesh_store = mesh_store_obj

            # clear the triangles_tree cache
            for _, geom in self.mesh_store.scene.geometry.items():
                geom._cache.delete("triangles_tree")

            # reset grid
            self.grid.reset()

    def save_grids_to_pickle(self, grid_file_path):
        """
        Save the current grid and compartment grids to file. (pickle)
        """
        print(f"Saving grid to {grid_file_path}")
        if not os.path.exists(os.path.dirname(grid_file_path)):
            raise ValueError(f"Check grid file path: {grid_file_path}")
        with open(grid_file_path, "wb") as file_obj:
            # dump env grid
            pickle.dump(self.grid, file_obj)

            # dump compartment grids
            for compartment in self.compartments:
                pickle.dump(compartment, file_obj)

            # dump mesh store
            pickle.dump(self.mesh_store, file_obj)

    def restoreGridFromFile(self, gridFileName):
        """
        Read and setup the grid from the given filename. (pickle)
        """
        print(f"Loading grid from {gridFileName}")
        aInteriorGrids = []
        aSurfaceGrids = []
        f = open(gridFileName, "rb")
        self.readArraysFromFile(f)
        for ct, compartment in enumerate(self.compartments):
            compartment.readGridFromFile(f)
            aInteriorGrids.append(compartment.insidePoints)
            aSurfaceGrids.append(compartment.surfacePoints)
            compartment.OGsrfPtsBht = spatial.cKDTree(
                tuple(compartment.vertices), leafsize=10
            )
            compartment.compute_volume_and_set_count(
                self, compartment.surfacePoints, compartment.insidePoints, areas=None
            )
            self.compartments[ct] = compartment
        f.close()
        # TODO: restore surface distances on loading from grid
        self.grid.aInteriorGrids = aInteriorGrids
        self.grid.aSurfaceGrids = aSurfaceGrids

    def extractMeshComponent(self, obj):
        """
        Require host helper. Return the v,f,n of the given object
        """
        print("extractMeshComponent", helper.getType(obj))
        if helper is None:
            print("no Helper found")
            return None, None, None
        if helper.getType(obj) == helper.EMPTY:  # compartment master parent?
            childs = helper.getChilds(obj)
            for ch in childs:
                if helper.getType(ch) == helper.EMPTY:
                    c = helper.getChilds(ch)
                    # should be all polygon
                    faces = []
                    vertices = []
                    vnormals = []
                    for pc in c:
                        f, v, vn = helper.DecomposeMesh(
                            pc, edit=False, copy=False, tri=True, transform=True
                        )
                        faces.extend(f)
                        vertices.extend(v)
                        vnormals.extend(vn)
                    return vertices, faces, vnormals
                elif helper.getType(ch) == helper.POLYGON:
                    faces, vertices, vnormals = helper.DecomposeMesh(
                        ch, edit=False, copy=False, tri=True, transform=True
                    )
                    return vertices, faces, vnormals
                else:
                    continue
        elif helper.getType(obj) == helper.POLYGON:
            faces, vertices, vnormals = helper.DecomposeMesh(
                obj, edit=False, copy=False, tri=True, transform=True
            )
            return vertices, faces, vnormals
        else:
            print(
                "extractMeshComponent",
                helper.getType(obj),
                helper.POLYGON,
                helper.getType(obj) == helper.POLYGON,
            )
            return None, None, None

    def update_largest_smallest_size(self, ingr):
        if ingr.encapsulating_radius > self.largestProteinSize:
            self.largestProteinSize = ingr.encapsulating_radius
        if ingr.min_radius < self.smallestProteinSize:
            self.smallestProteinSize = ingr.min_radius

    def create_ingredient(self, recipe, arguments):
        if "place_method" not in arguments:
            arguments["place_method"] = self.place_method
        ingredient_type = arguments["type"]
        ingredient_class = ingredient.get_ingredient_class(ingredient_type)
        ingr = ingredient_class(**arguments)
        if (
            "gradient" in arguments
            and arguments["gradient"] != ""
            and arguments["gradient"] != "None"
        ):
            ingr.gradient = arguments["gradient"]
            ingr.gradient_weights = arguments["gradient_weights"]
        if "results" in arguments:
            ingr.results = arguments["results"]
        ingr.initialize_mesh(self.mesh_store)
        recipe.addIngredient(ingr)
        self.update_largest_smallest_size(ingr)

    def create_compartment(self, compartment_key, parent):
        comp_dic = self.recipe_data["composition"]
        obj_dic = self.recipe_data["objects"]

        if "object" in comp_dic[compartment_key]:
            # create compartment using object
            object_info = obj_dic[comp_dic[compartment_key]["object"]]
        else:
            # use bounding box
            object_info = {"bounding_box": self.boundingBox}

        compartment = Compartment(
            name=compartment_key,
            object_info=object_info,
        )
        self._add_compartment(compartment, parent)
        return compartment

    def _add_compartment(self, compartment, parent):
        """
        Add the given compartment to the environment.
        Extend the main bounding box if needed
        """
        compartment.setNumber(self.nbCompartments)
        self.nbCompartments += 1
        self.compartments.append(compartment)
        CompartmentList.add_compartment(parent, compartment)

    def compartment_id_for_nearest_grid_point(self, point):
        # check if point inside  of the compartments
        # closest grid point is
        d, pid = self.grid.getClosestGridPoint(point)
        compartment_id = self.grid.compartment_ids[pid]
        return compartment_id

    def loopThroughIngr(self, cb_function, kwargs=None):
        """
        Helper function that loops through all ingredients of all recipes and applies the given
        callback function on each ingredients.
        """
        if kwargs is None:
            kwargs = {}
        recipe = self.exteriorRecipe
        if recipe:
            for ingr in recipe.ingredients:
                cb_function(ingr, **kwargs)
        for compartment in self.compartments:
            surface_recipe = compartment.surfaceRecipe
            if surface_recipe:
                for ingr in surface_recipe.ingredients:
                    cb_function(ingr, **kwargs)
            inner_recipe = compartment.innerRecipe
            if inner_recipe:
                for ingr in inner_recipe.ingredients:
                    cb_function(ingr, **kwargs)

    def getIngrFromNameInRecipe(self, name, r):
        """
        Given an ingredient name and a recipe, retrieve the ingredient object instance
        """
        if r:
            # check if name start with comp name
            # backward compatibility
            # legacy code
            # Problem when ingredient in different compartments
            # compartments is in the first three caractet like int_2 or surf_1
            for ingr in r.ingredients:
                if name == ingr.name:
                    return ingr
                elif name == ingr.composition_name:
                    return ingr
                #                elif name.find(ingr.composition_name) != -1 :
                #                    #check for
                #                    return ingr
            for ingr in r.exclude:
                if name == ingr.name:
                    return ingr
                elif name == ingr.composition_name:
                    return ingr
                #                elif name.find(ingr.composition_name) != -1 :
                #                    return ingr
        return None

    def get_ingredient_by_name(self, name, compartment_id=None):
        """
        Given an ingredient name and optionally the compartment number, retrieve the ingredient object instance
        """
        if compartment_id is None:
            r = self.exteriorRecipe
            ingr = self.getIngrFromNameInRecipe(name, r)
            if ingr is not None:
                return ingr
            for o in self.compartments:
                rs = o.surfaceRecipe
                ingr = self.getIngrFromNameInRecipe(name, rs)
                if ingr is not None:
                    return ingr
                ri = o.innerRecipe
                ingr = self.getIngrFromNameInRecipe(name, ri)
                if ingr is not None:
                    return ingr
        elif compartment_id == 0:
            r = self.exteriorRecipe
            ingr = self.getIngrFromNameInRecipe(name, r)
            if ingr is not None:
                return ingr
            else:
                return None
        elif compartment_id > 0:
            o = self.compartments[compartment_id - 1]
            rs = o.surfaceRecipe
            ingr = self.getIngrFromNameInRecipe(name, rs)
            if ingr is not None:
                return ingr
            else:
                return None
        else:  # <0
            o = self.compartments[(compartment_id * -1) - 1]
            ri = o.innerRecipe
            ingr = self.getIngrFromNameInRecipe(name, ri)
            if ingr is not None:
                return ingr
            else:
                return None

    def get_ingredients_in_tree(self, closest_ingredients):
        ingredients = []
        packed_objects = self.packed_objects.get_ingredients()
        if len(packed_objects):
            nearby_packed_objects = [
                packed_objects[i] for i in closest_ingredients["indices"]
            ]
            for obj in nearby_packed_objects:
                ingredients.append([obj, closest_ingredients["distances"]])
        return ingredients

    def get_closest_ingredients(self, point, cutoff=10.0):
        to_return = {"indices": [], "distances": []}
        numpy.zeros(self.totalNbIngr).astype("i")
        nb = 0
        number_packed = len(self.packed_objects.get_ingredients())
        if not number_packed:
            return to_return
        if self.close_ingr_bhtree is not None:
            # request kdtree
            nb = []
            self.log.info("finding partners")

            if number_packed >= 1:
                distance, nb = self.close_ingr_bhtree.query(
                    point, number_packed, distance_upper_bound=cutoff
                )  # len of ingr posed so far
                if number_packed == 1:
                    distance = [distance]
                    nb = [nb]
                to_return["indices"] = nb
                to_return["distances"] = distance  # sorted by distance short -> long
            return to_return
        else:
            return to_return

    def setExteriorRecipe(self, recipe):
        """
        Set the exterior recipe with the given one. Create the weakref.
        """
        assert isinstance(recipe, Recipe)
        self.exteriorRecipe = recipe
        recipe.compartment = self  # weakref.ref(self)
        for ingr in recipe.ingredients:
            ingr.compartment_id = 0

    def BuildCompartmentsGrids(self):
        """
        Build the compartments grid (interior and surface points) to be merged with the main grid
        """
        aInteriorGrids = []
        aSurfaceGrids = []
        # thread ?
        for compartment in self.compartments:
            compartment.initialize_shape(self.mesh_store)
            self.log.info(
                f"in Environment, compartment.is_orthogonal_bounding_box={compartment.is_orthogonal_bounding_box}"
            )
            (
                points_inside_compartments,
                points_on_compartment_surfaces,
            ) = compartment.BuildGrid(
                self, self.mesh_store
            )  # return inside and surface point
            aInteriorGrids.append(points_inside_compartments)
            aSurfaceGrids.append(points_on_compartment_surfaces)
        self.grid.aInteriorGrids = aInteriorGrids
        self.grid.aSurfaceGrids = aSurfaceGrids
        self.log.info("I'm out of the loop and have build my grid with inside points")
        self.log.info(
            f"build Grids {self.innerGridMethod}, {len(self.grid.aSurfaceGrids)}"
        )

    def build_compartment_grids(self):
        self.log.info("file is None thus re/building grid distance")
        self.BuildCompartmentsGrids()

        if len(self.compartments):
            verts = numpy.array(self.compartments[0].surfacePointsCoords)
            for i in range(1, len(self.compartments)):
                verts = numpy.vstack([verts, self.compartments[i].surfacePointsCoords])
            self.grid.set_surfPtsBht(
                verts.tolist()
            )  # should do it only on inside grid point

    def extend_bounding_box_for_compartments(self, spacing):
        for _, compartment in enumerate(self.compartments):
            fits, bb = compartment.inBox(self.boundingBox, spacing)
            if not fits:
                self.boundingBox = bb

    def get_size_of_bounding_box(self):
        box_boundary = numpy.array(self.boundingBox)
        return numpy.linalg.norm(box_boundary[1] - box_boundary[0])

    def buildGrid(self, rebuild=True):
        """
        The main build grid function. Setup the main grid and merge the
        compartment grid. The setup is de novo or using previously built grid
        or restored using given file.
        """
        spacing = self.spacing or self.smallestProteinSize
        self.extend_bounding_box_for_compartments(spacing)

        boundingBox = self.boundingBox
        if self.use_halton:
            from cellpack.autopack.BaseGrid import HaltonGrid as Grid
        elif self.innerGridMethod == "floodfill":
            from cellpack.autopack.Environment import Grid
        else:
            from cellpack.autopack.BaseGrid import BaseGrid as Grid

        self.sortIngredient(reset=True)
        if self.grid is None or self.nFill == 0:
            self.log.info("####BUILD GRID - step %r", self.smallestProteinSize)
            self.fillBB = boundingBox
            self.grid = Grid(boundingBox=boundingBox, spacing=spacing)
            nbPoints = self.grid.gridVolume
            self.log.info("new Grid with %r %r", boundingBox, self.grid.gridVolume)
            if self.nFill == 0:
                self.grid.distToClosestSurf_store = self.grid.distToClosestSurf[:]
                nbPoints = self.grid.gridVolume

        elif self.grid is not None:
            self.log.info("$$$$$$$$  reset the grid")
            self.grid.reset()
            nbPoints = len(self.grid.free_points)
            self.log.info("$$$$$$$$  reset the grid")

        if self.previous_grid_file is not None:
            self.grid.filename = self.previous_grid_file
            if self.nFill == 0:  # first fill, after we can just reset
                self.log.info("restore from file")
                self.restore_grids_from_pickle(self.previous_grid_file)
        else:
            self.build_compartment_grids()

            # save grids to pickle
            self.grid.filename = self.grid_file_out
            self.previous_grid_file = self.grid_file_out
            self.save_grids_to_pickle(self.grid_file_out)

        self.exteriorVolume = self.grid.computeExteriorVolume(
            compartments=self.compartments,
            space=self.smallestProteinSize,
            fbox_bb=self.fbox_bb,
        )

        r = self.exteriorRecipe
        if r:
            r.setCount(self.exteriorVolume)  # should actually use the fillBB

        if not rebuild:
            for c in self.compartments:
                c.setCount()
        else:
            self.grid.distToClosestSurf_store = self.grid.distToClosestSurf[:]

        # distance = self.grid.distToClosestSurf  # [:]
        nbFreePoints = nbPoints  # -1
        # TODO: refactor this to work with new placed_objects data structure
        # for i, mingrs in enumerate(self.molecules):  # ( jtrans, rotMatj, self, ptInd )
        #     nbFreePoints = self.onePrevIngredient(
        #         i, mingrs, distance, nbFreePoints, self.molecules
        #     )
        # for organelle in self.compartments:
        #     for i, mingrs in enumerate(
        #         organelle.molecules
        #     ):  # ( jtrans, rotMatj, self, ptInd )
        #         nbFreePoints = self.onePrevIngredient(
        #             i, mingrs, distance, nbFreePoints, organelle.molecules
        #         )
        self.grid.nbFreePoints = nbFreePoints

        if self.use_gradient and len(self.gradients) and rebuild:
            for g in self.gradients:
                gradient = self.gradients[g]
                if gradient.mode == "surface":
                    if not hasattr(
                        gradient.mode_settings["object"], "surface_distances"
                    ):
                        gradient.mode_settings["object"].set_surface_distances(
                            self,
                            self.grid.masterGridPositions,
                            gradient.mode_settings.get("scale_to_next_surface", False),
                        )
                self.gradients[g].build_weight_map(
                    boundingBox, self.grid.masterGridPositions
                )

    def onePrevIngredient(self, i, mingrs, distance, nbFreePoints, marray):
        """
        Unused
        """
        jtrans, rotMatj, ingr, ptInd, _ = mingrs
        centT = ingr.transformPoints(jtrans, rotMatj, ingr.positions[-1])
        insidePoints = {}
        newDistPoints = {}
        mr = self.get_dpad(ingr.compartment_id)
        spacing = self.smallestProteinSize
        jitter = ingr.getMaxJitter(spacing)
        dpad = ingr.min_radius + mr + jitter
        insidePoints, newDistPoints = ingr.get_new_distance_values(
            jtrans=jtrans,
            rotMatj=rotMatj,
            gridPointsCoords=self.grid.masterGridPositions,
            distance=distance,
            dpad=dpad,
            centT=centT,
        )
        marray[i][3] = -ptInd  # uniq Id ?
        nbFreePoints = BaseGrid.updateDistances(
            self,
            insidePoints,
            newDistPoints,
            self.grid.free_points,
            nbFreePoints,
            distance,
            self.grid.masterGridPositions,
            0,
        )
        # should we reset the ingredient ? completion ?
        if not ingr.is_previous:
            ingr.firstTimeUpdate = True
            ingr.counter = 0
            ingr.rejectionCounter = 0
            ingr.completion = 0.0  # should actually count it
            if hasattr(
                ingr, "allIngrPts"
            ):  # Graham here on 5/16/12 are these two lines safe?
                del ingr.allIngrPts  # Graham here on 5/16/12 are these two lines safe?
        return nbFreePoints

    def getSortedActiveIngredients(self, allIngredients):
        """
        Sort the active ingredient according their pirority and radius.
        # first get the ones with a packing priority
        # Graham- This now works in concert with ingredient picking

        # Graham here- In the new setup, priority is infinite with abs[priority] increasing (+)
        # An ingredients with (-) priority will pack from greatest abs[-priority] one at a time
        #     to lease abs[-priority]... each ingredient will attempt to reach its molarity
        #     before moving on to the next ingredient, and all (-) ingredients will try to
        #     deposit before other ingredients are tested.
        # An ingredient with (+) priority will recieve a weighted value based on its abs[priority]
        #     e.g. an ingredient with a priority=10 will be 10x more likely to be picked than
        #     an ingredient with a priority=1.
        # An ingredient with the default priority=0 will recieve a weighted value based on its
        #     complexity. (currently complexity = min_radius), thus a more 'complex' ingredient
        #     will more likely try to pack before a less 'complex' ingredient.
        #     IMPORTANT: the +priority list does not fully mix with the priority=0 list, but this
        #     should be an option... currently, the priority=0 list is normalized against a range
        #     up to the smallest +priority ingredient and appended to the (+) list
        # TODO: Add an option to allow + ingredients to be weighted by assigned priority AND complexity
        #     Add an option to allow priority=0 ingredients to fit into the (+) ingredient list
        #       rather than appending to the end.
        #     Even better, add an option to set the max priority for the 0list and then plug the results
        #       into the (+) ingredient list.
        #     Get rid of the (-), 0, (+) system and recreate this as a new flag and a class function
        #        so we can add multiple styles of sorting and weighting systems.
        #     Make normalizedPriorities and thresholdPriorities members of Ingredient class to avoid
        #        building these arrays.
        """
        ingr1 = []  # given priorities
        priorities1 = []
        ingr2 = []  # priority = 0 or none and will be assigned based on complexity
        priorities2 = []
        ingr0 = []  # negative values will pack first in order of abs[priority]
        priorities0 = []
        for ing in allIngredients:
            if ing.completion >= 1.0:
                continue  # ignore completed ingredients
            if ing.priority is None or ing.priority == 0:
                ingr2.append(ing)
                priorities2.append(ing.priority)
            elif ing.priority > 0:
                ingr1.append(ing)
                priorities1.append(ing.priority)
            else:
                # ing.priority    = -ing.priority
                ingr0.append(ing)
                priorities0.append(ing.priority)

        if self.pickWeightedIngr:
            try:
                ingr1.sort(key=cmp_to_key(ingredient_compare1))
                ingr2.sort(key=cmp_to_key(ingredient_compare2))
                ingr0.sort(key=cmp_to_key(ingredient_compare0))
            except Exception as e:  # noqa: E722
                print("ATTENTION INGR NOT SORTED", e)
        # GrahamAdded this stuff in summer 2011, beware!
        if len(ingr1) != 0:
            lowestIng = ingr1[len(ingr1) - 1]
            self.lowestPriority = lowestIng.priority
        else:
            self.lowestPriority = 1.0
        self.log.info("self.lowestPriority for Ing1 = %d", self.lowestPriority)
        self.totalRadii = 0
        for radii in ingr2:
            if radii.model_type == "Cylinders":
                r = max(radii.length / 2.0, radii.min_radius)
            elif radii.model_type == "Spheres":
                r = radii.min_radius
            elif radii.model_type == "Cube":
                r = radii.min_radius
            self.totalRadii = self.totalRadii + r
            self.log.info("self.totalRadii += %d = %d", r, self.totalRadii)
            if r == 0:
                # safety
                self.totalRadii = self.totalRadii + 1.0

        self.normalizedPriorities0 = []
        for priors2 in ingr2:
            if priors2.model_type == "Cylinders":
                r = max(priors2.length / 2.0, priors2.min_radius)
            elif priors2.model_type == "Spheres":
                r = priors2.min_radius
            np = float(r) / float(self.totalRadii) * self.lowestPriority
            self.normalizedPriorities0.append(np)
            priors2.priority = np
            self.log.info("self.normalizedPriorities0 = %r", self.normalizedPriorities0)
        activeIngr0 = ingr0  # +ingr1+ingr2  #cropped to 0 on 7/20/10

        self.log.info("len(activeIngr0) %d", len(activeIngr0))
        activeIngr12 = ingr1 + ingr2
        self.log.info("len(activeIngr12) %d", len(activeIngr12))
        packingPriorities = priorities0 + priorities1 + priorities2
        self.log.info("packingPriorities %r", packingPriorities)

        return activeIngr0, activeIngr12

    def clearRBingredient(self, ingr):
        if ingr.bullet_nodes[0] is not None:
            self.delRB(ingr.bullet_nodes[0])
        if ingr.bullet_nodes[1] is not None:
            self.delRB(ingr.bullet_nodes[1])

    def clear(self):
        # before closing remoeall rigidbody
        self.loopThroughIngr(self.clearRBingredient)

    def reset(self):
        """Reset everything to empty and not done"""
        self.fbox_bb = None
        self.totnbJitter = 0
        self.jitterLength = 0.0
        r = self.exteriorRecipe
        self.resetIngrRecip(r)
        self.packed_objects = PackedObjects()
        for orga in self.compartments:
            orga.reset()
            rs = orga.surfaceRecipe
            self.resetIngrRecip(rs)
            ri = orga.innerRecipe
            self.resetIngrRecip(ri)
        if self.octree is not None:
            del self.octree
            self.octree = None
            # the reset doesnt touch the grid...
        # rapid node ?

    def resetIngrRecip(self, recip):
        """Reset all ingredient of the given recipe"""
        if recip:
            for ingr in recip.ingredients:
                # ingr.results = []
                ingr.firstTimeUpdate = True
                ingr.counter = 0
                ingr.rejectionCounter = 0
                ingr.completion = 0.0
                ingr.prev_alt = None
                ingr.start_positions = []
                if len(ingr.allIngrPts) > 0:
                    ingr.allIngrPts = []
                if hasattr(ingr, "isph"):
                    ingr.isph = None
                if hasattr(ingr, "icyl"):
                    ingr.icyl = None

            for ingr in recip.exclude:
                ingr.firstTimeUpdate = True
                ingr.counter = 0
                ingr.rejectionCounter = 0
                ingr.completion = 0.0
                ingr.prev_alt = None
                ingr.results = []
                ingr.start_positions = []

                if hasattr(ingr, "isph"):
                    ingr.isph = None
                if hasattr(ingr, "icyl"):
                    ingr.icyl = None
                if len(ingr.allIngrPts) > 0:
                    ingr.allIngrPts = []

    def getActiveIng(self):
        """Return all remaining active ingredients"""
        allIngredients = []
        recipe = self.exteriorRecipe
        if recipe:
            for ingr in recipe.ingredients:
                ingr.counter = 0  # counter of placed molecules
                if ingr.left_to_place > 0:  # I DONT GET IT !
                    ingr.completion = 0.0
                    allIngredients.append(ingr)
                else:
                    ingr.completion = 1.0

        for compartment in self.compartments:
            recipe = compartment.surfaceRecipe
            if recipe:
                for ingr in recipe.ingredients:
                    ingr.counter = 0  # counter of placed molecules
                    if ingr.left_to_place > 0:
                        ingr.completion = 0.0
                        allIngredients.append(ingr)
                    else:
                        ingr.completion = 1.0

            recipe = compartment.innerRecipe
            if recipe:
                for ingr in recipe.ingredients:
                    ingr.counter = 0  # counter of placed molecules
                    if ingr.left_to_place > 0:
                        ingr.completion = 0.0
                        allIngredients.append(ingr)
                    else:
                        ingr.completion = 1.0
        return allIngredients

    def pickIngredient(self, vThreshStart, verbose=0):
        """
        Main function that decide the next ingredient the packing will try to
        drop. The picking is weighted or random
        """
        if self.pickWeightedIngr:
            if self.thresholdPriorities[0] == 2:
                # Graham here: Walk through -priorities first
                ingr = self.activeIngr[0]
            else:
                # prob = uniform(vRangeStart,1.0)
                # #Graham 9/21/11 This is wrong...
                # vRangeStart is the point index, need active list
                # i.e. thresholdPriority to be limited
                prob = uniform(0, 1.0)
                ingrInd = 0
                for threshProb in self.thresholdPriorities:
                    if prob <= threshProb:
                        break
                    ingrInd = ingrInd + 1
                if ingrInd < len(self.activeIngr):
                    ingr = self.activeIngr[ingrInd]
                else:
                    print("error in Environment pick Ingredient", ingrInd)
                    ingr = self.activeIngr[0]
                if verbose:
                    print("weighted", prob, vThreshStart, ingrInd, ingr.name)
        else:
            r = random()  # randint(0, len(self.activeIngr)-1)#random()
            # n=int(r*(len(self.activeIngr)-1))
            n = int(r * len(self.activeIngr))
            ingr = self.activeIngr[n]
        #            print (r,n,ingr.name,len(self.activeIngr)) #Graham turned back on 5/16/12, but may be costly
        return ingr

    def get_dpad(self, compartment_id):
        """Return the largest encapsulating_radius and use it for padding"""
        mr = 0.0
        if compartment_id == 0:  # cytoplasm -> use cyto and all surfaces
            for ingr1 in self.activeIngr:
                if ingr1.compartment_id >= 0:
                    if hasattr(ingr1, "max_radius"):
                        r = ingr1.max_radius
                    else:
                        r = ingr1.encapsulating_radius
                    if r > mr:
                        mr = r
        else:
            for ingr1 in self.activeIngr:
                if (
                    ingr1.compartment_id == compartment_id
                    or ingr1.compartment_id == -compartment_id
                ):
                    if hasattr(ingr1, "max_radius"):
                        r = ingr1.max_radius
                    else:
                        r = ingr1.encapsulating_radius
                    if r > mr:
                        mr = r
        return mr

    def getPointToDrop(
        self,
        ingr,
        free_points,
        nbFreePoints,
        distance,
        spacing,
        compId,
        vRangeStart,
        vThreshStart,
    ):
        """
        Decide next point to use for dropping a given ingredent. The picking can be
        random, based on closest distance, based on gradients, ordered.
        This function also update the available free point except when hack is on.
        """
        allIngrPts, allIngrDist = ingr.get_list_of_free_indices(
            distance,
            free_points,
            nbFreePoints,
            spacing,
            compId,
            self.freePtsUpdateThreshold,
        )

        if len(allIngrPts) == 0:
            t = time()
            ingr.completion = 1.0
            ind = self.activeIngr.index(ingr)
            # if ind == 0:
            vRangeStart = vRangeStart + self.normalizedPriorities[0]
            if ind > 0:
                # j = 0
                for j in range(ind):
                    self.thresholdPriorities[j] = (
                        self.thresholdPriorities[j] + self.normalizedPriorities[ind]
                    )
            self.activeIngr.pop(ind)
            # Start of massive overruling section from corrected thesis file of Sept. 25, 2012
            # this function also depend on the ingr.completiion that can be restored ?
            self.activeIngr0, self.activeIngr12 = self.callFunction(
                self.getSortedActiveIngredients, ([self.activeIngr])
            )
            self.log.info(f"No point left for ingredient {ingr.name}")
            self.log.info("len(allIngredients %d", len(self.activeIngr))
            self.log.info("len(self.activeIngr0) %d", len(self.activeIngr0))
            self.log.info("len(self.activeIngr12) %d", len(self.activeIngr12))

            self.activeIngre_saved = self.activeIngr[:]

            self.totalPriorities = 0  # 0.00001
            for priors in self.activeIngr12:
                pp = priors.priority
                self.totalPriorities = self.totalPriorities + pp
            previousThresh = 0
            self.normalizedPriorities = []
            self.thresholdPriorities = []
            # Graham- Once negatives are used, if picked random#
            # is below a number in this list, that item becomes
            # the active ingredient in the while loop below
            for priors in self.activeIngr0:
                self.normalizedPriorities.append(0)
                if self.pickWeightedIngr:
                    self.thresholdPriorities.append(2)
            for priors in self.activeIngr12:
                # pp1 = 0
                pp = priors.priority
                if self.totalPriorities != 0:
                    np = float(pp) / float(self.totalPriorities)
                else:
                    np = 0.0
                self.normalizedPriorities.append(np)
                if verbose > 1:
                    print("np is ", np, " pp is ", pp, " tp is ", np + previousThresh)
                self.thresholdPriorities.append(np + previousThresh)
                previousThresh = np + float(previousThresh)
            self.activeIngr = self.activeIngr0 + self.activeIngr12
            self.log.info("time to reject the picking %d", time() - t)

            return False, vRangeStart

        if self.pickRandPt:
            self.log.info("picking random point")
            if ingr.packing_mode == "close":
                order = numpy.argsort(allIngrDist)
                # pick point with closest distance
                ptInd = allIngrPts[order[0]]
                if ingr.rejectionCounter < len(order):
                    ptInd = allIngrPts[order[ingr.rejectionCounter]]
                else:
                    ptIndr = int(uniform(0.0, 1.0) * len(allIngrPts))
                    ptInd = allIngrPts[ptIndr]

            elif ingr.packing_mode == "gradient" and self.use_gradient:
                # get the most probable point using the gradient
                # use the gradient weighted map and get mot probabl point
                self.log.info("pick point from gradients %d", (len(allIngrPts)))
<<<<<<< HEAD
                if isinstance(ingr.gradient, list) and len(ingr.gradient) > 1:
                    if not hasattr(ingr, "combined_weight"):
                        gradient_list = []
                        gradient_weights = []
                        for (gradient_name, gradient), gradient_weight in zip(
                            self.gradients.items(), ingr.gradient_weights
                        ):
                            if gradient_name in ingr.gradient:
                                gradient_list.append(gradient)
                                gradient_weights.append(gradient_weight)

                        combined_weight = Gradient.get_combined_gradient_weight(
                            gradient_list, gradient_weights
                        )
                        ingr.combined_weight = combined_weight

                    ptInd = Gradient.pick_point_from_weight(
                        ingr.combined_weight, allIngrPts
                    )

                else:
                    ptInd = self.gradients[ingr.gradient].pickPoint(allIngrPts)
=======
                ptInd = Gradient.pick_point_for_ingredient(
                    ingr, allIngrPts, self.gradients
                )
>>>>>>> 12276f5c
            else:
                # pick a point randomly among free points
                # random or uniform?
                ptIndr = int(uniform(0.0, 1.0) * len(allIngrPts))
                ptInd = allIngrPts[ptIndr]
            if ptInd is None:
                t = time()
                self.log.info(f"No point left for ingredient {ingr.name}")
                ingr.completion = 1.0
                ind = self.activeIngr.index(ingr)
                # if ind == 0:
                vRangeStart = vRangeStart + self.normalizedPriorities[0]
                if ind > 0:
                    # j = 0
                    for j in range(ind):
                        self.thresholdPriorities[j] = (
                            self.thresholdPriorities[j] + self.normalizedPriorities[ind]
                        )
                self.activeIngr.pop(ind)
                if verbose > 1:
                    print(
                        "popping this gradient ingredient array must be redone using Sept 25,",
                        " 2011 thesis version as above for nongradient ingredients, TODO: July 5, 2012",
                    )
                self.thresholdPriorities.pop(ind)
                self.normalizedPriorities.pop(ind)
                if verbose > 1:
                    print(("time to reject the picking", time() - t))
                    print(("vRangeStart", vRangeStart))
                return False, vRangeStart

        else:
            self.log.info("sorting index")
            allIngrPts.sort()
            ptInd = allIngrPts[0]
        return True, ptInd

    def removeOnePoint(self, pt, free_points, nbFreePoints):
        try:
            # New system replaced by Graham on Aug 18, 2012
            nbFreePoints -= 1
            vKill = free_points[pt]
            vLastFree = free_points[nbFreePoints]
            free_points[vKill] = vLastFree
            free_points[vLastFree] = vKill
            # End New replaced by Graham on Aug 18, 2012
        except:  # noqa: E722
            pass
        return nbFreePoints

    def getTotalNbObject(self, allIngredients, update_partner=False):
        totalNbIngr = 0
        for ingr in allIngredients:
            if ingr.type == "Grow":
                totalNbIngr += int(
                    ingr.left_to_place * (ingr.length / ingr.unit_length)
                )
            else:
                totalNbIngr += ingr.left_to_place
            if update_partner:
                self.set_partners_ingredient(ingr)
        return totalNbIngr

    def prep_molecules_for_save(self, distances, free_points, nbFreePoints):
        self.distancesAfterFill = distances[:]
        self.freePointsAfterFill = free_points[:]
        self.nbFreePointsAfterFill = nbFreePoints
        self.distanceAfterFill = distances[:]

        if self.runTimeDisplay and autopack.helper.host == "simularium":
            autopack.helper.writeToFile("./realtime", self.boundingBox)
        return self.packed_objects.get_all()

    def check_new_placement(self, new_position):
        distances = self.get_all_distances(new_position)
        if len(distances) == 0:
            # nothing has been packed yet
            return False
        min_distance = min(distances)
        expected_min_distance = self.smallestProteinSize * 2
        if min_distance < expected_min_distance:
            print(expected_min_distance - min_distance)
        return min_distance < expected_min_distance

    def distance_check_failed(self):
        distances = self.get_all_distances()
        if len(distances) == 0:
            # nothing has been packed yet
            return False
        min_distance = min(distances)
        expected_min_distance = self.smallestProteinSize * 2
        return min_distance < expected_min_distance + 0.001

    def update_variable_ingredient_attributes(self, allIngredients):
        """
        updates variable attributes for all ingredients based on input options
        """
        for ingr in allIngredients:
            if hasattr(ingr, "count_options") and ingr.count_options is not None:

                count = get_value_from_distribution(
                    distribution_options=ingr.count_options,
                    return_int=True,
                )
                if count is not None:
                    ingr.count = count
                    ingr.left_to_place = count

            if hasattr(ingr, "size_options") and ingr.size_options is not None:
                max_radius = get_max_value_from_distribution(
                    distribution_options=ingr.size_options
                )
                if max_radius is not None:
                    ingr.max_radius = max_radius

                min_radius = get_min_value_from_distribution(
                    distribution_options=ingr.size_options
                )
                if min_radius is not None:
                    ingr.min_radius = min_radius

    def add_seed_number_to_base_name(self, seed_number):
        return f"{self.base_name}_seed_{seed_number}"

    def set_result_file_name(self, seed_basename):
        """
        Sets the result file name using the output folder path and a given seed basename
        """
        self.result_file = str(self.out_folder / f"results_{seed_basename}")

    def update_after_place(self, grid_point_index):
        self.order[grid_point_index] = self.lastrank
        self.lastrank += 1
        self.nb_ingredient += 1

    def pack_grid(
        self,
        seedNum=0,
        name=None,
        vTestid=3,
        **kw,
    ):
        """
        ## Fill the grid by picking an ingredient first and then
        ## find a suitable point using the ingredient's placer object
        """
        # set periodicity
        autopack.testPeriodicity = self.use_periodicity
        t1 = time()
        seed_base_name = self.add_seed_number_to_base_name(seedNum)
        self.set_result_file_name(seed_base_name)
        self.timeUpDistLoopTotal = 0
        self.static = []
        if self.grid is None:
            self.log.error("no grid setup")
            return
        # create a list of active ingredients indices in all recipes to allow
        # removing inactive ingredients when molarity is reached
        allIngredients = self.callFunction(self.getActiveIng)

        # set the number of ingredients to pack
        self.update_variable_ingredient_attributes(allIngredients)

        # verify partner
        usePP = False
        if "usePP" in kw:
            usePP = kw["usePP"]

        self.cFill = self.nFill

        if name is None:
            name = "F" + str(self.nFill)
        self.FillName.append(name)
        self.nFill += 1
        # seed random number generator
        self.setSeed(seedNum)
        # create copies of the distance array as they change when molecules
        # are added, this array can be restored/saved before filling
        free_points = self.grid.free_points[:]
        self.grid.nbFreePoints = nbFreePoints = len(free_points)  # -1
        if "fbox" in kw:
            self.fbox = kw["fbox"]
        if self.fbox is not None and not self.EnviroOnly:
            self.freePointMask = numpy.ones(nbFreePoints, dtype="int32")
            bb_insidepoint = self.grid.getPointsInCube(self.fbox, [0, 0, 0], 1.0)[:]
            self.freePointMask[bb_insidepoint] = 0
            bb_outside = numpy.nonzero(self.freePointMask)
            self.grid.compartment_ids[bb_outside] = 99999
        compartment_ids = self.grid.compartment_ids

        for compartment in self.compartments:
            compartment.store_packed_object(self)

        # why a copy? --> can we split ?
        distances = self.grid.distToClosestSurf[:]
        spacing = self.spacing or self.smallestProteinSize

        # DEBUG stuff, should be removed later
        self.jitterVectors = []
        self.jitterLength = 0.0
        self.totnbJitter = 0
        self.maxColl = 0.0
        self.successfullJitter = []
        self.failedJitter = []

        # this function also depend on the ingr.completiion that can be restored ?
        self.activeIngr0, self.activeIngr12 = self.callFunction(
            self.getSortedActiveIngredients, ([allIngredients])
        )

        self.log.info("len(allIngredients %d", len(allIngredients))
        self.log.info("len(self.activeIngr0) %d", len(self.activeIngr0))
        self.log.info("len(self.activeIngr12) %d", len(self.activeIngr12))
        self.activeIngre_saved = self.activeIngr[:]

        self.totalPriorities = 0  # 0.00001
        for priors in self.activeIngr12:
            pp = priors.priority
            self.totalPriorities = self.totalPriorities + pp
            self.log.info("totalPriorities = %d", self.totalPriorities)
        previousThresh = 0
        self.normalizedPriorities = []
        self.thresholdPriorities = []
        # Graham- Once negatives are used, if picked random#
        # is below a number in this list, that item becomes
        # the active ingredient in the while loop below
        for priors in self.activeIngr0:
            self.normalizedPriorities.append(0)
            if self.pickWeightedIngr:  # why ?
                self.thresholdPriorities.append(2)
        for priors in self.activeIngr12:
            # pp1 = 0
            pp = priors.priority
            if self.totalPriorities != 0:
                np = float(pp) / float(self.totalPriorities)
            else:
                np = 0.0
            self.normalizedPriorities.append(np)
            self.thresholdPriorities.append(np + previousThresh)
            previousThresh = np + float(previousThresh)
        self.activeIngr = self.activeIngr0 + self.activeIngr12

        nls = 0
        totalNumMols = 0
        self.totalNbIngr = self.getTotalNbObject(allIngredients, update_partner=True)
        if len(self.thresholdPriorities) == 0:
            for ingr in allIngredients:
                totalNumMols += ingr.left_to_place
            self.log.info("totalNumMols pack_grid if = %d", totalNumMols)
        else:
            for threshProb in self.thresholdPriorities:
                nameMe = self.activeIngr[nls]
                totalNumMols += nameMe.left_to_place
                self.log.info(
                    "threshprop pack_grid else is %f for ingredient: %s %s %d",
                    threshProb,
                    nameMe,
                    nameMe.name,
                    nameMe.left_to_place,
                )
                self.log.info("totalNumMols pack_grid else = %d", totalNumMols)
                nls += 1

        vRangeStart = 0.0
        tCancelPrev = time()
        ptInd = 0

        PlacedMols = 0
        vThreshStart = 0.0  # Added back by Graham on July 5, 2012 from Sept 25, 2011 thesis version

        # ==============================================================================
        #         #the big loop
        # ==============================================================================
        dump_freq = self.dump_freq  # 120.0#every minute
        dump = self.dump
        stime = time()
        if self.show_progress_bar:
            pbar = tqdm(total=totalNumMols, mininterval=0, miniters=1)
            pbar.set_description(f"Packing {self.name}_{self.version}")
        while nbFreePoints:
            self.log.info(
                ".........At start of while loop, with vRangeStart = %d", vRangeStart
            )

            # breakin test
            if len(self.activeIngr) == 0:
                self.log.warning("exit packing loop because of len****")
                if hasattr(self, "afviewer"):
                    if self.afviewer is not None and hasattr(self.afviewer, "vi"):
                        self.afviewer.vi.resetProgressBar()
                        self.afviewer.vi.progressBar(label="Filling Complete")
                break
            if vRangeStart > 1:
                self.log.info("exit packing loop because vRange and hence Done!!!****")
                break
            if self.cancelDialog:
                tCancel = time()
                if tCancel - tCancelPrev > 10.0:
                    cancel = self.displayCancelDialog()
                    if cancel:
                        self.log.info(
                            "canceled by user: we'll fill with current objects up to time %d",  # noqa: E510
                            tCancel,
                        )
                        break
                    # if OK, do nothing, i.e., continue loop
                    # (but not the function continue)
                    tCancelPrev = time()

            # pick an ingredient
            ingr = self.pickIngredient(vThreshStart)
            if hasattr(self, "afviewer"):
                p = (
                    (float(PlacedMols)) / float(totalNumMols)
                ) * 100.0  # This code shows 100% of ingredients all the time
                if self.afviewer is not None and hasattr(self.afviewer, "vi"):
                    self.afviewer.vi.progressBar(
                        progress=int(p),
                        label=ingr.name + " " + str(ingr.completion),
                    )
                    if self.afviewer.renderDistance:
                        self.afviewer.vi.displayParticleVolumeDistance(distances, self)
            current_ingr_compartment = ingr.compartment_id
            # compute dpad which is the distance at which we need to update
            # distances after the drop is successfull
            max_radius = self.get_dpad(current_ingr_compartment)

            self.log.info(
                f"picked Ingr radius {ingr.min_radius}, compartment_id {current_ingr_compartment}"
            )

            # find the points that can be used for this ingredient
            ##

            if ingr.compartment_id > 0:
                compartment = self.compartments[ingr.compartment_id - 1]
                surface_points = compartment.surfacePoints
                res = [True, surface_points[int(random() * len(surface_points))]]
            else:
                res = self.getPointToDrop(
                    ingr,
                    free_points,
                    nbFreePoints,
                    distances,
                    spacing,
                    compartment_ids,
                    vRangeStart,
                    vThreshStart,
                )  # (Bool, ptInd)
            if res[0]:
                ptInd = res[1]
                if ptInd > len(distances):
                    self.log.warning(
                        "point index outside of grid length, should never be true ",
                        ptInd,
                    )
                    continue
            else:
                self.log.info("vRangeStart coninue ", res)
                vRangeStart = res[1]
                continue
            # NOTE: should we do the close partner check here instead of in the place functions?
            # place the ingredient
            if self.overwrite_place_method:
                ingr.place_method = self.place_method

            if ingr.encapsulating_radius > self.largestProteinSize:
                self.largestProteinSize = ingr.encapsulating_radius

            self.log.info(
                "attempting to place near %d: %r",
                ptInd,
                self.grid.masterGridPositions[ptInd],
            )
            collision_possible = True
            # if distances[ptInd] >= ingr.encapsulating_radius + ingr.getMaxJitter(
            #     spacing
            # ):
            #     # there is no possible collision here
            #     collision_possible = False
            (
                success,
                insidePoints,
                newDistPoints,
            ) = ingr.attempt_to_pack_at_grid_location(
                self, ptInd, distances, max_radius, spacing, usePP, collision_possible
            )
            self.log.info(
                "after place attempt, placed: %r, number of free points:%d, length of free points=%d",
                success,
                nbFreePoints,
                len(free_points),
            )
            if success:
                nbFreePoints = BaseGrid.updateDistances(
                    insidePoints, newDistPoints, free_points, nbFreePoints, distances
                )
                self.grid.distToClosestSurf = numpy.array(distances[:])
                self.grid.free_points = numpy.array(free_points[:])
                self.grid.nbFreePoints = len(free_points)  # -1
                # update largest protein size
                # problem when the encapsulating_radius is actually wrong
                if ingr.encapsulating_radius > self.largestProteinSize:
                    self.largestProteinSize = ingr.encapsulating_radius

                PlacedMols += 1
                # if self.stop_on_collision:
                # ingredient_too_close = self.distance_check_failed()
                # if ingredient_too_close:
                #     print("GOT A FAIL", self.grid.masterGridPositions[ptInd])
                #     nbFreePoints = 0
                if self.show_progress_bar:
                    pbar.update(1)
            else:
                self.log.info("rejected %r", ingr.rejectionCounter)

            if ingr.completion >= 1.0:
                ind = self.activeIngr.index(ingr)

                self.log.info(f"completed*************** {ingr.name}")
                self.log.info(f"PlacedMols = {PlacedMols}")
                self.log.info(f"activeIngr index of {ingr.name}, {ind}")
                self.log.info(
                    f"threshold p len {len(self.thresholdPriorities)}, {len(self.normalizedPriorities)}"
                )
                if ind > 0:
                    # j = 0
                    for j in range(ind):
                        if j >= len(self.thresholdPriorities) or j >= len(
                            self.normalizedPriorities
                        ):
                            continue
                        self.thresholdPriorities[j] = (
                            self.thresholdPriorities[j] + self.normalizedPriorities[ind]
                        )
                self.activeIngr.pop(ind)
                self.activeIngr0, self.activeIngr12 = self.callFunction(
                    self.getSortedActiveIngredients, ([self.activeIngr])
                )
                self.log.info(f"len(self.activeIngr0) {len(self.activeIngr0)}")
                self.log.info(f"len(self.activeIngr12) {len(self.activeIngr12)}")
                self.activeIngre_saved = self.activeIngr[:]

                self.totalPriorities = 0  # 0.00001
                for priors in self.activeIngr12:
                    pp = priors.priority
                    self.totalPriorities = self.totalPriorities + pp
                #                    print ('totalPriorities = ', self.totalPriorities)
                previousThresh = 0
                self.normalizedPriorities = []
                self.thresholdPriorities = []
                # Graham- Once negatives are used, if picked random#
                # is below a number in this list, that item becomes
                # the active ingredient in the while loop below
                for priors in self.activeIngr0:
                    self.normalizedPriorities.append(0)
                    if self.pickWeightedIngr:
                        self.thresholdPriorities.append(2)
                for priors in self.activeIngr12:
                    # pp1 = 0
                    pp = priors.priority
                    if self.totalPriorities != 0:
                        np = float(pp) / float(self.totalPriorities)
                    else:
                        np = 0.0
                    self.normalizedPriorities.append(np)
                    #                    print ('np is ', np, ' pp is ', pp, ' tp is ', np + previousThresh)
                    self.thresholdPriorities.append(np + previousThresh)
                    previousThresh = np + float(previousThresh)
                self.activeIngr = self.activeIngr0 + self.activeIngr12

            if dump and ((time() - stime) > dump_freq):
                all_objects = self.prep_molecules_for_save(
                    distances,
                    free_points,
                    nbFreePoints,
                )
                stime = time()
                self.log.info(f"placed {len(self.packed_objects.get_ingredients())}")
                if self.saveResult:
                    self.save_result(
                        free_points,
                        distances=distances,
                        all_objects=all_objects,
                    )

        t2 = time()
        if self.show_progress_bar:
            pbar.close()
        self.log.info("time to fill %d", t2 - t1)
        all_objects = self.prep_molecules_for_save(distances, free_points, nbFreePoints)
        if self.saveResult:
            self.save_result(
                free_points,
                distances=distances,
                all_objects=all_objects,
            )

        if kw.get("clean_grid_cache", False):
            grid_file_name = str(self.previous_grid_file).split(os.path.sep)[-1]
            self.clean_grid_cache(grid_file_name=grid_file_name)

        return all_objects

    def restore_molecules_array(self, ingr):
        pass
        # if len(ingr.results):
        #     for elem in ingr.results:
        # TODO: fix this to reset ingredients from results
        # if ingr.compartment_id == 0:
        #     self.molecules.append(
        #         [elem[0], numpy.array(elem[1]), ingr, 0, ingr.radius]
        #     )
        # else:
        #     ingr.recipe.compartment.molecules.append(
        #         [elem[0], numpy.array(elem[1]), ingr, 0, ingr.radius]
        #     )

    def restore(self, result, orgaresult, freePoint, tree=False):
        # should we used the grid ? the freePoint can be computed
        # result is [pos,rot,ingr.name,ingr.compartment_id,ptInd]
        # orgaresult is [[pos,rot,ingr.name,ingr.compartment_id,ptInd],[pos,rot,ingr.name,ingr.compartment_id,ptInd]...]
        # after restore we can build the grid and fill!
        # ingredient based dictionary
        # TODO: refactor with new packed_objects

        ingredients = {}
        molecules = []
        for elem in result:
            pos, rot, name, compartment_id, ptInd = elem
            # needto check the name if it got the comp rule
            ingr = self.get_ingredient_by_name(name, compartment_id)
            if ingr is not None:
                molecules.append([pos, numpy.array(rot), ingr, ptInd])
                if name not in ingredients:
                    ingredients[name] = [ingr, [], [], []]
                mat = numpy.array(rot)
                mat[:3, 3] = pos
                ingredients[name][1].append(pos)
                ingredients[name][2].append(numpy.array(rot))
                ingredients[name][3].append(numpy.array(mat))
                ingr.results.append([pos, rot])
        if self.exteriorRecipe:
            self.exteriorRecipe.molecules = molecules
        if len(orgaresult) == len(self.compartments):
            for i, o in enumerate(self.compartments):
                molecules = []
                for elem in orgaresult[i]:
                    pos, rot, name, compartment_id, ptInd = elem
                    ingr = self.get_ingredient_by_name(name, compartment_id)
                    if ingr is not None:
                        molecules.append([pos, numpy.array(rot), ingr, ptInd])
                        if name not in ingredients:
                            ingredients[name] = [ingr, [], [], []]
                        mat = numpy.array(rot)
                        mat[:3, 3] = pos
                        ingredients[name][1].append(pos)
                        ingredients[name][2].append(numpy.array(rot))
                        ingredients[name][3].append(numpy.array(mat))
                        ingr.results.append([pos, rot])
                o.molecules = molecules
        # consider that one filling have occured
        if len(self.packed_objects.get_ingredients()) and tree:
            self.close_ingr_bhtree = spatial.cKDTree(
                self.packed_objects.get_positions(), leafsize=10
            )
        self.cFill = self.nFill
        self.ingr_result = ingredients
        if len(freePoint):
            self.restoreFreePoints(freePoint)
        return ingredients

    def restoreFreePoints(self, freePoint):
        self.free_points = self.freePointsAfterFill = freePoint
        self.nbFreePointsAfterFill = len(freePoint)
        self.distanceAfterFill = self.grid.distToClosestSurf
        self.distancesAfterFill = self.grid.distToClosestSurf

    def loadFreePoint(self, resultfilename):
        rfile = open(resultfilename + "_free_points", "rb")
        freePoint = pickle.load(rfile)
        rfile.close()
        return freePoint

    def store(self, resultfilename=None):
        if resultfilename is None:
            resultfilename = self.result_file
        resultfilename = autopack.fixOnePath(resultfilename)
        with open(resultfilename, "wb") as rfile:
            pickle.dump(self.packed_objects.get_ingredients(), rfile)
        with open(resultfilename + "_free_points", "wb") as rfile:
            pickle.dump(self.grid.free_points, rfile)

    @classmethod
    def dropOneIngr(self, pos, rot, ingrname, ingrcompNum, ptInd, rad=1.0):
        line = ""
        line += ("<%f,%f,%f>,") % (pos[0], pos[1], pos[2])
        r = rot.reshape(16)
        line += "<"
        for i in range(15):
            line += ("%f,") % (r[i])
        line += ("%f>,") % (r[15])
        line += "<%f>,<%s>,<%d>,<%d>\n" % (rad, ingrname, ingrcompNum, ptInd)
        return line

    @classmethod
    def getOneIngr(self, line):
        elem = line.split("<")
        pos = eval(elem[1][:-2])
        rot = eval(elem[2][:-2])
        rad = eval(elem[3][:-2])
        ingrname = elem[4][:-2]
        ingrcompNum = eval(elem[5][:-2])
        ptInd = eval(elem[6].split(">")[0])
        return pos, rot, ingrname, ingrcompNum, ptInd, rad

    #    @classmethod
    def getOneIngrJson(self, ingr, ingrdic):
        #        name_ingr = ingr.name
        #        if name_ingr not in ingrdic:
        #            name_ingr = ingr.composition_name
        #        for r in ingr.results:
        #            ingrdic[name_ingr]["results"].append([r[0]],r[1],)
        #        print ("growingr?",ingr,ingr.name,isinstance(ingr, GrowIngredient))
        if isinstance(ingr, GrowIngredient) or isinstance(ingr, ActinIngredient):
            ingr.nbCurve = ingrdic["nbCurve"]
            ingr.listePtLinear = []
            for i in range(ingr.nbCurve):
                ingr.listePtLinear.append(ingrdic["curve" + str(i)])
            #            print ("nbCurve?",ingr.nbCurve,ingrdic["nbCurve"])
        return (
            ingrdic["results"],
            ingr.composition_name,
            ingr.compartment_id,
            1,
            ingr.encapsulating_radius,
        )  # ingrdic["compartment_id"],1,ingrdic["encapsulating_radius"]

    def load_asTxt(self, resultfilename=None):
        if resultfilename is None:
            resultfilename = self.result_file
        rfile = open(resultfilename, "r")
        # needto parse
        result = []
        orgaresult = []  # [[],]*len(self.compartments)
        for i in range(len(self.compartments)):
            orgaresult.append([])
        #        mry90 = helper.rotation_matrix(-math.pi/2.0, [0.0,1.0,0.0])
        #        numpy.array([[0.0, 1.0, 0.0, 0.0],
        #                 [-1., 0.0, 0.0, 0.0],
        #                 [0.0, 0.0, 1.0, 0.0],
        #                 [0.0, 0.0, 0.0, 1.0]])
        lines = rfile.readlines()
        for line in lines:
            if not len(line) or len(line) < 6:
                continue
            pos, rot, ingrname, ingrcompNum, ptInd, rad = self.getOneIngr(line)
            # should I multiply here
            r = numpy.array(rot).reshape(
                4, 4
            )  # numpy.matrix(mry90)*numpy.matrix(numpy.array(rot).reshape(4,4))
            if ingrcompNum == 0:
                result.append(
                    [numpy.array(pos), numpy.array(r), ingrname, ingrcompNum, ptInd]
                )
            else:
                orgaresult[abs(ingrcompNum) - 1].append(
                    [numpy.array(pos), numpy.array(r), ingrname, ingrcompNum, ptInd]
                )
            #        for i, orga in enumerate(self.compartments):
            #            orfile = open(resultfilename+"ogra"+str(i),'rb')
            #            orgaresult.append(pickle.load(orfile))
            #            orfile.close()
            #        rfile.close()
            #        rfile = open(resultfilename+"free_points",'rb')
        freePoint = []  # pickle.load(rfile)
        try:
            rfile = open(resultfilename + "_free_points", "rb")
            freePoint = pickle.load(rfile)
            rfile.close()
        except:  # noqa: E722
            pass
        return result, orgaresult, freePoint

    def collectResultPerIngredient(self):
        def cb(ingr):
            ingr.results = []

        self.loopThroughIngr(cb)
        for obj in self.packed_objects.get_ingredients():
            ingr = obj.ingredient
            if isinstance(ingr, GrowIngredient) or isinstance(ingr, ActinIngredient):
                pass  # already store
            else:
                ingr.results.append([obj.position, obj.rotation])

    def load_asJson(self, resultfilename=None):
        if resultfilename is None:
            resultfilename = self.result_file
        with open(resultfilename, "r") as fp:  # doesnt work with symbol link ?
            if autopack.use_json_hook:
                self.result_json = json.load(
                    fp, object_pairs_hook=OrderedDict
                )  # ,indent=4, separators=(',', ': ')
            else:
                self.result_json = json.load(fp)
            # needto parse
        result = []
        orgaresult = []
        r = self.exteriorRecipe
        if r:
            if "exteriorRecipe" in self.result_json:
                for ingr in r.ingredients:
                    name_ingr = ingr.name
                    if name_ingr not in self.result_json["exteriorRecipe"]:
                        # backward compatiblity
                        if (
                            ingr.composition_name
                            not in self.result_json["exteriorRecipe"]
                        ):
                            continue
                        else:
                            name_ingr = ingr.composition_name
                    iresults, ingrname, ingrcompNum, ptInd, rad = self.getOneIngrJson(
                        ingr, self.result_json["exteriorRecipe"][name_ingr]
                    )
                    ingr.results = []
                    for r in iresults:
                        rot = numpy.array(r[1]).reshape(
                            4, 4
                        )  # numpy.matrix(mry90)*numpy.matrix(numpy.array(rot).reshape(4,4))
                        ingr.results.append([numpy.array(r[0]), rot])
                        result.append(
                            [numpy.array(r[0]), rot, ingrname, ingrcompNum, 1]
                        )
                    # organelle ingr
        for i, orga in enumerate(self.compartments):
            orgaresult.append([])
            # organelle surface ingr
            rs = orga.surfaceRecipe
            if rs:
                if orga.name + "_surfaceRecipe" in self.result_json:
                    for ingr in rs.ingredients:
                        name_ingr = ingr.name
                        # replace number by name ?
                        if (
                            orga.name + "_surf_" + ingr.composition_name
                            in self.result_json[orga.name + "_surfaceRecipe"]
                        ):
                            name_ingr = orga.name + "_surf_" + ingr.composition_name
                        if (
                            name_ingr
                            not in self.result_json[orga.name + "_surfaceRecipe"]
                        ):
                            # backward compatiblity
                            if (
                                ingr.composition_name
                                not in self.result_json[orga.name + "_surfaceRecipe"]
                            ):
                                continue
                            else:
                                name_ingr = ingr.composition_name
                        (
                            iresults,
                            ingrname,
                            ingrcompNum,
                            ptInd,
                            rad,
                        ) = self.getOneIngrJson(
                            ingr,
                            self.result_json[orga.name + "_surfaceRecipe"][name_ingr],
                        )
                        ingr.results = []
                        for r in iresults:
                            rot = numpy.array(r[1]).reshape(
                                4, 4
                            )  # numpy.matrix(mry90)*numpy.matrix(numpy.array(rot).reshape(4,4))
                            ingr.results.append([numpy.array(r[0]), rot])
                            orgaresult[abs(ingrcompNum) - 1].append(
                                [numpy.array(r[0]), rot, ingrname, ingrcompNum, 1]
                            )
            # organelle matrix ingr
            ri = orga.innerRecipe
            if ri:
                if orga.name + "_innerRecipe" in self.result_json:
                    for ingr in ri.ingredients:
                        name_ingr = ingr.name
                        if (
                            orga.name + "_int_" + ingr.composition_name
                            in self.result_json[orga.name + "_innerRecipe"]
                        ):
                            name_ingr = orga.name + "_int_" + ingr.composition_name
                        if (
                            name_ingr
                            not in self.result_json[orga.name + "_innerRecipe"]
                        ):
                            # backward compatiblity
                            if (
                                ingr.composition_name
                                not in self.result_json[orga.name + "_innerRecipe"]
                            ):
                                continue
                            else:
                                name_ingr = ingr.composition_name
                        (
                            iresults,
                            ingrname,
                            ingrcompNum,
                            ptInd,
                            rad,
                        ) = self.getOneIngrJson(
                            ingr,
                            self.result_json[orga.name + "_innerRecipe"][name_ingr],
                        )
                        ingr.results = []
                        for r in iresults:
                            rot = numpy.array(r[1]).reshape(
                                4, 4
                            )  # numpy.matrix(mry90)*numpy.matrix(numpy.array(rot).reshape(4,4))
                            ingr.results.append([numpy.array(r[0]), rot])
                            orgaresult[abs(ingrcompNum) - 1].append(
                                [numpy.array(r[0]), rot, ingrname, ingrcompNum, 1]
                            )
        freePoint = []  # pickle.load(rfile)
        try:
            rfile = open(resultfilename + "_free_points", "rb")
            freePoint = pickle.load(rfile)
            rfile.close()
        except:  # noqa: E722
            pass
        return result, orgaresult, freePoint

    def dropOneIngrJson(self, ingr, rdic):
        adic = OrderedDict()  # [ingr.name]
        adic["compartment_id"] = ingr.compartment_id
        adic["encapsulating_radius"] = float(ingr.encapsulating_radius)
        adic["results"] = []
        for r in ingr.results:
            if hasattr(r[0], "tolist"):
                r[0] = r[0].tolist()
            if hasattr(r[1], "tolist"):
                r[1] = r[1].tolist()
            adic["results"].append([r[0], r[1]])
        if isinstance(ingr, GrowIngredient) or isinstance(ingr, ActinIngredient):
            adic["nbCurve"] = ingr.nbCurve
            for i in range(ingr.nbCurve):
                lp = numpy.array(ingr.listePtLinear[i])
                ingr.listePtLinear[i] = lp.tolist()
                adic["curve" + str(i)] = ingr.listePtLinear[i]
            #        print adic
        return adic

    def store_asJson(self, resultfilename=None, indent=True):
        if resultfilename is None:
            resultfilename = self.result_file
            resultfilename = autopack.fixOnePath(resultfilename)  # retireve?
        # if result file_name start with http?
        if resultfilename.find("http") != -1 or resultfilename.find("ftp") != -1:
            print(
                "please provide a correct file name for the result file ",
                resultfilename,
            )
        self.collectResultPerIngredient()
        self.result_json = OrderedDict()
        self.result_json["recipe"] = self.setupfile  # replace server?
        r = self.exteriorRecipe
        if r:
            self.result_json["exteriorRecipe"] = OrderedDict()
            for ingr in r.ingredients:
                self.result_json["exteriorRecipe"][
                    ingr.composition_name
                ] = self.dropOneIngrJson(ingr, self.result_json["exteriorRecipe"])

        # compartment ingr
        for orga in self.compartments:
            # compartment surface ingr
            rs = orga.surfaceRecipe
            if rs:
                self.result_json[orga.name + "_surfaceRecipe"] = OrderedDict()
                for ingr in rs.ingredients:
                    self.result_json[orga.name + "_surfaceRecipe"][
                        ingr.composition_name
                    ] = self.dropOneIngrJson(
                        ingr, self.result_json[orga.name + "_surfaceRecipe"]
                    )
            # compartment matrix ingr
            ri = orga.innerRecipe
            if ri:
                self.result_json[orga.name + "_innerRecipe"] = OrderedDict()
                for ingr in ri.ingredients:
                    self.result_json[orga.name + "_innerRecipe"][
                        ingr.composition_name
                    ] = self.dropOneIngrJson(
                        ingr, self.result_json[orga.name + "_innerRecipe"]
                    )
        with open(resultfilename, "w") as fp:  # doesnt work with symbol link ?
            if indent:
                json.dump(
                    self.result_json, fp, indent=1, separators=(",", ":")
                )  # ,indent=4, separators=(',', ': ')
            else:
                json.dump(
                    self.result_json, fp, separators=(",", ":")
                )  # ,indent=4, separators=(',', ': ')
        print("ok dump", resultfilename)

    @classmethod
    def convertPickleToText(self, resultfilename=None, norga=0):
        if resultfilename is None:
            resultfilename = self.result_file
        rfile = open(resultfilename)
        result = pickle.load(rfile)
        orgaresult = []
        for i in range(norga):
            orfile = open(resultfilename + "_organelle_" + str(i))
            orgaresult.append(pickle.load(orfile))
            orfile.close()
        rfile.close()
        rfile = open(resultfilename + "_free_points")
        rfile.close()
        rfile = open(resultfilename + ".txt", "w")
        line = ""
        for pos, rot, ingrName, compartment_id, ptInd in result:
            line += self.dropOneIngr(pos, rot, ingrName, compartment_id, ptInd)
            # result.append([pos,rot,ingr.name,ingr.compartment_id,ptInd])
        rfile.write(line)
        rfile.close()
        for i in range(norga):
            orfile = open(resultfilename + "_organelle_" + str(i) + ".txt", "w")
            result = []
            line = ""
            for pos, rot, ingrName, compartment_id, ptInd in orgaresult[i]:
                line += self.dropOneIngr(pos, rot, ingrName, compartment_id, ptInd)
            orfile.write(line)
            orfile.close()
            # freepoint

    def printFillInfo(self):
        r = self.exteriorRecipe
        if r is not None:
            print("    Environment exterior recipe:")
            r.printFillInfo("        ")

        for o in self.compartments:
            o.printFillInfo()

    def finishWithWater(self, free_points=None, nbFreePoints=None):
        # self.freePointsAfterFill[:self.nbFreePointsAfterFill]
        # sphere sphere of 2.9A
        if free_points is None:
            free_points = self.freePointsAfterFill
        if nbFreePoints is None:
            nbFreePoints = self.nbFreePointsAfterFill
        # a freepoint is a voxel, how many water in the voxel
        # coords masterGridPositions

    # ==============================================================================
    # AFter this point, features development around physics engine and algo
    # octree
    # ==============================================================================

    def setupOctree(
        self,
    ):
        if self.octree is None:
            self.octree = Octree(
                self.grid.getRadius(), helper=helper
            )  # Octree((0,0,0),self.grid.getRadius())   #0,0,0 or center of grid?

    def delRB(self, node):
        return None

    def setGeomFaces(self, tris, face):
        return None

    def addMeshRBOrganelle(self, o):
        return None

    def addRB(self, ingr, trans, rotMat, rtype="single_sphere", static=False):
        return None

    def moveRBnode(self, node, trans, rotMat):
        return None

    def getRotTransRB(self, node):
        return None

    def runBullet(self, ingr, simulationTimes, runTimeDisplay):
        return None

    def exportToBD_BOX(self, res_filename=None, output=None, bd_type="flex"):
        # , call the BD_BOX exporter, plugin ? better if result store somewhere.
        # only sphere + boudary ?
        # sub ATM 216 225.0000 150.0000 525.0000 25.0000 -5.0000 50.0000 0.5922 1
        if bd_type == "flex":
            from bd_box import flex_box as bd_box
        else:
            from bd_box import rigid_box as bd_box
        if res_filename is None:
            res_filename = self.result_file
        self.bd = bd_box(res_filename, bounding_box=self.boundingBox)
        self.bd.makePrmFile()
        self.collectResultPerIngredient()
        r = self.exteriorRecipe
        if r:
            for ingr in r.ingredients:
                self.bd.addAutoPackIngredient(ingr)

        # compartment ingr
        for orga in self.compartments:
            # compartment surface ingr
            rs = orga.surfaceRecipe
            if rs:
                for ingr in rs.ingredients:
                    self.bd.addAutoPackIngredient(ingr)
            # compartment matrix ingr
            ri = orga.innerRecipe
            if ri:
                for ingr in ri.ingredients:
                    self.bd.addAutoPackIngredient(ingr)

        self.bd.write()

    def exportToTEM_SIM(self, res_filename=None, output=None):
        from tem_sim import tem_sim

        if res_filename is None:
            res_filename = self.result_file
        self.tem = tem_sim(res_filename, bounding_box=self.boundingBox)
        self.tem.setup()
        self.collectResultPerIngredient()
        r = self.exteriorRecipe
        if r:
            for ingr in r.ingredients:
                self.tem.addAutoPackIngredient(ingr)

        # compartment ingr
        for orga in self.compartments:
            # compartment surface ingr
            rs = orga.surfaceRecipe
            if rs:
                for ingr in rs.ingredients:
                    self.tem.addAutoPackIngredient(ingr)
            # compartment matrix ingr
            ri = orga.innerRecipe
            if ri:
                for ingr in ri.ingredients:
                    self.tem.addAutoPackIngredient(ingr)
        self.tem.write()

    def exportToTEM(
        self,
    ):
        # limited to 20 ingredients, call the TEM exporter plugin ?
        # ingredient -> PDB file or mrc volume file
        # ingredient -> coordinate.txt file
        p = []  # *0.05
        rr = []
        output = "iSutm_coordinate.txt"  # ingrname_.txt
        aStr = "# File created for TEM-simulator, version 1.3.\n"
        aStr += str(len(p)) + " 6\n"
        aStr += "#            x             y             z           phi         theta           psi\n"
        for i in range(len(p)):
            aStr += "{0:14.4f}{1:14.4f}{2:14.4f}{3:14.4f}{4:14.4f}{5:14.4f}\n".format(
                p[i][0], p[i][1], p[i][2], rr[i][0], rr[i][1], rr[i][2]
            )
        f = open(output, "w")
        f.write(aStr)

    def exportToReaDDy(self):
        # wehn I will get it running ... plugin ?
        return

        # ==============================================================================

    #         Animate
    # ==============================================================================

    def linkTraj(self):
        # link the traj usin upy for creating a new synchronized calleback?
        if not self.traj_linked:
            autopack.helper.synchronize(self.applyStep)
            self.traj_linked = True

    def unlinkTraj(self):
        # link the traj usin upy for creating a new synchronized calleback?
        if self.traj_linked:
            autopack.helper.unsynchronize(self.applyStep)
            self.traj_linked = False

    def applyStep(self, step):
        # apply the coordinate from a trajectory at step step.
        # correspondance ingredients instance <-> coordinates file
        # trajectory class to handle
        print("Step is " + str(step))
        # if self.traj.traj_type=="dcd" or self.traj.traj_type=="xyz":
        self.traj.applyState_primitive_name(self, step)
        # ho can we apply to parent instance the rotatiotn?

    def create_voxelization(self, image_writer):
        """
        Update the image data for all molecules in the recipe by creating voxelized
        representations.

        Parameters
        ----------
        image_writer: ImageWriter
            The image writer to use for writing the voxelized representations.

        Returns
        ----------
        image_data: numpy.ndarray
            The updated image data.
        """
        channel_colors = {}

        for obj in self.packed_objects.get_all():
            mesh_store = None
            if obj.name not in image_writer.image_data:
                image_writer.image_data[obj.name] = numpy.zeros(
                    image_writer.image_size, dtype=numpy.uint8
                )
                if obj.color is not None:
                    color = obj.color
                    if all([x <= 1 for x in obj.color]):
                        color = [int(col * 255) for col in obj.color]
                    channel_colors[obj.name] = color
            if obj.is_compartment:
                mesh_store = self.mesh_store

            image_writer.image_data[obj.name] = obj.ingredient.create_voxelization(
                image_data=image_writer.image_data[obj.name],
                bounding_box=self.boundingBox,
                voxel_size=image_writer.voxel_size,
                image_size=image_writer.image_size,
                position=obj.position,
                rotation=obj.rotation,
                hollow=image_writer.hollow,
                mesh_store=mesh_store,
            )
        image_writer.channel_colors = channel_colors

        return image_writer<|MERGE_RESOLUTION|>--- conflicted
+++ resolved
@@ -1700,34 +1700,9 @@
                 # get the most probable point using the gradient
                 # use the gradient weighted map and get mot probabl point
                 self.log.info("pick point from gradients %d", (len(allIngrPts)))
-<<<<<<< HEAD
-                if isinstance(ingr.gradient, list) and len(ingr.gradient) > 1:
-                    if not hasattr(ingr, "combined_weight"):
-                        gradient_list = []
-                        gradient_weights = []
-                        for (gradient_name, gradient), gradient_weight in zip(
-                            self.gradients.items(), ingr.gradient_weights
-                        ):
-                            if gradient_name in ingr.gradient:
-                                gradient_list.append(gradient)
-                                gradient_weights.append(gradient_weight)
-
-                        combined_weight = Gradient.get_combined_gradient_weight(
-                            gradient_list, gradient_weights
-                        )
-                        ingr.combined_weight = combined_weight
-
-                    ptInd = Gradient.pick_point_from_weight(
-                        ingr.combined_weight, allIngrPts
-                    )
-
-                else:
-                    ptInd = self.gradients[ingr.gradient].pickPoint(allIngrPts)
-=======
                 ptInd = Gradient.pick_point_for_ingredient(
                     ingr, allIngrPts, self.gradients
                 )
->>>>>>> 12276f5c
             else:
                 # pick a point randomly among free points
                 # random or uniform?
