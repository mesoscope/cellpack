--- conflicted
+++ resolved
@@ -3157,7 +3157,6 @@
                     channel_colors.append(color)
             if obj.is_compartment:
                 obj_instance = self.get_compartment_object_by_name(obj.name)
-<<<<<<< HEAD
                 mesh_store = self.mesh_store
                 
             else: 
@@ -3174,27 +3173,5 @@
                 hollow=hollow, 
                 mesh_store=mesh_store
             )
-=======
-                image_data[obj.name] = obj_instance.create_voxelization(
-                    image_data=image_data[obj.name],
-                    bounding_box=self.boundingBox,
-                    voxel_size=voxel_size,
-                    image_size=image_size,
-                    position=obj.position,
-                    mesh_store=self.mesh_store,
-                    hollow=hollow,
-                )
-            else:
-                obj_instance = ingredient.get_ingredient_class(ingredient_object.type)
-                image_data[obj.name] = obj_instance.create_voxelization(
-                    image_data=image_data[obj.name],
-                    bounding_box=self.boundingBox,
-                    voxel_size=voxel_size,
-                    image_size=image_size,
-                    position=obj.position,
-                    rotation=obj.rotation,
-                    radius=obj.radius,
-                )
->>>>>>> eadb2e60
 
         return image_data, channel_colors