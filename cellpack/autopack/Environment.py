--- conflicted
+++ resolved
@@ -999,12 +999,8 @@
         if "place_method" not in arguments:
             arguments["place_method"] = self.place_method
         ingredient_type = arguments["type"]
-<<<<<<< HEAD
-        if ingredient_type == "single_sphere":
-=======
 
         if ingredient_type == INGREDIENT_TYPE.SINGLE_SPHERE:
->>>>>>> 6e47a8b8
             radius = arguments["radius"]
             arguments = IOutils.IOingredientTool.clean_arguments(
                 Ingredient.ARGUMENTS, **arguments
@@ -1046,13 +1042,8 @@
             arguments = IOutils.IOingredientTool.clean_arguments(
                 Ingredient.ARGUMENTS, **arguments
             )
-<<<<<<< HEAD
-            arguments["type"] = "single_sphere"
+            arguments["type"] = INGREDIENT_TYPE.SINGLE_SPHERE
             ingr = SingleSphereIngr(radius, **arguments)
-=======
-            ingr = SingleSphereIngr(radius, **arguments)
-
->>>>>>> 6e47a8b8
         if (
             "gradient" in arguments
             and arguments["gradient"] != ""
