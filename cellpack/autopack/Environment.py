--- conflicted
+++ resolved
@@ -400,15 +400,11 @@
         self.grid.free_points = free_points[:]
         self.grid.distToClosestSurf = distances[:]
         # should check extension filename for type of saved file
-<<<<<<< HEAD
         if not os.path.isfile(self.grid_file_out) and self.load_from_grid_file:
+            # do not overwrite if grid was loaded from file
             self.grid.result_filename = self.grid_file_out
             self.saveGridToFile(self.grid_file_out)
         self.saveGridLogsAsJson(self.result_file + "_grid-data.json")
-=======
-        self.saveGridLogsAsJson(self.resultfile + "_grid-data.json")
-        self.grid.result_filename = self.grid_file_out
->>>>>>> c6b8e2b6
         self.collectResultPerIngredient()
         self.store()
         self.store_asTxt()
