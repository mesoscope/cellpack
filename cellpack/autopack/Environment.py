# -*- coding: utf-8 -*-
"""
###############################################################################
#
# autoPACK Authors: Graham T. Johnson, Mostafa Al-Alusi, Ludovic Autin, Michel Sanner
#   Based on COFFEE Script developed by Graham Johnson between 2005 and 2010
#   with assistance from Mostafa Al-Alusi in 2009 and periodic input
#   from Arthur Olson's Molecular Graphics Lab
#
# Environment.py Authors: Graham Johnson & Michel Sanner with editing/enhancement
# from Ludovic Autin
# HistoVol.py became Environment.py in the Spring of 2013 to generalize the terminology
# away from biology
#
# Translation to Python initiated March 1, 2010 by Michel Sanner with Graham Johnson
#
# Class restructuring and organization: Michel Sanner
#
# Copyright: Graham Johnson ©2010
#
# This file "Environment.py" is part of autoPACK, cellPACK.
#
#    autoPACK is free software: you can redistribute it and/or modify
#    it under the terms of the GNU General Public License as published by
#    the Free Software Foundation, either version 3 of the License, or
#    (at your option) any later version.
#
#    autoPACK is distributed in the hope that it will be useful,
#    but WITHOUT ANY WARRANTY; without even the implied warranty of
#    MERCHANTABILITY or FITNESS FOR A PARTICULAR PURPOSE.  See the
#    GNU General Public License for more details.
#
#    You should have received a copy of the GNU General Public License
#    along with autoPACK (See "CopyingGNUGPL" in the installation.
#    If not, see <http://www.gnu.org/licenses/>.
#
#
###############################################################################
@author: Graham Johnson, Ludovic Autin, & Michel Sanner

# Hybrid version merged from Graham's Sept 2011 and Ludo's April 2012
# version on May 16, 2012
# Updated with final thesis HistoVol.py file from Sept 25, 2012 on July 5, 2012
# with correct analysis tools

# TODO: fix the save/restore grid
"""

import os
from time import time
from random import random, uniform, seed
from cellpack.autopack.interface_objects.packed_objects import PackedObjects
from scipy import spatial
import numpy
import pickle
import json
from json import encoder
import logging
from collections import OrderedDict

# PANDA3D Physics engine ODE and Bullet
import panda3d

from panda3d.core import Mat3, Mat4, Vec3, BitMask32, NodePath
from panda3d.bullet import BulletRigidBodyNode

import cellpack.autopack as autopack
from cellpack.autopack.MeshStore import MeshStore
import cellpack.autopack.ingredient as ingredient
from cellpack.autopack.loaders.utils import create_output_dir
from cellpack.autopack.utils import (
    cmp_to_key,
    expand_object_using_key,
    get_value_from_distribution,
    get_max_value_from_distribution,
    get_min_value_from_distribution,
    ingredient_compare0,
    ingredient_compare1,
    ingredient_compare2,
    load_object_from_pickle,
)
from cellpack.autopack.writers import Writer
from .Compartment import CompartmentList, Compartment
from .Recipe import Recipe
from .ingredient import GrowIngredient, ActinIngredient
from cellpack.autopack import IOutils
from .octree import Octree
from .Gradient import Gradient
from .transformation import signed_angle_between_vectors

# backward compatibility with kevin method
from cellpack.autopack.BaseGrid import BaseGrid as BaseGrid
from .trajectory import dcdTrajectory, molbTrajectory
from .randomRot import RandomRot

from tqdm import tqdm

try:
    helper = autopack.helper
except ImportError:
    helper = None


encoder.FLOAT_REPR = lambda o: format(o, ".8g")

# set default pickle protocol to highest level
pickle.DEFAULT_PROTOCOL = pickle.HIGHEST_PROTOCOL

SEED = 15
LOG = False
verbose = 0


class Environment(CompartmentList):
    """
    The Environment class
    ==========================
    This class is main class in autopack. The class handle all the setup, initialization
    and process of the packing. We use xml or python for the setup.
    A environments is made of :
        a grid and the gradients if any
        a list of compartment and their recipes (surface and interior)
        a exterior recipe
        each recipe are made of a list of ingredients
    """

    def __init__(self, config=None, recipe=None):
        CompartmentList.__init__(self)
        self.mesh_store = MeshStore()

        self.config_data = config
        self.recipe_data = recipe
        name = recipe["name"]
        self.log = logging.getLogger("env")
        self.log.propagate = False

        # From config file
        self.runTimeDisplay = config["live_packing"]
        self.place_method = config["place_method"]
        self.innerGridMethod = config["inner_grid_method"]
        self.format_output = config["format"]
        self.use_periodicity = config["use_periodicity"]
        self.overwrite_place_method = config["overwrite_place_method"]
        self.pickRandPt = not config["ordered_packing"]
        self.show_sphere_trees = config["show_sphere_trees"]
        self.show_grid_spheres = config["show_grid_plot"]
        self.boundingBox = numpy.array(recipe["bounding_box"])
        self.spacing = config["spacing"]
        self.load_from_grid_file = config["load_from_grid_file"]
        self.show_progress_bar = config["show_progress_bar"]
        self.name = name
        self.version = recipe.get("version", "default")
        # saving/pickle option
        self.saveResult = "out" in config
        self.out_folder = create_output_dir(config["out"], name, config["place_method"])
        self.base_name = f"{self.name}_{config['name']}_{self.version}"
        self.grid_file_out = (
            f"{self.out_folder}/{self.name}_{config['name']}_{self.version}_grid.dat"
        )

        should_load_grid_file = (
            os.path.isfile(self.grid_file_out) and self.load_from_grid_file
        )
        self.previous_grid_file = self.grid_file_out if should_load_grid_file else None
        self.setupfile = ""
        self.current_path = None  # the path of the recipe file
        self.custom_paths = None
        self.grid_filename = None  #
        self.grid_result_filename = None  # str(gridn.getAttribute("grid_result"))

        self.timeUpDistLoopTotal = 0
        self.exteriorRecipe = None
        self.hgrid = []
        self.world = None  # panda world for collision
        self.octree = None  # ongoing octree test, no need if openvdb wrapped to python
        self.grid = None  # Grid()  # the main grid
        self.encapsulatingGrid = (
            0  # Only override this with 0 for 2D packing- otherwise its very unsafe!
        )
        # 0 is the exterior, 1 is compartment 1 surface, -1 is compartment 1 interior
        self.nbCompartments = 1
        self.number = 0  # TODO: call this 'id' consistent with container
        self.order = {}  # give the order of drop ingredient by ptInd from molecules
        self.lastrank = 0

        # smallest and largest protein radii across all recipes
        self.smallestProteinSize = 999
        self.largestProteinSize = 0
        self.scaleER = 2.5  # hack in case problem with encapsulating radius
        self.computeGridParams = True

        self.EnviroOnly = False
        self.EnviroOnlyCompartiment = -1
        # bounding box of the Environment

        self.fbox_bb = None  # used for estimating the volume

        self.fbox = None  # Oct 20, 2012 Graham wonders if this is part of the problem
        self.fillBB = None  # bounding box for a given fill
        self.fillbb_insidepoint = (
            None  # Oct 20, 2012 Graham wonders if this is part of the problem
        )
        self.freePointMask = None

        self.randomRot = RandomRot()  # the class used to generate random rotation
        self.activeIngr = []
        self.activeIngre_saved = []
        self.freePtsUpdateThreshold = 0.0
        # optionally can provide a host and a viewer
        self.host = None
        self.afviewer = None

        # option for packing using host dynamics capability
        self.windowsSize = 100
        self.windowsSize_overwrite = False

        self.orthogonalBoxType = 0
        self.rejection_threshold = None
        # if use C4D RB dynamics, should be genralized
        self.springOptions = {}
        self.dynamicOptions = {}
        self.setupRBOptions()
        self.simulationTimes = 2.0

        # cancel dialog-> need to be develop more
        self.cancelDialog = False

        self.grab_cb = None
        self.pp_server = None
        self.seed_set = False
        self.seed_used = 0
        #
        self.nFill = 0
        self.cFill = 0
        self.FillName = ["F" + str(self.nFill)]

        self.traj_linked = False
        # do we sort the ingredient or not see  getSortedActiveIngredients
        self.pickWeightedIngr = True
        self.currtId = 0

        # gradient
        self.gradients = {}
        self.use_gradient = len(recipe.get("gradients", {})) > 0
        self.use_halton = False  # use halton for grid point distribution

        self.ingrLookForNeighbours = False  # Old Features to be test

        # debug with timer function
        self.nb_ingredient = 0
        self.totalNbIngr = 0
        self.treemode = "cKDTree"
        self.close_ingr_bhtree = (
            None  # RBHTree(a.tolist(),range(len(a)),10,10,10,10,10,9999)
        )

        self.packed_objects = PackedObjects()

        # should be part of an independent module
        self.panda_solver = "bullet"  # or bullet
        # could be a problem here for pp
        # can't pickle this dictionary
        self.rb_func_dic = {}
        # need options for the save/server data etc....
        # should it be in __init__ like other general options ?
        self.dump = False
        self.dump_freq = 120.0
        self.jsondic = None

        self.distancesAfterFill = []
        self.freePointsAfterFill = []
        self.nbFreePointsAfterFill = []
        self.distanceAfterFill = []
        self._setup()

    def _setup(self):
        if "composition" in self.recipe_data:
            (
                self.root_compartment,
                self.compartment_keys,
                self.reference_dict,
                self.referenced_objects,
            ) = Recipe.resolve_composition(self.recipe_data)
            self.create_objects()
        if self.use_gradient:
            for gradient_data in self.recipe_data["gradients"]:
                self.set_gradient(gradient_data)

    def get_compartment_object_by_name(self, compartment_name):
        """
        Returns compartment object by name
        """
        for compartment in self.compartments:
            if compartment.name == compartment_name:
                return compartment

    def get_bounding_box_limits(self):
        """
        Returns the min and max limits for the bounding box
        """
        bb = numpy.array(self.boundingBox)
        min_bound = numpy.min(bb, axis=0)
        max_bound = numpy.max(bb, axis=0)
        return min_bound, max_bound

    def setSeed(self, seedNum):
        SEED = int(seedNum)
        numpy.random.seed(SEED)  # for gradient
        seed(SEED)
        self.randomRot.setSeed(seed=SEED)
        self.seed_set = True
        self.seed_used = SEED

    def _prep_ingredient_info(self, composition_info, ingredient_name=None):
        objects_dict = self.recipe_data["objects"]
        object_key = composition_info["object"]
        ingredient_info = expand_object_using_key(
            composition_info, "object", objects_dict
        )
        ingredient_info["name"] = (
            ingredient_name if ingredient_name is not None else object_key
        )
        ingredient_info["object_name"] = object_key
        ingredient_info = ingredient.Ingredient.validate_ingredient_info(
            ingredient_info
        )
        return ingredient_info

    def _step_down(self, compartment_key, prev_compartment=None):
        parent = prev_compartment if prev_compartment is not None else self
        composition_dict = self.recipe_data["composition"]
        compartment = self.create_compartment(compartment_key, parent)
        compartment_info = composition_dict[compartment_key]
        for region_name, obj_keys in compartment_info.get(
            "regions", {}
        ).items():  # check if entry in compositions has regions
            recipe = Recipe(name=f"{compartment_key}_{region_name}")
            for key_or_dict in obj_keys:
                is_key, composition_info = Recipe.is_key(key_or_dict, composition_dict)
                if is_key and key_or_dict in self.compartment_keys:
                    key = key_or_dict
                    self._step_down(key, prev_compartment=compartment)
                else:
                    key = key_or_dict if is_key else None
                    ingredient_info = self._prep_ingredient_info(composition_info, key)
                    self.create_ingredient(recipe, ingredient_info)
            if region_name == "surface":
                compartment.setSurfaceRecipe(recipe)
            elif region_name == "interior":
                compartment.setInnerRecipe(recipe)

    def create_objects(self):
        """
        Instantiate compartments and ingredients contained within the recipe data.
        """
        composition_dict = self.recipe_data["composition"]

        if self.root_compartment is not None:
            root_compartment = composition_dict[self.root_compartment]
            # self.create_compartment(self.root_compartment)
            external_recipe = Recipe()
            for region_name, obj_keys in root_compartment.get(
                "regions", {}
            ).items():  # check if entry in compositions has regions
                for key_or_dict in obj_keys:
                    is_key, composition_info = Recipe.is_key(
                        key_or_dict, composition_dict
                    )
                    if is_key and key_or_dict in self.compartment_keys:
                        # key is pointing to another container
                        # make compartment and add ingredients inside it
                        key = key_or_dict
                        self._step_down(key)
                    else:
                        key = key_or_dict if is_key else None
                        ingredient_info = self._prep_ingredient_info(
                            composition_info, key
                        )
                        self.create_ingredient(external_recipe, ingredient_info)
            self.setExteriorRecipe(external_recipe)

    def reportprogress(self, label=None, progress=None):
        if self.afviewer is not None and hasattr(self.afviewer, "vi"):
            self.afviewer.vi.progressBar(progress=progress, label=label)

    def set_partners_ingredient(self, ingr):
        if ingr.partners is not None:
            for partner in ingr.partners.all_partners:
                partner_ingr = self.get_ingredient_by_name(partner.name)
                partner.set_ingredient(partner_ingr)
        if ingr.type == "Grow":
            # TODO: I don't think this code is needed,
            # but I haven't dug into it enough to delete it all yet
            ingr.prepare_alternates()


    def get_all_distances(self, position=None):
        positions = self.packed_objects.get_positions()
        if len(positions) == 0:
            return numpy.array([])
        elif position is not None:
            return numpy.linalg.norm(positions - numpy.array(position), axis=1)
        else:
            return spatial.distance.pdist(positions)

    def get_distances(self, ingredient_name, center):

        ingredient_positions = self.packed_objects.get_positions_for_ingredient(ingredient_name)

        if len(ingredient_positions):
            distances_between_ingredients = spatial.distance.pdist(ingredient_positions)
            distances_from_center = numpy.linalg.norm(
                ingredient_positions - numpy.array(center), axis=1
            )
        else:
            distances_from_center = numpy.array([])
            distances_between_ingredients = numpy.array([])

        return (
            ingredient_positions,
            distances_from_center,
            distances_between_ingredients,
        )

    def get_ingredient_angles(self, ingredient_name, center, ingredient_positions):
        ingredient_rotation = self.packed_objects.get_rotations_for_ingredient(
            ingredient_name=ingredient_name,
        )
        ingredient_position_vector = numpy.array(ingredient_positions) - numpy.array(
            center
        )

        anglesX = numpy.array(
            signed_angle_between_vectors(
                [[0, 0, 1]] * len(ingredient_positions),
                ingredient_rotation[:, 0, :3],
                -ingredient_position_vector,
                directed=False,
                axis=1,
            )
        )
        anglesY = numpy.array(
            signed_angle_between_vectors(
                [[0, 1, 0]] * len(ingredient_positions),
                ingredient_rotation[:, 1, :3],
                -ingredient_position_vector,
                directed=False,
                axis=1,
            )
        )
        anglesZ = numpy.array(
            signed_angle_between_vectors(
                [[1, 0, 0]] * len(ingredient_positions),
                ingredient_rotation[:, 2, :3],
                -ingredient_position_vector,
                directed=False,
                axis=1,
            )
        )
        return numpy.degrees(numpy.array([anglesX, anglesY, anglesZ]))

    def get_distances_and_angles(self, ingredient_name, center, get_angles=False):
        (
            ingredient_positions,
            distances_from_center,
            distances_between_ingredients,
        ) = self.get_distances(ingredient_name, center)
        if get_angles:
            angles = self.get_ingredient_angles(
                ingredient_name, center, ingredient_positions
            )
        else:
            angles = numpy.array([])

        return (
            ingredient_positions,
            distances_from_center,
            distances_between_ingredients,
            angles,
        )

    def calc_pairwise_distances(self, ingr1name, ingr2name):
        """
        Returns pairwise distances between ingredients of different types
        """
        ingr_pos_1 = self.packed_objects.get_positions_for_ingredient(ingredient_name=ingr1name)
        ingr_pos_2 = self.packed_objects.get_positions_for_ingredient(ingredient_name=ingr2name)
        return numpy.ravel(spatial.distance.cdist(ingr_pos_1, ingr_pos_2))

    def save_result(
        self,
        free_points,
        distances,
        t0,
        vTestid,
        all_ingr_as_array,
        save_grid_logs=False,
        save_result_as_file=False,
    ):
        self.grid.free_points = free_points[:]
        self.grid.distToClosestSurf = distances[:]
        # should check extension filename for type of saved file
        if not os.path.isfile(self.grid_file_out) and self.load_from_grid_file:
            # do not overwrite if grid was loaded from file
            self.grid.result_filename = self.grid_file_out
            self.saveGridToFile(self.grid_file_out)
        if save_grid_logs:
            self.saveGridLogsAsJson(self.result_file + "_grid-data.json")
        self.collectResultPerIngredient()
        if save_result_as_file:
            self.store()
        Writer(format=self.format_output).save(
            self,
            kwds=["compNum"],
            result=True,
            quaternion=True,
            all_ingr_as_array=all_ingr_as_array,
            compartments=self.compartments,
        )

<<<<<<< HEAD
=======
        self.log.info("time to save result file %d", time() - t0)
        self.log.info("self.compartments In Environment = %d", len(self.compartments))
        if self.compartments == []:
            unitVol = self.grid.gridSpacing**3
            innerPointNum = len(free_points)
            self.log.info("  .  .  .  . ")
            self.log.info("inner Point Count = %d", innerPointNum)
            self.log.info("innerVolume temp Confirm = %d", innerPointNum * unitVol)
            usedPts = 0
            unUsedPts = 0
            # fpts = self.freePointsAfterFill
            vDistanceString = ""
            for i in range(innerPointNum):
                pt = free_points[i]  # fpts[i]
                # for pt in self.histo.freePointsAfterFill:#[:self.histo.nbFreePointsAfterFill]:
                d = self.distancesAfterFill[pt]
                vDistanceString += str(d) + "\n"
                if d <= 0:  # >self.smallestProteinSize-0.001:
                    usedPts += 1
                else:
                    unUsedPts += 1
            # Graham Note:  There is overused disk space- the rotation matrix is 4x4 with an offset of 0,0,0
            # and we have a separate translation vector in the results and molecules arrays.
            # Get rid of the translation vector and move it to the rotation matrix to save space...
            # will that slow the time it takes to extract the vector from the matrix when we need to call it?

            self.log.info("unitVolume2 = %d", unitVol)
            self.log.info("Number of Points Unused = %d", unUsedPts)
            self.log.info("Number of Points Used   = %d", usedPts)
            self.log.info("Volume Used   = %d", usedPts * unitVol)
            self.log.info("Volume Unused = %d", unUsedPts * unitVol)
            self.log.info("vTestid = %s", vTestid)
            self.log.info("self.nbGridPoints = %r", self.grid.nbGridPoints)
            self.log.info("self.gridVolume = %d", self.grid.gridVolume)
            self.log.info("histoVol.timeUpDistLoopTotal = %d", self.timeUpDistLoopTotal)

            #    END Analysis Tools: Graham added back this big chunk of code
            #  for analysis tools and graphic on 5/16/12
            #  Needs to be cleaned up into a function and proper uPy code
        self.log.info("time to save end %d", time() - t0)

>>>>>>> 2c9db6d0
    def loadResult(
        self, resultfilename=None, restore_grid=True, backward=False, transpose=True
    ):
        result = [], [], []
        if resultfilename is None:
            resultfilename = self.result_file
            # check the extension of the filename none, txt or json
        fileName, fileExtension = os.path.splitext(resultfilename)
        if fileExtension == "":
            try:
                result = pickle.load(open(resultfilename, "rb"))
            except:  # noqa: E722
                print("can't read " + resultfilename)
                return [], [], []
        elif fileExtension == ".apr":
            try:
                result = pickle.load(open(resultfilename, "rb"))
            except:  # noqa: E722
                return self.load_asTxt(resultfilename=resultfilename)
        elif fileExtension == ".txt":
            return self.load_asTxt(resultfilename=resultfilename)
        elif fileExtension == ".json":
            if backward:
                return self.load_asJson(resultfilename=resultfilename)
            else:
                return IOutils.load_MixedasJson(
                    self, resultfilename=resultfilename, transpose=transpose
                )
        else:
            print("can't read or recognize " + resultfilename)
            return [], [], []
        return result

    def includeIngrRecipes(self, ingrname, include):
        """
        Include or Exclude the given ingredient from the recipe.
        (similar to an active state toggle)
        """
        r = self.exteriorRecipe
        if self.includeIngrRecipe(ingrname, include, r):
            return
        for o in self.compartments:
            rs = o.surfaceRecipe
            if self.includeIngrRecipe(ingrname, include, rs):
                return
            ri = o.innerRecipe
            if self.includeIngrRecipe(ingrname, include, ri):
                return

    def includeIngrRecipe(self, ingrname, include, rs):
        """
        Include or Exclude the given ingredient from the given recipe.
        (similar to an active state toggle)
        """
        for ingr in rs.exclude:
            if ingr.name == ingrname:
                if not include:
                    return True
                else:
                    rs.addIngredient(ingr)
                    return True
        for ingr in rs.ingredients:
            if ingrname == ingr.name:
                if not include:
                    rs.delIngredients(ingr)
                    return True
                else:
                    return True

    def includeIngredientRecipe(self, ingr, include):
        """lue
        Include or Exclude the given ingredient from the recipe.
        (similar to an active state toggle)
        """
        r = ingr.recipe  # ()
        if include:
            r.addIngredient(ingr)
        else:
            r.delIngredient(ingr)

    def sortIngredient(self, reset=False):
        # make sure all recipes are sorted from large to small radius
        if self.exteriorRecipe:
            self.exteriorRecipe.sort()
        for o in self.compartments:
            if reset:
                o.reset()
            if o.innerRecipe:
                o.innerRecipe.sort()
            if o.surfaceRecipe:
                o.surfaceRecipe.sort()

    def resolve_gradient_data_objects(self, gradient_data):
        """
        Resolves gradient data objects for some modes
        """
        # TODO: check if other modes need to be resolved
        if gradient_data["mode"] == "surface":
            gradient_data["mode_settings"][
                "object"
            ] = self.get_compartment_object_by_name(
                gradient_data["mode_settings"]["object"]
            )
        return gradient_data

    def set_gradient(self, gradient_data):
        """
        create a grdaient
        assign weight to point
        listorganelle influenced
        listingredient influenced
        """
        gradient_data = self.resolve_gradient_data_objects(gradient_data)
        gradient = Gradient(gradient_data)
        # default gradient 1-linear Decoy X
        self.gradients[gradient_data["name"]] = gradient

    def callFunction(self, function, args=[], kw={}):
        """
        helper function to callback another function with the
        given arguments and keywords.
        Optionally time stamp it.
        """

        if len(kw):
            res = function(*args, **kw)
        else:
            res = function(*args)
        return res

    def is_two_d(self):
        grid_spacing = self.grid.gridSpacing
        bounding_box = self.boundingBox
        box_size = numpy.array(bounding_box[1]) - numpy.array(bounding_box[0])
        smallest_size = numpy.amin(box_size)
        return smallest_size <= grid_spacing

    def timeFunction(self, function, args, kw):
        """
        Mesure the time for performing the provided function.

        @type  function: function
        @param function: the function to execute
        @type  args: liste
        @param args: the liste of arguments for the function


        @rtype:   list/array
        @return:  the center of mass of the coordinates
        """

        t1 = time()
        if len(kw):
            res = function(*args, **kw)
        else:
            res = function(*args)
        print(("time " + function.__name__, time() - t1))
        return res

    def SetRBOptions(self, obj="moving", **kw):
        """
        Change the rigid body options
        """
        key = [
            "shape",
            "child",
            "dynamicsBody",
            "dynamicsLinearDamp",
            "dynamicsAngularDamp",
            "massClamp",
            "rotMassClamp",
        ]
        for k in key:
            val = kw.pop(k, None)
            if val is not None:
                self.dynamicOptions[obj][k] = val

    def SetSpringOptions(self, **kw):
        """
        Change the spring options, mainly used by C4D.
        """
        key = ["stifness", "rlength", "damping"]
        for k in key:
            val = kw.pop(k, None)
            if val is not None:
                self.springOptions[k] = val

    def setupRBOptions(self):
        """
        Set default value for rigid body options
        """
        self.springOptions["stifness"] = 1.0
        self.springOptions["rlength"] = 0.0
        self.springOptions["damping"] = 1.0
        self.dynamicOptions["spring"] = {}
        self.dynamicOptions["spring"]["child"] = True
        self.dynamicOptions["spring"]["shape"] = "auto"
        self.dynamicOptions["spring"]["dynamicsBody"] = "on"
        self.dynamicOptions["spring"]["dynamicsLinearDamp"] = 0.0
        self.dynamicOptions["spring"]["dynamicsAngularDamp"] = 0.0
        self.dynamicOptions["spring"]["massClamp"] = 1.0
        self.dynamicOptions["spring"]["rotMassClamp"] = 1.0
        self.dynamicOptions["moving"] = {}
        self.dynamicOptions["moving"]["child"] = True
        self.dynamicOptions["moving"]["shape"] = "auto"
        self.dynamicOptions["moving"]["dynamicsBody"] = "on"
        self.dynamicOptions["moving"]["dynamicsLinearDamp"] = 1.0
        self.dynamicOptions["moving"]["dynamicsAngularDamp"] = 1.0
        self.dynamicOptions["moving"]["massClamp"] = 0.001
        self.dynamicOptions["moving"]["rotMassClamp"] = 0.1
        self.dynamicOptions["static"] = {}
        self.dynamicOptions["static"]["child"] = True
        self.dynamicOptions["static"]["shape"] = "auto"
        self.dynamicOptions["static"]["dynamicsBody"] = "off"
        self.dynamicOptions["static"]["dynamicsLinearDamp"] = 0.0
        self.dynamicOptions["static"]["dynamicsAngularDamp"] = 0.0
        self.dynamicOptions["static"]["massClamp"] = 100.0
        self.dynamicOptions["static"]["rotMassClamp"] = 1
        self.dynamicOptions["surface"] = {}
        self.dynamicOptions["surface"]["child"] = True
        self.dynamicOptions["surface"]["shape"] = "auto"
        self.dynamicOptions["surface"]["dynamicsBody"] = "off"
        self.dynamicOptions["surface"]["dynamicsLinearDamp"] = 0.0
        self.dynamicOptions["surface"]["dynamicsAngularDamp"] = 0.0
        self.dynamicOptions["surface"]["massClamp"] = 100.0
        self.dynamicOptions["surface"]["rotMassClamp"] = 1

    def writeArraysToFile(self, f):
        """write self.compartment_ids and self.distToClosestSurf to file. (pickle)"""
        pickle.dump(self.grid.masterGridPositions, f)
        pickle.dump(self.grid.compartment_ids, f)
        pickle.dump(self.grid.distToClosestSurf, f)

    def readArraysFromFile(self, f):
        """write self.compartment_ids and self.distToClosestSurf to file. (pickle)"""
        pos = pickle.load(f)
        self.grid.masterGridPositions = pos

        id = pickle.load(f)
        self.grid.compartment_ids = id

        dist = pickle.load(f)
        self.grid.distToClosestSurf_store = self.grid.distToClosestSurf[:]
        if len(dist):
            self.grid.distToClosestSurf = dist  # grid+organelle+surf
        self.grid.free_points = list(range(len(id)))

    def saveGridToFile(self, gridFileOut):
        """
        Save the current grid and the compartment grid information in a file. (pickle)
        """
        d = os.path.dirname(gridFileOut)
        if not os.path.exists(d):
            print("gridfilename path problem", gridFileOut)
            return
        f = open(gridFileOut, "wb")  # 'w'
        self.writeArraysToFile(f)

        for compartment in self.compartments:
            compartment.saveGridToFile(f)
        print("SAVED GRID TO ", gridFileOut)
        f.close()

    def saveGridLogsAsJson(self, gridFileOut):
        """
        Save the current grid and the compartment grid information in a file. (pickle)
        """
        d = os.path.dirname(gridFileOut)
        if not os.path.exists(d):
            print("gridfilename path problem", gridFileOut)
        data = {}
        for i in range(len(self.grid.masterGridPositions)):
            data[i] = {
                "position": [
                    str(self.grid.masterGridPositions[i][0]),
                    str(self.grid.masterGridPositions[i][1]),
                    str(self.grid.masterGridPositions[i][2]),
                ],
                "distance": str(self.grid.distToClosestSurf[i]),
                "compartment": str(self.grid.compartment_ids[i]),
            }
        # data = {
        #     # "gridPositions": json.loads(self.grid.masterGridPositions),
        #     "distances": json.loads(self.grid.distToClosestSurf)
        # }
        with open(gridFileOut, "w") as f:
            json.dump(data, fp=f)
        f.close()

    @staticmethod
    def get_attributes_to_update():
        return [
            "faces",
            "vertices",
            "vnormals",
            "filename",
            "ref_obj",
            "bb",
            "center",
            "encapsulating_radius",
            "radius",
            "insidePoints",
            "surfacePoints",
            "surfacePointsCoords",
            "surfacePointsNormals",
            "ogsurfacePoints",
            "ogsurfacePointsNormals",
            "OGsrfPtsBht",
            "closestId",
        ]

    def restore_grids_from_pickle(self, grid_file_path):
        """
        Read and setup the grid from the given filename. (pickle)
        """
        print(f"Loading grid from {grid_file_path}")

        with open(grid_file_path, "rb") as file_obj:
            # load env grid
            grid_obj = load_object_from_pickle(file_obj)
            self.grid = grid_obj

            # load compartment grids
            for ct, _ in enumerate(self.compartments):
                comp_obj = load_object_from_pickle(file_obj)
                for update_attr in self.get_attributes_to_update():
                    setattr(
                        self.compartments[ct],
                        update_attr,
                        getattr(comp_obj, update_attr),
                    )

            # load mesh store
            mesh_store_obj = load_object_from_pickle(file_obj)
            self.mesh_store = mesh_store_obj

            # clear the triangles_tree cache
            for _, geom in self.mesh_store.scene.geometry.items():
                geom._cache.delete("triangles_tree")

            # reset grid
            self.grid.reset()

    def save_grids_to_pickle(self, grid_file_path):
        """
        Save the current grid and compartment grids to file. (pickle)
        """
        print(f"Saving grid to {grid_file_path}")
        if not os.path.exists(os.path.dirname(grid_file_path)):
            raise ValueError(f"Check grid file path: {grid_file_path}")
        with open(grid_file_path, "wb") as file_obj:
            # dump env grid
            pickle.dump(self.grid, file_obj)

            # dump compartment grids
            for compartment in self.compartments:
                pickle.dump(compartment, file_obj)

            # dump mesh store
            pickle.dump(self.mesh_store, file_obj)

    def restoreGridFromFile(self, gridFileName):
        """
        Read and setup the grid from the given filename. (pickle)
        """
        print(f"Loading grid from {gridFileName}")
        aInteriorGrids = []
        aSurfaceGrids = []
        f = open(gridFileName, "rb")
        self.readArraysFromFile(f)
        for ct, compartment in enumerate(self.compartments):
            compartment.readGridFromFile(f)
            aInteriorGrids.append(compartment.insidePoints)
            aSurfaceGrids.append(compartment.surfacePoints)
            compartment.OGsrfPtsBht = spatial.cKDTree(
                tuple(compartment.vertices), leafsize=10
            )
            compartment.compute_volume_and_set_count(
                self, compartment.surfacePoints, compartment.insidePoints, areas=None
            )
            self.compartments[ct] = compartment
        f.close()
        # TODO: restore surface distances on loading from grid
        self.grid.aInteriorGrids = aInteriorGrids
        self.grid.aSurfaceGrids = aSurfaceGrids

    def extractMeshComponent(self, obj):
        """
        Require host helper. Return the v,f,n of the given object
        """
        print("extractMeshComponent", helper.getType(obj))
        if helper is None:
            print("no Helper found")
            return None, None, None
        if helper.getType(obj) == helper.EMPTY:  # compartment master parent?
            childs = helper.getChilds(obj)
            for ch in childs:
                if helper.getType(ch) == helper.EMPTY:
                    c = helper.getChilds(ch)
                    # should be all polygon
                    faces = []
                    vertices = []
                    vnormals = []
                    for pc in c:
                        f, v, vn = helper.DecomposeMesh(
                            pc, edit=False, copy=False, tri=True, transform=True
                        )
                        faces.extend(f)
                        vertices.extend(v)
                        vnormals.extend(vn)
                    return vertices, faces, vnormals
                elif helper.getType(ch) == helper.POLYGON:
                    faces, vertices, vnormals = helper.DecomposeMesh(
                        ch, edit=False, copy=False, tri=True, transform=True
                    )
                    return vertices, faces, vnormals
                else:
                    continue
        elif helper.getType(obj) == helper.POLYGON:
            faces, vertices, vnormals = helper.DecomposeMesh(
                obj, edit=False, copy=False, tri=True, transform=True
            )
            return vertices, faces, vnormals
        else:
            print(
                "extractMeshComponent",
                helper.getType(obj),
                helper.POLYGON,
                helper.getType(obj) == helper.POLYGON,
            )
            return None, None, None

    def update_largest_smallest_size(self, ingr):
        if ingr.encapsulating_radius > self.largestProteinSize:
            self.largestProteinSize = ingr.encapsulating_radius
        if ingr.min_radius < self.smallestProteinSize:
            self.smallestProteinSize = ingr.min_radius

    def create_ingredient(self, recipe, arguments):
        if "place_method" not in arguments:
            arguments["place_method"] = self.place_method
        ingredient_type = arguments["type"]
        ingredient_class = ingredient.get_ingredient_class(ingredient_type)
        ingr = ingredient_class(**arguments)
        if (
            "gradient" in arguments
            and arguments["gradient"] != ""
            and arguments["gradient"] != "None"
        ):
            ingr.gradient = arguments["gradient"]
            # TODO: allow ingrdients to have multiple gradients
        if "results" in arguments:
            ingr.results = arguments["results"]
        ingr.initialize_mesh(self.mesh_store)
        recipe.addIngredient(ingr)
        self.update_largest_smallest_size(ingr)

    def create_compartment(self, compartment_key, parent):
        comp_dic = self.recipe_data["composition"]
        obj_dic = self.recipe_data["objects"]

        if "object" in comp_dic[compartment_key]:
            # create compartment using object
            object_info = obj_dic[comp_dic[compartment_key]["object"]]
        else:
            # use bounding box
            object_info = {"bounding_box": self.boundingBox}

        compartment = Compartment(
            name=compartment_key,
            object_info=object_info,
        )
        self._add_compartment(compartment, parent)
        return compartment

    def _add_compartment(self, compartment, parent):
        """
        Add the given compartment to the environment.
        Extend the main bounding box if needed
        """
        compartment.setNumber(self.nbCompartments)
        self.nbCompartments += 1
        self.compartments.append(compartment)

        CompartmentList.add_compartment(parent, compartment)

    def compartment_id_for_nearest_grid_point(self, point):
        # check if point inside  of the compartments
        # closest grid point is
        d, pid = self.grid.getClosestGridPoint(point)
        compartment_id = self.grid.compartment_ids[pid]
        return compartment_id

    def loopThroughIngr(self, cb_function, kwargs=None):
        """
        Helper function that loops through all ingredients of all recipes and applies the given
        callback function on each ingredients.
        """
        if kwargs is None:
            kwargs = {}
        recipe = self.exteriorRecipe
        if recipe:
            for ingr in recipe.ingredients:
                cb_function(ingr, **kwargs)
        for compartment in self.compartments:
            surface_recipe = compartment.surfaceRecipe
            if surface_recipe:
                for ingr in surface_recipe.ingredients:
                    cb_function(ingr, **kwargs)
            inner_recipe = compartment.innerRecipe
            if inner_recipe:
                for ingr in inner_recipe.ingredients:
                    cb_function(ingr, **kwargs)

    def getIngrFromNameInRecipe(self, name, r):
        """
        Given an ingredient name and a recipe, retrieve the ingredient object instance
        """
        if r:
            # check if name start with comp name
            # backward compatibility
            # legacy code
            # Problem when ingredient in different compartments
            # compartments is in the first three caractet like int_2 or surf_1
            for ingr in r.ingredients:
                if name == ingr.name:
                    return ingr
                elif name == ingr.composition_name:
                    return ingr
                #                elif name.find(ingr.composition_name) != -1 :
                #                    #check for
                #                    return ingr
            for ingr in r.exclude:
                if name == ingr.name:
                    return ingr
                elif name == ingr.composition_name:
                    return ingr
                #                elif name.find(ingr.composition_name) != -1 :
                #                    return ingr
        return None

    def get_ingredient_by_name(self, name, compNum=None):
        """
        Given an ingredient name and optionally the compartment number, retrieve the ingredient object instance
        """
        if compNum is None:
            r = self.exteriorRecipe
            ingr = self.getIngrFromNameInRecipe(name, r)
            if ingr is not None:
                return ingr
            for o in self.compartments:
                rs = o.surfaceRecipe
                ingr = self.getIngrFromNameInRecipe(name, rs)
                if ingr is not None:
                    return ingr
                ri = o.innerRecipe
                ingr = self.getIngrFromNameInRecipe(name, ri)
                if ingr is not None:
                    return ingr
        elif compNum == 0:
            r = self.exteriorRecipe
            ingr = self.getIngrFromNameInRecipe(name, r)
            if ingr is not None:
                return ingr
            else:
                return None
        elif compNum > 0:
            o = self.compartments[compNum - 1]
            rs = o.surfaceRecipe
            ingr = self.getIngrFromNameInRecipe(name, rs)
            if ingr is not None:
                return ingr
            else:
                return None
        else:  # <0
            o = self.compartments[(compNum * -1) - 1]
            ri = o.innerRecipe
            ingr = self.getIngrFromNameInRecipe(name, ri)
            if ingr is not None:
                return ingr
            else:
                return None

    def setExteriorRecipe(self, recipe):
        """
        Set the exterior recipe with the given one. Create the weakref.
        """
        assert isinstance(recipe, Recipe)
        self.exteriorRecipe = recipe
        recipe.compartment = self  # weakref.ref(self)
        for ingr in recipe.ingredients:
            ingr.compNum = 0

    def BuildCompartmentsGrids(self):
        """
        Build the compartments grid (interior and surface points) to be merged with the main grid
        """
        aInteriorGrids = []
        aSurfaceGrids = []
        # thread ?
        for compartment in self.compartments:
            compartment.initialize_shape(self.mesh_store)
            self.log.info(
                f"in Environment, compartment.is_orthogonal_bounding_box={compartment.is_orthogonal_bounding_box}"
            )
            (
                points_inside_compartments,
                points_on_compartment_surfaces,
            ) = compartment.BuildGrid(
                self, self.mesh_store
            )  # return inside and surface point
            aInteriorGrids.append(points_inside_compartments)
            aSurfaceGrids.append(points_on_compartment_surfaces)

        self.grid.aInteriorGrids = aInteriorGrids
        self.grid.aSurfaceGrids = aSurfaceGrids
        self.log.info("I'm out of the loop and have build my grid with inside points")
        self.log.info(
            f"build Grids {self.innerGridMethod}, {len(self.grid.aSurfaceGrids)}"
        )

    def build_compartment_grids(self):
        self.log.info("file is None thus re/building grid distance")
        self.BuildCompartmentsGrids()

        if len(self.compartments):
            verts = numpy.array(self.compartments[0].surfacePointsCoords)
            for i in range(1, len(self.compartments)):
                verts = numpy.vstack([verts, self.compartments[i].surfacePointsCoords])
            self.grid.set_surfPtsBht(
                verts.tolist()
            )  # should do it only on inside grid point

    def extend_bounding_box_for_compartments(self, spacing):
        for _, compartment in enumerate(self.compartments):
            fits, bb = compartment.inBox(self.boundingBox, spacing)
            if not fits:
                self.boundingBox = bb

    def get_size_of_bounding_box(self):
        box_boundary = numpy.array(self.boundingBox)
        return numpy.linalg.norm(box_boundary[1] - box_boundary[0])

    def buildGrid(self, rebuild=True):
        """
        The main build grid function. Setup the main grid and merge the
        compartment grid. The setup is de novo or using previously built grid
        or restored using given file.
        """
        spacing = self.spacing or self.smallestProteinSize
        self.extend_bounding_box_for_compartments(spacing)

        boundingBox = self.boundingBox
        if self.use_halton:
            from cellpack.autopack.BaseGrid import HaltonGrid as Grid
        elif self.innerGridMethod == "floodfill":
            from cellpack.autopack.Environment import Grid
        else:
            from cellpack.autopack.BaseGrid import BaseGrid as Grid

        self.sortIngredient(reset=True)
        if self.grid is None or self.nFill == 0:
            self.log.info("####BUILD GRID - step %r", self.smallestProteinSize)
            self.fillBB = boundingBox
            self.grid = Grid(boundingBox=boundingBox, spacing=spacing)
            nbPoints = self.grid.gridVolume
            self.log.info("new Grid with %r %r", boundingBox, self.grid.gridVolume)
            if self.nFill == 0:
                self.grid.distToClosestSurf_store = self.grid.distToClosestSurf[:]
                nbPoints = self.grid.gridVolume

        elif self.grid is not None:
            self.log.info("$$$$$$$$  reset the grid")
            self.grid.reset()
            nbPoints = len(self.grid.free_points)
            self.log.info("$$$$$$$$  reset the grid")

        if self.previous_grid_file is not None:
            self.grid.filename = self.previous_grid_file
            if self.nFill == 0:  # first fill, after we can just reset
                self.log.info("restore from file")
                self.restore_grids_from_pickle(self.previous_grid_file)
        else:
            self.build_compartment_grids()

            # save grids to pickle
            self.grid.filename = self.grid_file_out
            self.previous_grid_file = self.grid_file_out
            self.save_grids_to_pickle(self.grid_file_out)

        self.exteriorVolume = self.grid.computeExteriorVolume(
            compartments=self.compartments,
            space=self.smallestProteinSize,
            fbox_bb=self.fbox_bb,
        )

        r = self.exteriorRecipe
        if r:
            r.setCount(self.exteriorVolume)  # should actually use the fillBB

        if not rebuild:
            for c in self.compartments:
                c.setCount()
        else:
            self.grid.distToClosestSurf_store = self.grid.distToClosestSurf[:]

        distance = self.grid.distToClosestSurf  # [:]
        nbFreePoints = nbPoints  # -1
        # TODO: refactor this to work with new placed_objects data structure
        # for i, mingrs in enumerate(self.molecules):  # ( jtrans, rotMatj, self, ptInd )
        #     nbFreePoints = self.onePrevIngredient(
        #         i, mingrs, distance, nbFreePoints, self.molecules
        #     )
        # for organelle in self.compartments:
        #     for i, mingrs in enumerate(
        #         organelle.molecules
        #     ):  # ( jtrans, rotMatj, self, ptInd )
        #         nbFreePoints = self.onePrevIngredient(
        #             i, mingrs, distance, nbFreePoints, organelle.molecules
        #         )
        self.grid.nbFreePoints = nbFreePoints

        if self.use_gradient and len(self.gradients) and rebuild:
            for g in self.gradients:
                gradient = self.gradients[g]
                if gradient.mode == "surface":
                    if not hasattr(
                        gradient.mode_settings["object"], "surface_distances"
                    ):
                        gradient.mode_settings["object"].set_surface_distances(
                            self, self.grid.masterGridPositions
                        )
                self.gradients[g].build_weight_map(
                    boundingBox, self.grid.masterGridPositions
                )

    def onePrevIngredient(self, i, mingrs, distance, nbFreePoints, marray):
        """
        Unused
        """
        jtrans, rotMatj, ingr, ptInd, _ = mingrs
        centT = ingr.transformPoints(jtrans, rotMatj, ingr.positions[-1])
        insidePoints = {}
        newDistPoints = {}
        mr = self.get_dpad(ingr.compNum)
        spacing = self.smallestProteinSize
        jitter = ingr.getMaxJitter(spacing)
        dpad = ingr.min_radius + mr + jitter
        insidePoints, newDistPoints = ingr.getInsidePoints(
            self.grid,
            self.grid.masterGridPositions,
            dpad,
            distance,
            centT=centT,
            jtrans=jtrans,
            rotMatj=rotMatj,
        )
        # update free points
        if len(insidePoints) and self.place_method.find("panda") != -1:
            print(ingr.name, " is inside")
            self.checkPtIndIngr(ingr, insidePoints, i, ptInd, marray)
            # ingr.inside_current_grid = True
        else:
            # not in the grid
            print(ingr.name, " is outside")
            # rbnode = ingr.rbnode[ptInd]
            # ingr.rbnode.pop(ptInd)
            marray[i][3] = -ptInd  # uniq Id ?
            # ingr.rbnode[-1] = rbnode
        # doesnt seem to work properly...
        nbFreePoints = BaseGrid.updateDistances(
            self,
            insidePoints,
            newDistPoints,
            self.grid.free_points,
            nbFreePoints,
            distance,
            self.grid.masterGridPositions,
            0,
        )
        # should we reset the ingredient ? completion ?
        if not ingr.is_previous:
            ingr.firstTimeUpdate = True
            ingr.counter = 0
            ingr.rejectionCounter = 0
            ingr.completion = 0.0  # should actually count it
            if hasattr(
                ingr, "allIngrPts"
            ):  # Graham here on 5/16/12 are these two lines safe?
                del ingr.allIngrPts  # Graham here on 5/16/12 are these two lines safe?
        return nbFreePoints

    def checkPtIndIngr(self, ingr, insidePoints, i, ptInd, marray):
        """
        We need to check if the point indice is correct in the case of panda packing.
        as the pt indice in the result array have a different meaning.
        """
        # change key for rbnode too
        rbnode = None
        if ptInd in ingr.rbnode:
            rbnode = ingr.rbnode[ptInd]
            ingr.rbnode.pop(ptInd)
        elif -ptInd in ingr.rbnode:
            rbnode = ingr.rbnode[-ptInd]
            ingr.rbnode.pop(-ptInd)
        else:
            print("ptInd " + str(ptInd) + " not in ingr.rbnode")
        if i < len(marray):
            marray[i][3] = insidePoints.keys()[0]
            ingr.rbnode[insidePoints.keys()[0]] = rbnode

    def getSortedActiveIngredients(self, allIngredients):
        """
        Sort the active ingredient according their pirority and radius.
        # first get the ones with a packing priority
        # Graham- This now works in concert with ingredient picking

        # Graham here- In the new setup, priority is infinite with abs[priority] increasing (+)
        # An ingredients with (-) priority will pack from greatest abs[-priority] one at a time
        #     to lease abs[-priority]... each ingredient will attempt to reach its molarity
        #     before moving on to the next ingredient, and all (-) ingredients will try to
        #     deposit before other ingredients are tested.
        # An ingredient with (+) priority will recieve a weighted value based on its abs[priority]
        #     e.g. an ingredient with a priority=10 will be 10x more likely to be picked than
        #     an ingredient with a priority=1.
        # An ingredient with the default priority=0 will recieve a weighted value based on its
        #     complexity. (currently complexity = min_radius), thus a more 'complex' ingredient
        #     will more likely try to pack before a less 'complex' ingredient.
        #     IMPORTANT: the +priority list does not fully mix with the priority=0 list, but this
        #     should be an option... currently, the priority=0 list is normalized against a range
        #     up to the smallest +priority ingredient and appended to the (+) list
        # TODO: Add an option to allow + ingredients to be weighted by assigned priority AND complexity
        #     Add an option to allow priority=0 ingredients to fit into the (+) ingredient list
        #       rather than appending to the end.
        #     Even better, add an option to set the max priority for the 0list and then plug the results
        #       into the (+) ingredient list.
        #     Get rid of the (-), 0, (+) system and recreate this as a new flag and a class function
        #        so we can add multiple styles of sorting and weighting systems.
        #     Make normalizedPriorities and thresholdPriorities members of Ingredient class to avoid
        #        building these arrays.
        """
        ingr1 = []  # given priorities
        priorities1 = []
        ingr2 = []  # priority = 0 or none and will be assigned based on complexity
        priorities2 = []
        ingr0 = []  # negative values will pack first in order of abs[priority]
        priorities0 = []
        for ing in allIngredients:
            if ing.completion >= 1.0:
                continue  # ignore completed ingredients
            if ing.priority is None or ing.priority == 0:
                ingr2.append(ing)
                priorities2.append(ing.priority)
            elif ing.priority > 0:
                ingr1.append(ing)
                priorities1.append(ing.priority)
            else:
                # ing.priority    = -ing.priority
                ingr0.append(ing)
                priorities0.append(ing.priority)

        if self.pickWeightedIngr:
            try:
                ingr1.sort(key=cmp_to_key(ingredient_compare1))
                ingr2.sort(key=cmp_to_key(ingredient_compare2))
                ingr0.sort(key=cmp_to_key(ingredient_compare0))
            except Exception as e:  # noqa: E722
                print("ATTENTION INGR NOT SORTED", e)
        # GrahamAdded this stuff in summer 2011, beware!
        if len(ingr1) != 0:
            lowestIng = ingr1[len(ingr1) - 1]
            self.lowestPriority = lowestIng.priority
        else:
            self.lowestPriority = 1.0
        self.log.info("self.lowestPriority for Ing1 = %d", self.lowestPriority)
        self.totalRadii = 0
        for radii in ingr2:
            if radii.model_type == "Cylinders":
                r = max(radii.length / 2.0, radii.min_radius)
            elif radii.model_type == "Spheres":
                r = radii.min_radius
            elif radii.model_type == "Cube":
                r = radii.min_radius
            self.totalRadii = self.totalRadii + r
            self.log.info("self.totalRadii += %d = %d", r, self.totalRadii)
            if r == 0:
                # safety
                self.totalRadii = self.totalRadii + 1.0

        self.normalizedPriorities0 = []
        for priors2 in ingr2:
            if priors2.model_type == "Cylinders":
                r = max(priors2.length / 2.0, priors2.min_radius)
            elif priors2.model_type == "Spheres":
                r = priors2.min_radius
            np = float(r) / float(self.totalRadii) * self.lowestPriority
            self.normalizedPriorities0.append(np)
            priors2.priority = np
            self.log.info("self.normalizedPriorities0 = %r", self.normalizedPriorities0)
        activeIngr0 = ingr0  # +ingr1+ingr2  #cropped to 0 on 7/20/10

        self.log.info("len(activeIngr0) %d", len(activeIngr0))
        activeIngr12 = ingr1 + ingr2
        self.log.info("len(activeIngr12) %d", len(activeIngr12))
        packingPriorities = priorities0 + priorities1 + priorities2
        self.log.info("packingPriorities %r", packingPriorities)

        return activeIngr0, activeIngr12

    def clearRBingredient(self, ingr):
        if ingr.bullet_nodes[0] is not None:
            self.delRB(ingr.bullet_nodes[0])
        if ingr.bullet_nodes[1] is not None:
            self.delRB(ingr.bullet_nodes[1])

    def clear(self):
        # before closing remoeall rigidbody
        self.loopThroughIngr(self.clearRBingredient)

    def reset(self):
        """Reset everything to empty and not done"""
        self.fbox_bb = None
        self.totnbJitter = 0
        self.jitterLength = 0.0
        r = self.exteriorRecipe
        self.resetIngrRecip(r)
        self.packed_objects = PackedObjects()
        for orga in self.compartments:
            orga.reset()
            rs = orga.surfaceRecipe
            self.resetIngrRecip(rs)
            ri = orga.innerRecipe
            self.resetIngrRecip(ri)
        if self.world is not None:
            # need to clear all node
            #            nodes = self.rb_panda[:]
            #            for node in nodes:
            #                self.delRB(node)
            self.static = []
            self.moving = None
        if self.octree is not None:
            del self.octree
            self.octree = None
            # the reset doesnt touch the grid...
        # rapid node ?

    def resetIngrRecip(self, recip):
        """Reset all ingredient of the given recipe"""
        if recip:
            for ingr in recip.ingredients:
                # ingr.results = []
                ingr.firstTimeUpdate = True
                ingr.counter = 0
                ingr.rejectionCounter = 0
                ingr.completion = 0.0
                ingr.prev_alt = None
                ingr.start_positions = []
                if len(ingr.allIngrPts) > 0:
                    ingr.allIngrPts = []
                if hasattr(ingr, "isph"):
                    ingr.isph = None
                if hasattr(ingr, "icyl"):
                    ingr.icyl = None

            for ingr in recip.exclude:
                ingr.firstTimeUpdate = True
                ingr.counter = 0
                ingr.rejectionCounter = 0
                ingr.completion = 0.0
                ingr.prev_alt = None
                ingr.results = []
                ingr.start_positions = []

                if hasattr(ingr, "isph"):
                    ingr.isph = None
                if hasattr(ingr, "icyl"):
                    ingr.icyl = None
                if len(ingr.allIngrPts) > 0:
                    ingr.allIngrPts = []

    def getActiveIng(self):
        """Return all remaining active ingredients"""
        allIngredients = []
        recipe = self.exteriorRecipe
        if recipe:
            for ingr in recipe.ingredients:
                ingr.counter = 0  # counter of placed molecules
                if ingr.left_to_place > 0:  # I DONT GET IT !
                    ingr.completion = 0.0
                    allIngredients.append(ingr)
                else:
                    ingr.completion = 1.0

        for compartment in self.compartments:
            recipe = compartment.surfaceRecipe
            if recipe:
                for ingr in recipe.ingredients:
                    ingr.counter = 0  # counter of placed molecules
                    if ingr.left_to_place > 0:
                        ingr.completion = 0.0
                        allIngredients.append(ingr)
                    else:
                        ingr.completion = 1.0

            recipe = compartment.innerRecipe
            if recipe:
                for ingr in recipe.ingredients:
                    ingr.counter = 0  # counter of placed molecules
                    if ingr.left_to_place > 0:
                        ingr.completion = 0.0
                        allIngredients.append(ingr)
                    else:
                        ingr.completion = 1.0
        return allIngredients

    def pickIngredient(self, vThreshStart, verbose=0):
        """
        Main function that decide the next ingredient the packing will try to
        drop. The picking is weighted or random
        """
        if self.pickWeightedIngr:
            if self.thresholdPriorities[0] == 2:
                # Graham here: Walk through -priorities first
                ingr = self.activeIngr[0]
            else:
                # prob = uniform(vRangeStart,1.0)
                # #Graham 9/21/11 This is wrong...
                # vRangeStart is the point index, need active list
                # i.e. thresholdPriority to be limited
                prob = uniform(0, 1.0)
                ingrInd = 0
                for threshProb in self.thresholdPriorities:
                    if prob <= threshProb:
                        break
                    ingrInd = ingrInd + 1
                if ingrInd < len(self.activeIngr):
                    ingr = self.activeIngr[ingrInd]
                else:
                    print("error in Environment pick Ingredient", ingrInd)
                    ingr = self.activeIngr[0]
                if verbose:
                    print("weighted", prob, vThreshStart, ingrInd, ingr.name)
        else:
            r = random()  # randint(0, len(self.activeIngr)-1)#random()
            # n=int(r*(len(self.activeIngr)-1))
            n = int(r * len(self.activeIngr))
            ingr = self.activeIngr[n]
        #            print (r,n,ingr.name,len(self.activeIngr)) #Graham turned back on 5/16/12, but may be costly
        return ingr

    def get_dpad(self, compNum):
        """Return the largest encapsulating_radius and use it for padding"""
        mr = 0.0
        if compNum == 0:  # cytoplasm -> use cyto and all surfaces
            for ingr1 in self.activeIngr:
                if ingr1.compNum >= 0:
                    if hasattr(ingr1, "max_radius"):
                        r = ingr1.max_radius
                    else:
                        r = ingr1.encapsulating_radius
                    if r > mr:
                        mr = r
        else:
            for ingr1 in self.activeIngr:
                if ingr1.compNum == compNum or ingr1.compNum == -compNum:
                    if hasattr(ingr1, "max_radius"):
                        r = ingr1.max_radius
                    else:
                        r = ingr1.encapsulating_radius
                    if r > mr:
                        mr = r
        return mr

    def getPointToDrop(
        self,
        ingr,
        free_points,
        nbFreePoints,
        distance,
        spacing,
        compId,
        vRangeStart,
        vThreshStart,
    ):
        """
        Decide next point to use for dropping a given ingredent. The picking can be
        random, based on closest distance, based on gradients, ordered.
        This function also update the available free point except when hack is on.
        """
        allIngrPts, allIngrDist = ingr.get_list_of_free_indices(
            distance,
            free_points,
            nbFreePoints,
            spacing,
            compId,
            self.freePtsUpdateThreshold,
        )

        if len(allIngrPts) == 0:
            t = time()
            ingr.completion = 1.0
            ind = self.activeIngr.index(ingr)
            # if ind == 0:
            vRangeStart = vRangeStart + self.normalizedPriorities[0]
            if ind > 0:
                # j = 0
                for j in range(ind):
                    self.thresholdPriorities[j] = (
                        self.thresholdPriorities[j] + self.normalizedPriorities[ind]
                    )
            self.activeIngr.pop(ind)
            # Start of massive overruling section from corrected thesis file of Sept. 25, 2012
            # this function also depend on the ingr.completiion that can be restored ?
            self.activeIngr0, self.activeIngr12 = self.callFunction(
                self.getSortedActiveIngredients, ([self.activeIngr])
            )
            self.log.info(f"No point left for ingredient {ingr.name}")
            self.log.info("len(allIngredients %d", len(self.activeIngr))
            self.log.info("len(self.activeIngr0) %d", len(self.activeIngr0))
            self.log.info("len(self.activeIngr12) %d", len(self.activeIngr12))

            self.activeIngre_saved = self.activeIngr[:]

            self.totalPriorities = 0  # 0.00001
            for priors in self.activeIngr12:
                pp = priors.priority
                self.totalPriorities = self.totalPriorities + pp
            previousThresh = 0
            self.normalizedPriorities = []
            self.thresholdPriorities = []
            # Graham- Once negatives are used, if picked random#
            # is below a number in this list, that item becomes
            # the active ingredient in the while loop below
            for priors in self.activeIngr0:
                self.normalizedPriorities.append(0)
                if self.pickWeightedIngr:
                    self.thresholdPriorities.append(2)
            for priors in self.activeIngr12:
                # pp1 = 0
                pp = priors.priority
                if self.totalPriorities != 0:
                    np = float(pp) / float(self.totalPriorities)
                else:
                    np = 0.0
                self.normalizedPriorities.append(np)
                if verbose > 1:
                    print("np is ", np, " pp is ", pp, " tp is ", np + previousThresh)
                self.thresholdPriorities.append(np + previousThresh)
                previousThresh = np + float(previousThresh)
            self.activeIngr = self.activeIngr0 + self.activeIngr12
            self.log.info("time to reject the picking %d", time() - t)

            return False, vRangeStart

        if self.pickRandPt:
            self.log.info("picking random point")
            if ingr.packing_mode == "close":
                order = numpy.argsort(allIngrDist)
                # pick point with closest distance
                ptInd = allIngrPts[order[0]]
                if ingr.rejectionCounter < len(order):
                    ptInd = allIngrPts[order[ingr.rejectionCounter]]
                else:
                    ptIndr = int(uniform(0.0, 1.0) * len(allIngrPts))
                    ptInd = allIngrPts[ptIndr]

            elif ingr.packing_mode == "gradient" and self.use_gradient:
                # get the most probable point using the gradient
                # use the gradient weighted map and get mot probabl point
                self.log.info("pick point from gradients %d", (len(allIngrPts)))
                ptInd = self.gradients[ingr.gradient].pickPoint(allIngrPts)
            else:
                # pick a point randomly among free points
                # random or uniform?
                ptIndr = int(uniform(0.0, 1.0) * len(allIngrPts))
                ptInd = allIngrPts[ptIndr]
            if ptInd is None:
                t = time()
                self.log.info(f"No point left for ingredient {ingr.name}")
                ingr.completion = 1.0
                ind = self.activeIngr.index(ingr)
                # if ind == 0:
                vRangeStart = vRangeStart + self.normalizedPriorities[0]
                if ind > 0:
                    # j = 0
                    for j in range(ind):
                        self.thresholdPriorities[j] = (
                            self.thresholdPriorities[j] + self.normalizedPriorities[ind]
                        )
                self.activeIngr.pop(ind)
                if verbose > 1:
                    print(
                        "popping this gradient ingredient array must be redone using Sept 25,",
                        " 2011 thesis version as above for nongradient ingredients, TODO: July 5, 2012",
                    )
                self.thresholdPriorities.pop(ind)
                self.normalizedPriorities.pop(ind)
                if verbose > 1:
                    print(("time to reject the picking", time() - t))
                    print(("vRangeStart", vRangeStart))
                return False, vRangeStart

        else:
            self.log.info("sorting index")
            allIngrPts.sort()
            ptInd = allIngrPts[0]
        return True, ptInd

    def removeOnePoint(self, pt, free_points, nbFreePoints):
        try:
            # New system replaced by Graham on Aug 18, 2012
            nbFreePoints -= 1
            vKill = free_points[pt]
            vLastFree = free_points[nbFreePoints]
            free_points[vKill] = vLastFree
            free_points[vLastFree] = vKill
            # End New replaced by Graham on Aug 18, 2012
        except:  # noqa: E722
            pass
        return nbFreePoints

    def getTotalNbObject(self, allIngredients, update_partner=False):
        totalNbIngr = 0
        for ingr in allIngredients:
            if ingr.type == "Grow":
                totalNbIngr += int(
                    ingr.left_to_place * (ingr.length / ingr.unit_length)
                )
            else:
                totalNbIngr += ingr.left_to_place
            if update_partner:
                self.set_partners_ingredient(ingr)
        return totalNbIngr

    def prep_molecules_for_save(self, distances, free_points, nbFreePoints):
        self.distancesAfterFill = distances[:]
        self.freePointsAfterFill = free_points[:]
        self.nbFreePointsAfterFill = nbFreePoints
        self.distanceAfterFill = distances[:]

        if self.runTimeDisplay and autopack.helper.host == "simularium":
            autopack.helper.writeToFile("./realtime", self.boundingBox)
        results = []
        for obj in self.packed_objects.get():
            ingredient = self.get_ingredient_by_name(obj.name)
            results.append([ingredient, obj])
        return results

    def check_new_placement(self, new_position):
        distances = self.get_all_distances(new_position)
        if len(distances) == 0:
            # nothing has been packed yet
            return False
        min_distance = min(distances)
        expected_min_distance = self.smallestProteinSize * 2
        if min_distance < expected_min_distance:
            print(expected_min_distance - min_distance)
        return min_distance < expected_min_distance

    def distance_check_failed(self):
        distances = self.get_all_distances()
        if len(distances) == 0:
            # nothing has been packed yet
            return False
        min_distance = min(distances)
        expected_min_distance = self.smallestProteinSize * 2
        return min_distance < expected_min_distance + 0.001

    def update_variable_ingredient_attributes(self, allIngredients):
        """
        updates variable attributes for all ingredients based on input options
        """
        for ingr in allIngredients:
            if hasattr(ingr, "count_options") and ingr.count_options is not None:

                count = get_value_from_distribution(
                    distribution_options=ingr.count_options
                )
                if count is not None:
                    ingr.count = count
                    ingr.left_to_place = count

<<<<<<< HEAD
            if hasattr(ingr, "size_options") and ingr.size_options is not None:
                max_radius = get_max_value_from_distribution(
                    distribution_options=ingr.size_options
                )
                if max_radius is not None:
                    ingr.max_radius = max_radius

                min_radius = get_min_value_from_distribution(
                    distribution_options=ingr.size_options
                )
                if min_radius is not None:
                    ingr.min_radius = min_radius
=======
    def add_seed_number_to_base_name(self, seed_number):
        return f"{self.base_name}_seed_{seed_number}"

    def set_result_file_name(self, seed_basename):
        """
        Sets the result file name using the output folder path and a given seed basename
        """
        self.result_file = str(self.out_folder / f"results_{seed_basename}")
>>>>>>> 2c9db6d0

    def pack_grid(
        self,
        seedNum=0,
        name=None,
        vTestid=3,
        **kw,
    ):
        """
        ## Fill the grid by picking an ingredient first and then
        ## find a suitable point using the ingredient's placer object
        """
        # set periodicity
        autopack.testPeriodicity = self.use_periodicity
        t1 = time()
        seed_base_name = self.add_seed_number_to_base_name(seedNum)
        self.set_result_file_name(seed_base_name)
        self.timeUpDistLoopTotal = 0
        self.static = []
        if self.grid is None:
            self.log.error("no grid setup")
            return
        # create a list of active ingredients indices in all recipes to allow
        # removing inactive ingredients when molarity is reached
        allIngredients = self.callFunction(self.getActiveIng)

        # set the number of ingredients to pack
        self.update_variable_ingredient_attributes(allIngredients)

        # verify partner
        usePP = False
        if "usePP" in kw:
            usePP = kw["usePP"]

        self.cFill = self.nFill

        if name is None:
            name = "F" + str(self.nFill)
        self.FillName.append(name)
        self.nFill += 1
        # seed random number generator
        self.setSeed(seedNum)
        # create copies of the distance array as they change when molecules
        # are added, this array can be restored/saved before filling
        free_points = self.grid.free_points[:]
        self.grid.nbFreePoints = nbFreePoints = len(free_points)  # -1
        if "fbox" in kw:
            self.fbox = kw["fbox"]
        if self.fbox is not None and not self.EnviroOnly:
            self.freePointMask = numpy.ones(nbFreePoints, dtype="int32")
            bb_insidepoint = self.grid.getPointsInCube(self.fbox, [0, 0, 0], 1.0)[:]
            self.freePointMask[bb_insidepoint] = 0
            bb_outside = numpy.nonzero(self.freePointMask)
            self.grid.compartment_ids[bb_outside] = 99999
        compartment_ids = self.grid.compartment_ids
        # why a copy? --> can we split ?
        distances = self.grid.distToClosestSurf[:]
        spacing = self.spacing or self.smallestProteinSize

        # DEBUG stuff, should be removed later
        self.jitterVectors = []
        self.jitterLength = 0.0
        self.totnbJitter = 0
        self.maxColl = 0.0
        self.successfullJitter = []
        self.failedJitter = []

        # this function also depend on the ingr.completiion that can be restored ?
        self.activeIngr0, self.activeIngr12 = self.callFunction(
            self.getSortedActiveIngredients, ([allIngredients])
        )

        self.log.info("len(allIngredients %d", len(allIngredients))
        self.log.info("len(self.activeIngr0) %d", len(self.activeIngr0))
        self.log.info("len(self.activeIngr12) %d", len(self.activeIngr12))
        self.activeIngre_saved = self.activeIngr[:]

        self.totalPriorities = 0  # 0.00001
        for priors in self.activeIngr12:
            pp = priors.priority
            self.totalPriorities = self.totalPriorities + pp
            self.log.info("totalPriorities = %d", self.totalPriorities)
        previousThresh = 0
        self.normalizedPriorities = []
        self.thresholdPriorities = []
        # Graham- Once negatives are used, if picked random#
        # is below a number in this list, that item becomes
        # the active ingredient in the while loop below
        for priors in self.activeIngr0:
            self.normalizedPriorities.append(0)
            if self.pickWeightedIngr:  # why ?
                self.thresholdPriorities.append(2)
        for priors in self.activeIngr12:
            # pp1 = 0
            pp = priors.priority
            if self.totalPriorities != 0:
                np = float(pp) / float(self.totalPriorities)
            else:
                np = 0.0
            self.normalizedPriorities.append(np)
            self.thresholdPriorities.append(np + previousThresh)
            previousThresh = np + float(previousThresh)
        self.activeIngr = self.activeIngr0 + self.activeIngr12

        nls = 0
        totalNumMols = 0
        self.totalNbIngr = self.getTotalNbObject(allIngredients, update_partner=True)
        if len(self.thresholdPriorities) == 0:
            for ingr in allIngredients:
                totalNumMols += ingr.left_to_place
            self.log.info("totalNumMols pack_grid if = %d", totalNumMols)
        else:
            for threshProb in self.thresholdPriorities:
                nameMe = self.activeIngr[nls]
                totalNumMols += nameMe.left_to_place
                self.log.info(
                    "threshprop pack_grid else is %f for ingredient: %s %s %d",
                    threshProb,
                    nameMe,
                    nameMe.name,
                    nameMe.left_to_place,
                )
                self.log.info("totalNumMols pack_grid else = %d", totalNumMols)
                nls += 1

        vRangeStart = 0.0
        tCancelPrev = time()
        ptInd = 0

        PlacedMols = 0
        vThreshStart = 0.0  # Added back by Graham on July 5, 2012 from Sept 25, 2011 thesis version

        # if bullet build the organel rbnode
        if self.place_method == "pandaBullet":
            self.setupPanda()

        # ==============================================================================
        #         #the big loop
        # ==============================================================================
        dump_freq = self.dump_freq  # 120.0#every minute
        dump = self.dump
        stime = time()
        if self.show_progress_bar:
            pbar = tqdm(total=totalNumMols, mininterval=0, miniters=1)
            pbar.set_description(f"Packing {self.name}_{self.version}")
        while nbFreePoints:
            self.log.info(
                ".........At start of while loop, with vRangeStart = %d", vRangeStart
            )

            # breakin test
            if len(self.activeIngr) == 0:
                self.log.warning("exit packing loop because of len****")
                if hasattr(self, "afviewer"):
                    if self.afviewer is not None and hasattr(self.afviewer, "vi"):
                        self.afviewer.vi.resetProgressBar()
                        self.afviewer.vi.progressBar(label="Filling Complete")
                break
            if vRangeStart > 1:
                self.log.info("exit packing loop because vRange and hence Done!!!****")
                break
            if self.cancelDialog:
                tCancel = time()
                if tCancel - tCancelPrev > 10.0:
                    cancel = self.displayCancelDialog()
                    if cancel:
                        self.log.info(
                            "canceled by user: we'll fill with current objects up to time %d",  # noqa: E510
                            tCancel,
                        )
                        break
                    # if OK, do nothing, i.e., continue loop
                    # (but not the function continue)
                    tCancelPrev = time()

            # pick an ingredient
            ingr = self.pickIngredient(vThreshStart)
            if hasattr(self, "afviewer"):
                p = (
                    (float(PlacedMols)) / float(totalNumMols)
                ) * 100.0  # This code shows 100% of ingredients all the time
                if self.afviewer is not None and hasattr(self.afviewer, "vi"):
                    self.afviewer.vi.progressBar(
                        progress=int(p),
                        label=ingr.name + " " + str(ingr.completion),
                    )
                    if self.afviewer.renderDistance:
                        self.afviewer.vi.displayParticleVolumeDistance(distances, self)
            current_ingr_compartment = ingr.compNum
            # compute dpad which is the distance at which we need to update
            # distances after the drop is successfull
            max_radius = self.get_dpad(current_ingr_compartment)

            self.log.info(
                f"picked Ingr radius {ingr.min_radius}, compNum {current_ingr_compartment}"
            )

            # find the points that can be used for this ingredient
            ##

            if ingr.compNum > 0:
                compartment = self.compartments[ingr.compNum - 1]
                surface_points = compartment.surfacePoints
                res = [True, surface_points[int(random() * len(surface_points))]]
            else:
                res = self.getPointToDrop(
                    ingr,
                    free_points,
                    nbFreePoints,
                    distances,
                    spacing,
                    compartment_ids,
                    vRangeStart,
                    vThreshStart,
                )  # (Bool, ptInd)
            if res[0]:
                ptInd = res[1]
                if ptInd > len(distances):
                    self.log.warning(
                        "point index outside of grid length, should never be true ",
                        ptInd,
                    )
                    continue
            else:
                self.log.info("vRangeStart coninue ", res)
                vRangeStart = res[1]
                continue
            # NOTE: should we do the close partner check here instead of in the place functions?
            # place the ingredient
            if self.overwrite_place_method:
                ingr.place_method = self.place_method

            if ingr.encapsulating_radius > self.largestProteinSize:
                self.largestProteinSize = ingr.encapsulating_radius

            self.log.info(
                "attempting to place near %d: %r",
                ptInd,
                self.grid.masterGridPositions[ptInd],
            )
            collision_possible = True
            # if distances[ptInd] >= ingr.encapsulating_radius + ingr.getMaxJitter(
            #     spacing
            # ):
            #     # there is no possible collision here
            #     collision_possible = False
            (
                success,
                insidePoints,
                newDistPoints,
            ) = ingr.attempt_to_pack_at_grid_location(
                self, ptInd, distances, max_radius, spacing, usePP, collision_possible
            )
            self.log.info(
                "after place attempt, placed: %r, number of free points:%d, length of free points=%d",
                success,
                nbFreePoints,
                len(free_points),
            )
            if success:
                nbFreePoints = BaseGrid.updateDistances(
                    insidePoints, newDistPoints, free_points, nbFreePoints, distances
                )
                self.grid.distToClosestSurf = numpy.array(distances[:])
                self.grid.free_points = numpy.array(free_points[:])
                self.grid.nbFreePoints = len(free_points)  # -1
                # update largest protein size
                # problem when the encapsulating_radius is actually wrong
                if ingr.encapsulating_radius > self.largestProteinSize:
                    self.largestProteinSize = ingr.encapsulating_radius

                PlacedMols += 1
                # if self.stop_on_collision:
                # ingredient_too_close = self.distance_check_failed()
                # if ingredient_too_close:
                #     print("GOT A FAIL", self.grid.masterGridPositions[ptInd])
                #     nbFreePoints = 0
                if self.show_progress_bar:
                    pbar.update(1)
            else:
                self.log.info("rejected %r", ingr.rejectionCounter)

            if ingr.completion >= 1.0:
                ind = self.activeIngr.index(ingr)

                self.log.info(f"completed*************** {ingr.name}")
                self.log.info(f"PlacedMols = {PlacedMols}")
                self.log.info(f"activeIngr index of {ingr.name}, {ind}")
                self.log.info(
                    f"threshold p len {len(self.thresholdPriorities)}, {len(self.normalizedPriorities)}"
                )
                if ind > 0:
                    # j = 0
                    for j in range(ind):
                        if j >= len(self.thresholdPriorities) or j >= len(
                            self.normalizedPriorities
                        ):
                            continue
                        self.thresholdPriorities[j] = (
                            self.thresholdPriorities[j] + self.normalizedPriorities[ind]
                        )
                self.activeIngr.pop(ind)
                self.activeIngr0, self.activeIngr12 = self.callFunction(
                    self.getSortedActiveIngredients, ([self.activeIngr])
                )
                self.log.info(f"len(self.activeIngr0) {len(self.activeIngr0)}")
                self.log.info(f"len(self.activeIngr12) {len(self.activeIngr12)}")
                self.activeIngre_saved = self.activeIngr[:]

                self.totalPriorities = 0  # 0.00001
                for priors in self.activeIngr12:
                    pp = priors.priority
                    self.totalPriorities = self.totalPriorities + pp
                #                    print ('totalPriorities = ', self.totalPriorities)
                previousThresh = 0
                self.normalizedPriorities = []
                self.thresholdPriorities = []
                # Graham- Once negatives are used, if picked random#
                # is below a number in this list, that item becomes
                # the active ingredient in the while loop below
                for priors in self.activeIngr0:
                    self.normalizedPriorities.append(0)
                    if self.pickWeightedIngr:
                        self.thresholdPriorities.append(2)
                for priors in self.activeIngr12:
                    # pp1 = 0
                    pp = priors.priority
                    if self.totalPriorities != 0:
                        np = float(pp) / float(self.totalPriorities)
                    else:
                        np = 0.0
                    self.normalizedPriorities.append(np)
                    #                    print ('np is ', np, ' pp is ', pp, ' tp is ', np + previousThresh)
                    self.thresholdPriorities.append(np + previousThresh)
                    previousThresh = np + float(previousThresh)
                self.activeIngr = self.activeIngr0 + self.activeIngr12

            if dump and ((time() - stime) > dump_freq):
                all_ingr_as_array = self.prep_molecules_for_save(
                    distances,
                    free_points,
                    nbFreePoints,
                )
                stime = time()
                self.log.info(f"placed {len(self.packed_objects)}")
                if self.saveResult:
                    self.save_result(
                        free_points,
                        distances=distances,
                        t0=stime,
                        vTestid=vTestid,
                        all_ingr_as_array=all_ingr_as_array,
                    )

        t2 = time()
        if self.show_progress_bar:
            pbar.close()
        self.log.info("time to fill %d", t2 - t1)
        all_ingr_as_array = self.prep_molecules_for_save(
            distances, free_points, nbFreePoints
        )

        if self.saveResult:
            self.save_result(
                free_points,
                distances=distances,
                t0=time(),
                vTestid=vTestid,
                all_ingr_as_array=all_ingr_as_array,
            )

    def restore_molecules_array(self, ingr):
        pass
        # if len(ingr.results):
        #     for elem in ingr.results:
                # TODO: fix this to reset ingredients from results
                # if ingr.compNum == 0:
                #     self.molecules.append(
                #         [elem[0], numpy.array(elem[1]), ingr, 0, ingr.radius]
                #     )
                # else:
                #     ingr.recipe.compartment.molecules.append(
                #         [elem[0], numpy.array(elem[1]), ingr, 0, ingr.radius]
                #     )

    def restore(self, result, orgaresult, freePoint, tree=False):
        # should we used the grid ? the freePoint can be computed
        # result is [pos,rot,ingr.name,ingr.compNum,ptInd]
        # orgaresult is [[pos,rot,ingr.name,ingr.compNum,ptInd],[pos,rot,ingr.name,ingr.compNum,ptInd]...]
        # after restore we can build the grid and fill!
        # ingredient based dictionary
        # TODO: refactor with new packed_objects 

        ingredients = {}
        molecules = []
        for elem in result:
            pos, rot, name, compNum, ptInd = elem
            # needto check the name if it got the comp rule
            ingr = self.get_ingredient_by_name(name, compNum)
            if ingr is not None:
                molecules.append([pos, numpy.array(rot), ingr, ptInd])
                if name not in ingredients:
                    ingredients[name] = [ingr, [], [], []]
                mat = numpy.array(rot)
                mat[:3, 3] = pos
                ingredients[name][1].append(pos)
                ingredients[name][2].append(numpy.array(rot))
                ingredients[name][3].append(numpy.array(mat))
                ingr.results.append([pos, rot])
        if self.exteriorRecipe:
            self.exteriorRecipe.molecules = molecules
        if len(orgaresult) == len(self.compartments):
            for i, o in enumerate(self.compartments):
                molecules = []
                for elem in orgaresult[i]:
                    pos, rot, name, compNum, ptInd = elem
                    ingr = self.get_ingredient_by_name(name, compNum)
                    if ingr is not None:
                        molecules.append([pos, numpy.array(rot), ingr, ptInd])
                        if name not in ingredients:
                            ingredients[name] = [ingr, [], [], []]
                        mat = numpy.array(rot)
                        mat[:3, 3] = pos
                        ingredients[name][1].append(pos)
                        ingredients[name][2].append(numpy.array(rot))
                        ingredients[name][3].append(numpy.array(mat))
                        ingr.results.append([pos, rot])
                o.molecules = molecules
        # consider that one filling have occured
        if len(self.packed_objects.get()) and tree:
            self.close_ingr_bhtree = spatial.cKDTree(self.packed_objects.get_positions(), leafsize=10)
        self.cFill = self.nFill
        self.ingr_result = ingredients
        if len(freePoint):
            self.restoreFreePoints(freePoint)
        return ingredients

    def restoreFreePoints(self, freePoint):
        self.free_points = self.freePointsAfterFill = freePoint
        self.nbFreePointsAfterFill = len(freePoint)
        self.distanceAfterFill = self.grid.distToClosestSurf
        self.distancesAfterFill = self.grid.distToClosestSurf

    def loadFreePoint(self, resultfilename):
        rfile = open(resultfilename + "_free_points", "rb")
        freePoint = pickle.load(rfile)
        rfile.close()
        return freePoint

    def store(self, resultfilename=None):
        if resultfilename is None:
            resultfilename = self.result_file
        resultfilename = autopack.fixOnePath(resultfilename)
        with open(resultfilename, "wb") as rfile:
            pickle.dump(self.packed_objects.get(), rfile)
        with open(resultfilename + "_free_points", "wb") as rfile:
            pickle.dump(self.grid.free_points, rfile)

    @classmethod
    def dropOneIngr(self, pos, rot, ingrname, ingrcompNum, ptInd, rad=1.0):
        line = ""
        line += ("<%f,%f,%f>,") % (pos[0], pos[1], pos[2])
        r = rot.reshape(16)
        line += "<"
        for i in range(15):
            line += ("%f,") % (r[i])
        line += ("%f>,") % (r[15])
        line += "<%f>,<%s>,<%d>,<%d>\n" % (rad, ingrname, ingrcompNum, ptInd)
        return line

    @classmethod
    def getOneIngr(self, line):
        elem = line.split("<")
        pos = eval(elem[1][:-2])
        rot = eval(elem[2][:-2])
        rad = eval(elem[3][:-2])
        ingrname = elem[4][:-2]
        ingrcompNum = eval(elem[5][:-2])
        ptInd = eval(elem[6].split(">")[0])
        return pos, rot, ingrname, ingrcompNum, ptInd, rad

    #    @classmethod
    def getOneIngrJson(self, ingr, ingrdic):
        #        name_ingr = ingr.name
        #        if name_ingr not in ingrdic:
        #            name_ingr = ingr.composition_name
        #        for r in ingr.results:
        #            ingrdic[name_ingr]["results"].append([r[0]],r[1],)
        #        print ("growingr?",ingr,ingr.name,isinstance(ingr, GrowIngredient))
        if isinstance(ingr, GrowIngredient) or isinstance(ingr, ActinIngredient):
            ingr.nbCurve = ingrdic["nbCurve"]
            ingr.listePtLinear = []
            for i in range(ingr.nbCurve):
                ingr.listePtLinear.append(ingrdic["curve" + str(i)])
            #            print ("nbCurve?",ingr.nbCurve,ingrdic["nbCurve"])
        return (
            ingrdic["results"],
            ingr.composition_name,
            ingr.compNum,
            1,
            ingr.encapsulating_radius,
        )  # ingrdic["compNum"],1,ingrdic["encapsulating_radius"]

    def load_asTxt(self, resultfilename=None):
        if resultfilename is None:
            resultfilename = self.result_file
        rfile = open(resultfilename, "r")
        # needto parse
        result = []
        orgaresult = []  # [[],]*len(self.compartments)
        for i in range(len(self.compartments)):
            orgaresult.append([])
        #        mry90 = helper.rotation_matrix(-math.pi/2.0, [0.0,1.0,0.0])
        #        numpy.array([[0.0, 1.0, 0.0, 0.0],
        #                 [-1., 0.0, 0.0, 0.0],
        #                 [0.0, 0.0, 1.0, 0.0],
        #                 [0.0, 0.0, 0.0, 1.0]])
        lines = rfile.readlines()
        for line in lines:
            if not len(line) or len(line) < 6:
                continue
            pos, rot, ingrname, ingrcompNum, ptInd, rad = self.getOneIngr(line)
            # should I multiply here
            r = numpy.array(rot).reshape(
                4, 4
            )  # numpy.matrix(mry90)*numpy.matrix(numpy.array(rot).reshape(4,4))
            if ingrcompNum == 0:
                result.append(
                    [numpy.array(pos), numpy.array(r), ingrname, ingrcompNum, ptInd]
                )
            else:
                orgaresult[abs(ingrcompNum) - 1].append(
                    [numpy.array(pos), numpy.array(r), ingrname, ingrcompNum, ptInd]
                )
            #        for i, orga in enumerate(self.compartments):
            #            orfile = open(resultfilename+"ogra"+str(i),'rb')
            #            orgaresult.append(pickle.load(orfile))
            #            orfile.close()
            #        rfile.close()
            #        rfile = open(resultfilename+"free_points",'rb')
        freePoint = []  # pickle.load(rfile)
        try:
            rfile = open(resultfilename + "_free_points", "rb")
            freePoint = pickle.load(rfile)
            rfile.close()
        except:  # noqa: E722
            pass
        return result, orgaresult, freePoint
    

    def collectResultPerIngredient(self):
        def cb(ingr):
            ingr.results = []

        self.loopThroughIngr(cb)
        for obj in self.packed_objects.get():
            ingr = self.get_ingredient_by_name(obj.name)
            if isinstance(ingr, GrowIngredient) or isinstance(ingr, ActinIngredient):
                pass  # already store
            else:
                ingr.results.append([obj.position, obj.rotation])

    def load_asJson(self, resultfilename=None):
        if resultfilename is None:
            resultfilename = self.result_file
        with open(resultfilename, "r") as fp:  # doesnt work with symbol link ?
            if autopack.use_json_hook:
                self.result_json = json.load(
                    fp, object_pairs_hook=OrderedDict
                )  # ,indent=4, separators=(',', ': ')
            else:
                self.result_json = json.load(fp)
            # needto parse
        result = []
        orgaresult = []
        r = self.exteriorRecipe
        if r:
            if "exteriorRecipe" in self.result_json:
                for ingr in r.ingredients:
                    name_ingr = ingr.name
                    if name_ingr not in self.result_json["exteriorRecipe"]:
                        # backward compatiblity
                        if (
                            ingr.composition_name
                            not in self.result_json["exteriorRecipe"]
                        ):
                            continue
                        else:
                            name_ingr = ingr.composition_name
                    iresults, ingrname, ingrcompNum, ptInd, rad = self.getOneIngrJson(
                        ingr, self.result_json["exteriorRecipe"][name_ingr]
                    )
                    ingr.results = []
                    for r in iresults:
                        rot = numpy.array(r[1]).reshape(
                            4, 4
                        )  # numpy.matrix(mry90)*numpy.matrix(numpy.array(rot).reshape(4,4))
                        ingr.results.append([numpy.array(r[0]), rot])
                        result.append(
                            [numpy.array(r[0]), rot, ingrname, ingrcompNum, 1]
                        )
                    # organelle ingr
        for i, orga in enumerate(self.compartments):
            orgaresult.append([])
            # organelle surface ingr
            rs = orga.surfaceRecipe
            if rs:
                if orga.name + "_surfaceRecipe" in self.result_json:
                    for ingr in rs.ingredients:
                        name_ingr = ingr.name
                        # replace number by name ?
                        if (
                            orga.name + "_surf_" + ingr.composition_name
                            in self.result_json[orga.name + "_surfaceRecipe"]
                        ):
                            name_ingr = orga.name + "_surf_" + ingr.composition_name
                        if (
                            name_ingr
                            not in self.result_json[orga.name + "_surfaceRecipe"]
                        ):
                            # backward compatiblity
                            if (
                                ingr.composition_name
                                not in self.result_json[orga.name + "_surfaceRecipe"]
                            ):
                                continue
                            else:
                                name_ingr = ingr.composition_name
                        (
                            iresults,
                            ingrname,
                            ingrcompNum,
                            ptInd,
                            rad,
                        ) = self.getOneIngrJson(
                            ingr,
                            self.result_json[orga.name + "_surfaceRecipe"][name_ingr],
                        )
                        ingr.results = []
                        for r in iresults:
                            rot = numpy.array(r[1]).reshape(
                                4, 4
                            )  # numpy.matrix(mry90)*numpy.matrix(numpy.array(rot).reshape(4,4))
                            ingr.results.append([numpy.array(r[0]), rot])
                            orgaresult[abs(ingrcompNum) - 1].append(
                                [numpy.array(r[0]), rot, ingrname, ingrcompNum, 1]
                            )
            # organelle matrix ingr
            ri = orga.innerRecipe
            if ri:
                if orga.name + "_innerRecipe" in self.result_json:
                    for ingr in ri.ingredients:
                        name_ingr = ingr.name
                        if (
                            orga.name + "_int_" + ingr.composition_name
                            in self.result_json[orga.name + "_innerRecipe"]
                        ):
                            name_ingr = orga.name + "_int_" + ingr.composition_name
                        if (
                            name_ingr
                            not in self.result_json[orga.name + "_innerRecipe"]
                        ):
                            # backward compatiblity
                            if (
                                ingr.composition_name
                                not in self.result_json[orga.name + "_innerRecipe"]
                            ):
                                continue
                            else:
                                name_ingr = ingr.composition_name
                        (
                            iresults,
                            ingrname,
                            ingrcompNum,
                            ptInd,
                            rad,
                        ) = self.getOneIngrJson(
                            ingr,
                            self.result_json[orga.name + "_innerRecipe"][name_ingr],
                        )
                        ingr.results = []
                        for r in iresults:
                            rot = numpy.array(r[1]).reshape(
                                4, 4
                            )  # numpy.matrix(mry90)*numpy.matrix(numpy.array(rot).reshape(4,4))
                            ingr.results.append([numpy.array(r[0]), rot])
                            orgaresult[abs(ingrcompNum) - 1].append(
                                [numpy.array(r[0]), rot, ingrname, ingrcompNum, 1]
                            )
        freePoint = []  # pickle.load(rfile)
        try:
            rfile = open(resultfilename + "_free_points", "rb")
            freePoint = pickle.load(rfile)
            rfile.close()
        except:  # noqa: E722
            pass
        return result, orgaresult, freePoint

    def dropOneIngrJson(self, ingr, rdic):
        adic = OrderedDict()  # [ingr.name]
        adic["compNum"] = ingr.compNum
        adic["encapsulating_radius"] = float(ingr.encapsulating_radius)
        adic["results"] = []
        for r in ingr.results:
            if hasattr(r[0], "tolist"):
                r[0] = r[0].tolist()
            if hasattr(r[1], "tolist"):
                r[1] = r[1].tolist()
            adic["results"].append([r[0], r[1]])
        if isinstance(ingr, GrowIngredient) or isinstance(ingr, ActinIngredient):
            adic["nbCurve"] = ingr.nbCurve
            for i in range(ingr.nbCurve):
                lp = numpy.array(ingr.listePtLinear[i])
                ingr.listePtLinear[i] = lp.tolist()
                adic["curve" + str(i)] = ingr.listePtLinear[i]
            #        print adic
        return adic

    def store_asJson(self, resultfilename=None, indent=True):
        if resultfilename is None:
            resultfilename = self.result_file
            resultfilename = autopack.fixOnePath(resultfilename)  # retireve?
        # if result file_name start with http?
        if resultfilename.find("http") != -1 or resultfilename.find("ftp") != -1:
            print(
                "please provide a correct file name for the result file ",
                resultfilename,
            )
        self.collectResultPerIngredient()
        self.result_json = OrderedDict()
        self.result_json["recipe"] = self.setupfile  # replace server?
        r = self.exteriorRecipe
        if r:
            self.result_json["exteriorRecipe"] = OrderedDict()
            for ingr in r.ingredients:
                self.result_json["exteriorRecipe"][
                    ingr.composition_name
                ] = self.dropOneIngrJson(ingr, self.result_json["exteriorRecipe"])

        # compartment ingr
        for orga in self.compartments:
            # compartment surface ingr
            rs = orga.surfaceRecipe
            if rs:
                self.result_json[orga.name + "_surfaceRecipe"] = OrderedDict()
                for ingr in rs.ingredients:
                    self.result_json[orga.name + "_surfaceRecipe"][
                        ingr.composition_name
                    ] = self.dropOneIngrJson(
                        ingr, self.result_json[orga.name + "_surfaceRecipe"]
                    )
            # compartment matrix ingr
            ri = orga.innerRecipe
            if ri:
                self.result_json[orga.name + "_innerRecipe"] = OrderedDict()
                for ingr in ri.ingredients:
                    self.result_json[orga.name + "_innerRecipe"][
                        ingr.composition_name
                    ] = self.dropOneIngrJson(
                        ingr, self.result_json[orga.name + "_innerRecipe"]
                    )
        with open(resultfilename, "w") as fp:  # doesnt work with symbol link ?
            if indent:
                json.dump(
                    self.result_json, fp, indent=1, separators=(",", ":")
                )  # ,indent=4, separators=(',', ': ')
            else:
                json.dump(
                    self.result_json, fp, separators=(",", ":")
                )  # ,indent=4, separators=(',', ': ')
        print("ok dump", resultfilename)


    @classmethod
    def convertPickleToText(self, resultfilename=None, norga=0):
        if resultfilename is None:
            resultfilename = self.result_file
        rfile = open(resultfilename)
        result = pickle.load(rfile)
        orgaresult = []
        for i in range(norga):
            orfile = open(resultfilename + "_organelle_" + str(i))
            orgaresult.append(pickle.load(orfile))
            orfile.close()
        rfile.close()
        rfile = open(resultfilename + "_free_points")
        rfile.close()
        rfile = open(resultfilename + ".txt", "w")
        line = ""
        for pos, rot, ingrName, compNum, ptInd in result:
            line += self.dropOneIngr(pos, rot, ingrName, compNum, ptInd)
            # result.append([pos,rot,ingr.name,ingr.compNum,ptInd])
        rfile.write(line)
        rfile.close()
        for i in range(norga):
            orfile = open(resultfilename + "_organelle_" + str(i) + ".txt", "w")
            result = []
            line = ""
            for pos, rot, ingrName, compNum, ptInd in orgaresult[i]:
                line += self.dropOneIngr(pos, rot, ingrName, compNum, ptInd)
            orfile.write(line)
            orfile.close()
            # freepoint

    def printFillInfo(self):
        r = self.exteriorRecipe
        if r is not None:
            print("    Environment exterior recipe:")
            r.printFillInfo("        ")

        for o in self.compartments:
            o.printFillInfo()

    def finishWithWater(self, free_points=None, nbFreePoints=None):
        # self.freePointsAfterFill[:self.nbFreePointsAfterFill]
        # sphere sphere of 2.9A
        if free_points is None:
            free_points = self.freePointsAfterFill
        if nbFreePoints is None:
            nbFreePoints = self.nbFreePointsAfterFill
        # a freepoint is a voxel, how many water in the voxel
        # coords masterGridPositions

    # ==============================================================================
    # AFter this point, features development around physics engine and algo
    # octree
    # panda bullet
    # panda ode
    # ==============================================================================

    def setupOctree(
        self,
    ):
        if self.octree is None:
            self.octree = Octree(
                self.grid.getRadius(), helper=helper
            )  # Octree((0,0,0),self.grid.getRadius())   #0,0,0 or center of grid?

    def setupPanda(self):
        try:
            import panda3d
        except Exception:
            return
        from panda3d.core import loadPrcFileData

        if self.grid is not None:
            loadPrcFileData(
                "", "bullet-sap-extents " + str(self.grid.diag)
            )  # grid may not be setup
        if self.world is None:
            if panda3d is None:
                return
            loadPrcFileData(
                "",
                """
                load-display p3tinydisplay # to force CPU only rendering (to make it available as an option if everything else fail, use aux-display p3tinydisplay)
                audio-library-name null # Prevent ALSA errors
                show-frame-rate-meter 0
                sync-video 0
                bullet-max-objects 10240
                bullet-broadphase-algorithm sap
                bullet-sap-extents 10000.0
                textures-power-2 up
                textures-auto-power-2 #t
                """,
            )
            #            loadPrcFileData("", "window-type none" )
            # Make sure we don't need a graphics engine
            # (Will also prevent X errors / Display errors when starting on linux without X server)
            #            loadPrcFileData("", "audio-library-name null" ) # Prevent ALSA errors
            #            loadPrcFileData('', 'bullet-enable-contact-events true')
            #            loadPrcFileData('', 'bullet-max-objects 10240')#10240
            #            loadPrcFileData('', 'bullet-broadphase-algorithm sap')#aabb
            #            loadPrcFileData('', 'bullet-sap-extents 10000.0')#
            if autopack.helper is not None and autopack.helper.nogui:
                loadPrcFileData("", "window-type offscreen")
            else:
                loadPrcFileData("", "window-type None")

            from direct.showbase.ShowBase import ShowBase

            base = ShowBase()
            base.disableMouse()
            self.base = base
            from panda3d.core import Vec3

            if self.panda_solver == "bullet":
                from panda3d.bullet import BulletWorld

                # global variable from panda3d
                self.worldNP = render.attachNewNode("World")  # noqa: F821
                self.world = BulletWorld()
                self.BitMask32 = BitMask32
            elif self.panda_solver == "ode":
                from panda3d.ode import OdeWorld, OdeHashSpace

                self.world = OdeWorld()
                # or hashspace ?
                self.ode_space = (
                    OdeHashSpace()
                )  # OdeQuadTreeSpace(center,extends,depth)
                self.ode_space.set_levels(-2, 6)
                self.ode_space.setAutoCollideWorld(self.world)

            self.world.setGravity(Vec3(0, 0, 0))
            self.static = []
            self.moving = None
            self.rb_panda = []
            base.destroy()

        for compartment in self.compartments:
            if compartment.rbnode is None:
                compartment.rbnode = compartment.addShapeRB(
                    self
                )  # addMeshRBOrganelle(o)

    def add_rb_node(self, ingr, trans, mat):
        if ingr.type == "Mesh":
            return ingr.add_rb_mesh(self.worldNP)
        elif self.panda_solver == "ode" and ingr.type == "Sphere":
            mat3x3 = Mat3(
                mat[0], mat[1], mat[2], mat[4], mat[5], mat[6], mat[8], mat[9], mat[10]
            )
            return ingr.add_rb_node_ode(self.world, trans, mat3x3)
        return ingr.add_rb_node(self.worldNP)

    def delRB(self, node):
        if panda3d is None:
            return
        if self.panda_solver == "bullet":
            self.world.removeRigidBody(node)
            np = NodePath(node)
            if np is not None:
                np.removeNode()
        elif self.panda_solver == "ode":
            node.destroy()

        if node in self.rb_panda:
            self.rb_panda.pop(self.rb_panda.index(node))
        if node in self.static:
            self.static.pop(self.static.index(node))
        if node == self.moving:
            self.moving = None

    def setGeomFaces(self, tris, face):
        if panda3d is None:
            return
            # have to add vertices one by one since they are not in order
        if len(face) == 2:
            face = numpy.array([face[0], face[1], face[1], face[1]], dtype="int")
        for i in face:
            tris.addVertex(i)
        tris.closePrimitive()

    def addMeshRBOrganelle(self, o):
        if panda3d is None:
            return
        helper = autopack.helper
        if not autopack.helper.nogui:
            geom = helper.getObject(o.gname)
            if geom is None:
                o.gname = "%s_Mesh" % o.name
                geom = helper.getObject(o.gname)
            faces, vertices, vnormals = helper.DecomposeMesh(
                geom, edit=False, copy=False, tri=True, transform=True
            )
        else:
            faces = o.faces
            vertices = o.vertices
        inodenp = self.worldNP.attachNewNode(BulletRigidBodyNode(o.name))
        inodenp.node().setMass(1.0)

        from panda3d.core import (
            GeomVertexFormat,
            GeomVertexWriter,
            GeomVertexData,
            Geom,
            GeomTriangles,
        )
        from panda3d.bullet import (
            BulletTriangleMesh,
            BulletTriangleMeshShape,
        )

        # step 1) create GeomVertexData and add vertex information
        format = GeomVertexFormat.getV3()
        vdata = GeomVertexData("vertices", format, Geom.UHStatic)
        vertexWriter = GeomVertexWriter(vdata, "vertex")
        [vertexWriter.addData3f(v[0], v[1], v[2]) for v in vertices]

        # step 2) make primitives and assign vertices to them
        tris = GeomTriangles(Geom.UHStatic)
        [self.setGeomFaces(tris, face) for face in faces]

        # step 3) make a Geom object to hold the primitives
        geom = Geom(vdata)
        geom.addPrimitive(tris)
        # step 4) create the bullet mesh and node
        mesh = BulletTriangleMesh()
        mesh.addGeom(geom)
        shape = BulletTriangleMeshShape(mesh, dynamic=False)  # BulletConvexHullShape
        # or
        # shape = BulletConvexHullShape()
        # shape.add_geom(geom)
        # inodenp = self.worldNP.attachNewNode(BulletRigidBodyNode(ingr.name))
        # inodenp.node().setMass(1.0)
        inodenp.node().addShape(
            shape
        )  # ,TransformState.makePos(Point3(0, 0, 0)))#, pMat)
        # TransformState.makePos(Point3(jtrans[0],jtrans[1],jtrans[2])))#rotation ?

        if self.panda_solver == "bullet":
            inodenp.setCollideMask(BitMask32.allOn())
            inodenp.node().setAngularDamping(1.0)
            inodenp.node().setLinearDamping(1.0)
            #            inodenp.setMat(pmat)
            self.world.attachRigidBody(inodenp.node())
            inodenp = inodenp.node()
        return inodenp

    def addRB(self, ingr, trans, rotMat, rtype="single_sphere", static=False):
        # Sphere
        if panda3d is None:
            return None
        mat = rotMat.copy()
        #        mat[:3, 3] = trans
        #        mat = mat.transpose()
        mat = mat.transpose().reshape((16,))

        pmat = Mat4(
            mat[0],
            mat[1],
            mat[2],
            mat[3],
            mat[4],
            mat[5],
            mat[6],
            mat[7],
            mat[8],
            mat[9],
            mat[10],
            mat[11],
            trans[0],
            trans[1],
            trans[2],
            mat[15],
        )
        inodenp = None
        inodenp = self.add_rb_node(ingr, trans, mat)
        if self.panda_solver == "bullet":
            inodenp.setCollideMask(BitMask32.allOn())
            inodenp.node().setAngularDamping(1.0)
            inodenp.node().setLinearDamping(1.0)
            inodenp.setMat(pmat)
            self.world.attachRigidBody(inodenp.node())
            inodenp = inodenp.node()
        elif self.panda_solver == "ode":
            inodenp.setCollideBits(BitMask32(0x00000002))
            inodenp.setCategoryBits(BitMask32(0x00000001))
            # boxGeom.setBody(boxBody)
        self.rb_panda.append(inodenp)
        # self.moveRBnode(inodenp.node(), trans, rotMat)
        return inodenp

    def moveRBnode(self, node, trans, rotMat):
        if panda3d is None:
            return
        rotation_matrix = rotMat.copy()
        #        mat[:3, 3] = trans
        #        mat = mat.transpose()
        rotation_matrix = rotation_matrix.transpose().reshape((16,))
        if True in numpy.isnan(rotation_matrix).flatten():
            print("problem Matrix", node)
            return
        if self.panda_solver == "bullet":
            pMat = Mat4(
                rotation_matrix[0],
                rotation_matrix[1],
                rotation_matrix[2],
                rotation_matrix[3],
                rotation_matrix[4],
                rotation_matrix[5],
                rotation_matrix[6],
                rotation_matrix[7],
                rotation_matrix[8],
                rotation_matrix[9],
                rotation_matrix[10],
                rotation_matrix[11],
                trans[0],
                trans[1],
                trans[2],
                rotation_matrix[15],
            )
            nodenp = NodePath(node)
            nodenp.setMat(pMat)
        elif self.panda_solver == "ode":
            mat3x3 = Mat3(
                rotation_matrix[0],
                rotation_matrix[1],
                rotation_matrix[2],
                rotation_matrix[4],
                rotation_matrix[5],
                rotation_matrix[6],
                rotation_matrix[8],
                rotation_matrix[9],
                rotation_matrix[10],
            )
            body = node.get_body()
            body.setPosition(Vec3(trans[0], trans[1], trans[2]))
            body.setRotation(mat3x3)

    def getRotTransRB(self, node):
        if panda3d is None:
            return
        nodenp = NodePath(node)
        m = nodenp.getMat()
        M = numpy.array(m)
        rRot = numpy.identity(4)
        rRot[:3, :3] = M[:3, :3]
        rTrans = M[3, :3]
        return rTrans, rRot

    def runBullet(self, ingr, simulationTimes, runTimeDisplay):
        if panda3d is None:
            return
        done = False
        t1 = time()
        simulationTimes = 5.0
        while not done:
            # should do it after a jitter run
            #        for i in xrange(10):
            dt = globalClock.getDt()  # noqa: F821, global variable from panda3d
            self.world.doPhysics(
                dt, 100, 1.0 / 500.0
            )  # world.doPhysics(dt, 10, 1.0/180.0)100, 1./500.#2, 1.0/120.0
            # check number of contact betwee currrent and rest ?
            r = [
                (self.world.contactTestPair(self.moving, n).getNumContacts() > 0)
                for n in self.static
            ]
            done = not (True in r)
            if runTimeDisplay:
                # move self.moving and update
                nodenp = NodePath(self.moving)
                ma = nodenp.getMat()
                self.afviewer.vi.setObjectMatrix(
                    ingr.moving_geom, numpy.array(ma), transpose=False
                )  # transpose ?
                self.afviewer.vi.update()
            if (time() - t1) > simulationTimes:
                done = True
                break

                # ==============================================================================
            #               Export -> another file ?
            # ==============================================================================

    def exportToBD_BOX(self, res_filename=None, output=None, bd_type="flex"):
        # , call the BD_BOX exporter, plugin ? better if result store somewhere.
        # only sphere + boudary ?
        # sub ATM 216 225.0000 150.0000 525.0000 25.0000 -5.0000 50.0000 0.5922 1
        if bd_type == "flex":
            from bd_box import flex_box as bd_box
        else:
            from bd_box import rigid_box as bd_box
        if res_filename is None:
            res_filename = self.result_file
        self.bd = bd_box(res_filename, bounding_box=self.boundingBox)
        self.bd.makePrmFile()
        self.collectResultPerIngredient()
        r = self.exteriorRecipe
        if r:
            for ingr in r.ingredients:
                self.bd.addAutoPackIngredient(ingr)

        # compartment ingr
        for orga in self.compartments:
            # compartment surface ingr
            rs = orga.surfaceRecipe
            if rs:
                for ingr in rs.ingredients:
                    self.bd.addAutoPackIngredient(ingr)
            # compartment matrix ingr
            ri = orga.innerRecipe
            if ri:
                for ingr in ri.ingredients:
                    self.bd.addAutoPackIngredient(ingr)

        self.bd.write()

    def exportToTEM_SIM(self, res_filename=None, output=None):
        from tem_sim import tem_sim

        if res_filename is None:
            res_filename = self.result_file
        self.tem = tem_sim(res_filename, bounding_box=self.boundingBox)
        self.tem.setup()
        self.collectResultPerIngredient()
        r = self.exteriorRecipe
        if r:
            for ingr in r.ingredients:
                self.tem.addAutoPackIngredient(ingr)

        # compartment ingr
        for orga in self.compartments:
            # compartment surface ingr
            rs = orga.surfaceRecipe
            if rs:
                for ingr in rs.ingredients:
                    self.tem.addAutoPackIngredient(ingr)
            # compartment matrix ingr
            ri = orga.innerRecipe
            if ri:
                for ingr in ri.ingredients:
                    self.tem.addAutoPackIngredient(ingr)
        self.tem.write()

    def exportToTEM(
        self,
    ):
        # limited to 20 ingredients, call the TEM exporter plugin ?
        # ingredient -> PDB file or mrc volume file
        # ingredient -> coordinate.txt file
        p = []  # *0.05
        rr = []
        output = "iSutm_coordinate.txt"  # ingrname_.txt
        aStr = "# File created for TEM-simulator, version 1.3.\n"
        aStr += str(len(p)) + " 6\n"
        aStr += "#            x             y             z           phi         theta           psi\n"
        for i in range(len(p)):
            aStr += "{0:14.4f}{1:14.4f}{2:14.4f}{3:14.4f}{4:14.4f}{5:14.4f}\n".format(
                p[i][0], p[i][1], p[i][2], rr[i][0], rr[i][1], rr[i][2]
            )
        f = open(output, "w")
        f.write(aStr)

    def exportToReaDDy(self):
        # wehn I will get it running ... plugin ?
        return

        # ==============================================================================

    #         Animate
    # ==============================================================================

    def linkTraj(self):
        # link the traj usin upy for creating a new synchronized calleback?
        if not self.traj_linked:
            autopack.helper.synchronize(self.applyStep)
            self.traj_linked = True

    def unlinkTraj(self):
        # link the traj usin upy for creating a new synchronized calleback?
        if self.traj_linked:
            autopack.helper.unsynchronize(self.applyStep)
            self.traj_linked = False

    def applyStep(self, step):
        # apply the coordinate from a trajectory at step step.
        # correspondance ingredients instance <-> coordinates file
        # trajectory class to handle
        print("Step is " + str(step))
        # if self.traj.traj_type=="dcd" or self.traj.traj_type=="xyz":
        self.traj.applyState_primitive_name(self, step)
        # ho can we apply to parent instance the rotatiotn?

    def create_voxelization(self, image_data, image_size, voxel_size, hollow=False):
        """
        Update the image data for all molecules in the recipe by creating voxelized
        representations.

        Parameters
        ----------
        image_data: numpy.ndarray
            The image data to update.
        image_size: list
            The size of the image data.
        voxel_size: float
            The size of a voxel in the image data.
        hollow: bool
            If True, the voxelization will be hollow.

        Returns
        ----------
        image_data: numpy.ndarray
            The updated image data.
        """
        channel_colors = []
        for obj in self.packed_objects.get():

            if obj.name not in image_data:
                image_data[obj.name] = numpy.zeros(image_size, dtype=numpy.uint8)
                if obj.color is not None:
                    color = obj.color
                    if all([x <= 1 for x in obj.color]):
                        color = [int(col * 255) for col in obj.color]
                    channel_colors.append(color)    
            if obj.is_compartment:
                obj_instance = self.get_compartment_object_by_name(obj.name)
                mesh_store = self.mesh_store
                
            else: 
                obj_instance = self.get_ingredient_class(obj.ingredient_type)
                mesh_store = None

            image_data[obj.name] = obj_instance.create_voxelization(
                image_data=image_data[obj.name],
                bounding_box=self.boundingBox,
                voxel_size=voxel_size,
                image_size=image_size,
                position=obj.position,
                rotation=obj.rotation,
                hollow=hollow, 
                mesh_store=mesh_store
            )

        return image_data, channel_colors<|MERGE_RESOLUTION|>--- conflicted
+++ resolved
@@ -518,50 +518,6 @@
             compartments=self.compartments,
         )
 
-<<<<<<< HEAD
-=======
-        self.log.info("time to save result file %d", time() - t0)
-        self.log.info("self.compartments In Environment = %d", len(self.compartments))
-        if self.compartments == []:
-            unitVol = self.grid.gridSpacing**3
-            innerPointNum = len(free_points)
-            self.log.info("  .  .  .  . ")
-            self.log.info("inner Point Count = %d", innerPointNum)
-            self.log.info("innerVolume temp Confirm = %d", innerPointNum * unitVol)
-            usedPts = 0
-            unUsedPts = 0
-            # fpts = self.freePointsAfterFill
-            vDistanceString = ""
-            for i in range(innerPointNum):
-                pt = free_points[i]  # fpts[i]
-                # for pt in self.histo.freePointsAfterFill:#[:self.histo.nbFreePointsAfterFill]:
-                d = self.distancesAfterFill[pt]
-                vDistanceString += str(d) + "\n"
-                if d <= 0:  # >self.smallestProteinSize-0.001:
-                    usedPts += 1
-                else:
-                    unUsedPts += 1
-            # Graham Note:  There is overused disk space- the rotation matrix is 4x4 with an offset of 0,0,0
-            # and we have a separate translation vector in the results and molecules arrays.
-            # Get rid of the translation vector and move it to the rotation matrix to save space...
-            # will that slow the time it takes to extract the vector from the matrix when we need to call it?
-
-            self.log.info("unitVolume2 = %d", unitVol)
-            self.log.info("Number of Points Unused = %d", unUsedPts)
-            self.log.info("Number of Points Used   = %d", usedPts)
-            self.log.info("Volume Used   = %d", usedPts * unitVol)
-            self.log.info("Volume Unused = %d", unUsedPts * unitVol)
-            self.log.info("vTestid = %s", vTestid)
-            self.log.info("self.nbGridPoints = %r", self.grid.nbGridPoints)
-            self.log.info("self.gridVolume = %d", self.grid.gridVolume)
-            self.log.info("histoVol.timeUpDistLoopTotal = %d", self.timeUpDistLoopTotal)
-
-            #    END Analysis Tools: Graham added back this big chunk of code
-            #  for analysis tools and graphic on 5/16/12
-            #  Needs to be cleaned up into a function and proper uPy code
-        self.log.info("time to save end %d", time() - t0)
-
->>>>>>> 2c9db6d0
     def loadResult(
         self, resultfilename=None, restore_grid=True, backward=False, transpose=True
     ):
@@ -1844,7 +1800,6 @@
                     ingr.count = count
                     ingr.left_to_place = count
 
-<<<<<<< HEAD
             if hasattr(ingr, "size_options") and ingr.size_options is not None:
                 max_radius = get_max_value_from_distribution(
                     distribution_options=ingr.size_options
@@ -1857,7 +1812,7 @@
                 )
                 if min_radius is not None:
                     ingr.min_radius = min_radius
-=======
+
     def add_seed_number_to_base_name(self, seed_number):
         return f"{self.base_name}_seed_{seed_number}"
 
@@ -1866,7 +1821,6 @@
         Sets the result file name using the output folder path and a given seed basename
         """
         self.result_file = str(self.out_folder / f"results_{seed_basename}")
->>>>>>> 2c9db6d0
 
     def pack_grid(
         self,
