# -*- coding: utf-8 -*-
"""
###############################################################################
#
# autoPACK Authors: Graham T. Johnson, Mostafa Al-Alusi, Ludovic Autin, Michel Sanner
#   Based on COFFEE Script developed by Graham Johnson between 2005 and 2010
#   with assistance from Mostafa Al-Alusi in 2009 and periodic input
#   from Arthur Olson's Molecular Graphics Lab
#
# Environment.py Authors: Graham Johnson & Michel Sanner with editing/enhancement
# from Ludovic Autin
# HistoVol.py became Environment.py in the Spring of 2013 to generalize the terminology
# away from biology
#
# Translation to Python initiated March 1, 2010 by Michel Sanner with Graham Johnson
#
# Class restructuring and organization: Michel Sanner
#
# Copyright: Graham Johnson ©2010
#
# This file "Environment.py" is part of autoPACK, cellPACK.
#
#    autoPACK is free software: you can redistribute it and/or modify
#    it under the terms of the GNU General Public License as published by
#    the Free Software Foundation, either version 3 of the License, or
#    (at your option) any later version.
#
#    autoPACK is distributed in the hope that it will be useful,
#    but WITHOUT ANY WARRANTY; without even the implied warranty of
#    MERCHANTABILITY or FITNESS FOR A PARTICULAR PURPOSE.  See the
#    GNU General Public License for more details.
#
#    You should have received a copy of the GNU General Public License
#    along with autoPACK (See "CopyingGNUGPL" in the installation.
#    If not, see <http://www.gnu.org/licenses/>.
#
#
###############################################################################
@author: Graham Johnson, Ludovic Autin, & Michel Sanner

# Hybrid version merged from Graham's Sept 2011 and Ludo's April 2012
# version on May 16, 2012
# Updated with final thesis HistoVol.py file from Sept 25, 2012 on July 5, 2012
# with correct analysis tools

# TODO: fix the save/restore grid
"""

import os
from time import time
from random import random, uniform, seed
from scipy import spatial
import numpy
import pickle
import math
from math import pi
import json
from json import encoder
import logging
from collections import OrderedDict

# PANDA3D Physics engine ODE and Bullet
import panda3d

from panda3d.core import Mat3, Mat4, Vec3, BitMask32, NodePath
from panda3d.bullet import BulletRigidBodyNode

import cellpack.autopack as autopack
from cellpack.autopack.MeshStore import MeshStore
import cellpack.autopack.ingredient as ingredient
from cellpack.autopack.loaders.utils import create_output_dir
from cellpack.autopack.utils import (
    cmp_to_key,
    expand_object_using_key,
    ingredient_compare0,
    ingredient_compare1,
    ingredient_compare2,
)
from .Compartment import CompartmentList, Compartment
from .Recipe import Recipe
from .ingredient import GrowIngredient, ActinIngredient
from cellpack.autopack import IOutils
from .octree import Octree
from .Gradient import Gradient
from .transformation import euler_from_matrix

# backward compatibility with kevin method
from cellpack.autopack.BaseGrid import BaseGrid as BaseGrid
from .trajectory import dcdTrajectory, molbTrajectory
from .randomRot import RandomRot

try:
    helper = autopack.helper
except ImportError:
    helper = None


encoder.FLOAT_REPR = lambda o: format(o, ".8g")

SEED = 15
LOG = False
verbose = 0


class Environment(CompartmentList):
    """
    The Environment class
    ==========================
    This class is main class in autopack. The class handle all the setup, initialization
    and process of the packing. We use xml or python for the setup.
    A environments is made of :
        a grid and the gradients if any
        a list of compartment and their recipes (surface and interior)
        a exterior recipe
        each recipe are made of a list of ingredients
    """

    def __init__(self, config=None, recipe=None):
        CompartmentList.__init__(self)
        self.mesh_store = MeshStore()

        self.config_data = config
        self.recipe_data = recipe
        name = recipe["name"]
        self.log = logging.getLogger("env")
        self.log.propagate = False

        # From config file
        self.runTimeDisplay = config["live_packing"]
        self.place_method = config["place_method"]
        self.innerGridMethod = config["inner_grid_method"]
        self.format_output = config["format"]
        self.use_periodicity = config["use_periodicity"]
        self.pickRandPt = not config["ordered_packing"]
        self.show_sphere_trees = config["show_sphere_trees"]
        self.show_grid_spheres = config["show_grid_plot"]
        self.boundingBox = numpy.array(recipe["bounding_box"])
        self.spacing = config["spacing"]
        self.load_from_grid_file = config["load_from_grid_file"]
        self.name = name

        # saving/pickle option
        self.saveResult = "out" in config
        self.out_folder = create_output_dir(config["out"], name, config["place_method"])
        self.result_file = f"{self.out_folder}/{self.name}_{config['name']}"
        self.grid_file_out = f"{self.out_folder}/{self.name}_{config['name']}_grid.dat"

        should_load_grid_file = (
            os.path.isfile(self.grid_file_out) and self.load_from_grid_file
        )
        self.previous_grid_file = self.grid_file_out if should_load_grid_file else None
        self.setupfile = ""
        self.current_path = None  # the path of the recipe file
        self.custom_paths = None
        self.grid_filename = None  #
        self.grid_result_filename = None  # str(gridn.getAttribute("grid_result"))

        self.timeUpDistLoopTotal = 0
        self.exteriorRecipe = None
        self.hgrid = []
        self.world = None  # panda world for collision
        self.octree = None  # ongoing octree test, no need if openvdb wrapped to python
        self.grid = None  # Grid()  # the main grid
        self.encapsulatingGrid = (
            0  # Only override this with 0 for 2D packing- otherwise its very unsafe!
        )
        # 0 is the exterior, 1 is compartment 1 surface, -1 is compartment 1 interior
        self.nbCompartments = 1
<<<<<<< HEAD

=======
        self.name = "out"
        self.number = 0 # TODO: call this 'id' consistent with container
>>>>>>> e7475c28
        self.order = {}  # give the order of drop ingredient by ptInd from molecules
        self.lastrank = 0

        # smallest and largest protein radii across all recipes
        self.smallestProteinSize = 999
        self.largestProteinSize = 0
        self.scaleER = 2.5  # hack in case problem with encapsulating radius
        self.computeGridParams = True

        self.EnviroOnly = False
        self.EnviroOnlyCompartiment = -1
        # bounding box of the Environment

        self.fbox_bb = None  # used for estimating the volume

        self.fbox = None  # Oct 20, 2012 Graham wonders if this is part of the problem
        self.fillBB = None  # bounding box for a given fill
        self.fillbb_insidepoint = (
            None  # Oct 20, 2012 Graham wonders if this is part of the problem
        )
        self.freePointMask = None
        self.molecules = (
            []
        )  # list of ( (x,y,z), rotation, ingredient) triplet generated by packing
        self.ingr_result = {}

        self.randomRot = RandomRot()  # the class used to generate random rotation
        self.activeIngr = []
        self.activeIngre_saved = []
        self.freePtsUpdateThreshold = 0.0
        # optionally can provide a host and a viewer
        self.host = None
        self.afviewer = None

        # version of setup used
        self.version = "1.0"

        # option for packing using host dynamics capability
        self.windowsSize = 100
        self.windowsSize_overwrite = False

        self.orthogonalBoxType = 0
        self.overwritePlaceMethod = False
        self.rejection_threshold = None
        # if use C4D RB dynamics, should be genralized
        self.springOptions = {}
        self.dynamicOptions = {}
        self.setupRBOptions()
        self.simulationTimes = 2.0

        # cancel dialog-> need to be develop more
        self.cancelDialog = False

        self.grab_cb = None
        self.pp_server = None
        self.seed_set = False
        self.seed_used = 0
        #
        self.nFill = 0
        self.cFill = 0
        self.FillName = ["F" + str(self.nFill)]

        self.traj_linked = False
        # do we sort the ingredient or not see  getSortedActiveIngredients
        self.pickWeightedIngr = True
        self.currtId = 0

        # gradient
        self.gradients = {}
        self.use_gradient = len(recipe.get("gradients", {})) > 0
        self.use_halton = False  # use halton for grid point distribution

        self.ingrLookForNeighbours = False  # Old Features to be test

        # debug with timer function
        self.nb_ingredient = 0
        self.totalNbIngr = 0
        self.treemode = "cKDTree"
        self.close_ingr_bhtree = (
            None  # RBHTree(a.tolist(),range(len(a)),10,10,10,10,10,9999)
        )
        self.rTrans = []
        self.result = []
        self.rIngr = []
        self.rRot = []
        # should be part of an independent module
        self.panda_solver = "bullet"  # or bullet
        # could be a problem here for pp
        # can't pickle this dictionary
        self.rb_func_dic = {}
        # need options for the save/server data etc....
        # should it be in __init__ like other general options ?
        self.dump = True
        self.dump_freq = 120.0
        self.jsondic = None

        self.distancesAfterFill = []
        self.freePointsAfterFill = []
        self.nbFreePointsAfterFill = []
        self.distanceAfterFill = []
        self._setup()

    def _setup(self):
        if "composition" in self.recipe_data:
            (
                self.root_compartment,
                self.compartment_keys,
                self.reference_dict,
                self.referenced_objects,
            ) = Recipe.resolve_composition(self.recipe_data)
            self.create_objects()
        if self.use_gradient:
            gradients = self.recipe_data["gradients"]
            for gradient_name in gradients:
                gradient_data = gradients[gradient_name]
                if "surface_name" in gradient_data:
                    gradient_data["object"] = self.get_compartment_object_by_name(gradient_data["surface_name"])
                self.set_gradient(gradient_name, gradient_data)


    def get_compartment_object_by_name(self, compartment_name):
        """
        Returns compartment object by name
        """ 
        for compartment in self.compartments:
            if compartment.name == compartment_name:
                return compartment

    def setSeed(self, seedNum):
        SEED = int(seedNum)
        numpy.random.seed(SEED)  # for gradient
        seed(SEED)
        self.randomRot.setSeed(seed=SEED)
        self.seed_set = True
        self.seed_used = SEED

    def _prep_ingredient_info(self, composition_info, ingredient_name=None):
        objects_dict = self.recipe_data["objects"]
        object_key = composition_info["object"]
        ingredient_info = expand_object_using_key(
            composition_info, "object", objects_dict
        )
        ingredient_info["name"] = (
            ingredient_name if ingredient_name is not None else object_key
        )
        return ingredient_info

    def _step_down(self, compartment_key, prev_compartment=None):
        parent = prev_compartment if prev_compartment is not None else self
        composition_dict = self.recipe_data["composition"]
        compartment = self.create_compartment(compartment_key, parent)
        compartment_info = composition_dict[compartment_key]
        for region_name, obj_keys in compartment_info.get(
            "regions", {}
        ).items():  # check if entry in compositions has regions
            recipe = Recipe(name=f"{compartment_key}_{region_name}")
            for key_or_dict in obj_keys:
                is_key, composition_info = Recipe.is_key(key_or_dict, composition_dict)
                if is_key and key_or_dict in self.compartment_keys:
                    key = key_or_dict
                    self._step_down(key, prev_compartment=compartment)
                else:
                    key = key_or_dict if is_key else None
                    ingredient_info = self._prep_ingredient_info(composition_info, key)
                    self.create_ingredient(recipe, ingredient_info)
            if region_name == "surface":
                compartment.setSurfaceRecipe(recipe)
            elif region_name == "interior":
                compartment.setInnerRecipe(recipe)

    def create_objects(self):
        """
        Instantiate compartments and ingredients contained within the recipe data.
        """
        composition_dict = self.recipe_data["composition"]

        if self.root_compartment is not None:
            root_compartment = composition_dict[self.root_compartment]
            # self.create_compartment(self.root_compartment)
            external_recipe = Recipe()
            for region_name, obj_keys in root_compartment.get(
                "regions", {}
            ).items():  # check if entry in compositions has regions
                for key_or_dict in obj_keys:
                    is_key, composition_info = Recipe.is_key(
                        key_or_dict, composition_dict
                    )
                    if is_key and key_or_dict in self.compartment_keys:
                        # key is pointing to another container
                        # make compartment and add ingredients inside it
                        key = key_or_dict
                        self._step_down(key)
                    else:
                        key = key_or_dict if is_key else None
                        ingredient_info = self._prep_ingredient_info(
                            composition_info, key
                        )
                        self.create_ingredient(external_recipe, ingredient_info)
            self.setExteriorRecipe(external_recipe)


    def reportprogress(self, label=None, progress=None):
        if self.afviewer is not None and hasattr(self.afviewer, "vi"):
            self.afviewer.vi.progressBar(progress=progress, label=label)

    def set_partners_ingredient(self, ingr):
        if ingr.partners_name:
            weightinitial = ingr.partners_weight
            total = len(ingr.partners_name)  # this is 1
            w = float(weightinitial)
            if len(ingr.partners_name) == 1:
                w = 1.0
                total = 2
                weightinitial = 1
            for i, iname in enumerate(ingr.partners_name):
                print("weight", iname, w, ((1.0 - weightinitial) / (total - 1.0)))
                ingr_partner = self.getIngrFromName(iname)
                if ingr_partner is None:
                    continue
                if i < len(ingr.partners_position):
                    partner = ingr.addPartner(
                        ingr_partner,
                        weight=w,
                        properties={"position": ingr.partners_position[i]},
                    )
                else:
                    partner = ingr.addPartner(ingr_partner, weight=w, properties={})
                for p in ingr_partner.properties:
                    partner.addProperties(p, ingr_partner.properties[p])
                w += ((1 - weightinitial) / (total - 1)) - weightinitial
            if ingr.type == "Grow":
                ingr.prepare_alternates()
        if ingr.excluded_partners_name:
            for iname in ingr.excluded_partners_name:
                ingr.addExcludedPartner(iname)
        ingr.env = self

    # def unpack_objects(self, objects):
    #     for key, value in objects.items():

    def save_result(
        self, free_points, distances, t0, vAnalysis, vTestid, seedNum, all_ingr_as_array
    ):
        self.grid.free_points = free_points[:]
        self.grid.distToClosestSurf = distances[:]
        # should check extension filename for type of saved file
        if not os.path.isfile(self.grid_file_out) and self.load_from_grid_file:
            # do not overwrite if grid was loaded from file
            self.grid.result_filename = self.grid_file_out
            self.saveGridToFile(self.grid_file_out)
        self.saveGridLogsAsJson(self.result_file + "_grid-data.json")
        self.collectResultPerIngredient()
        self.store()
        self.store_asTxt()
        IOutils.save(
            self,
            self.result_file,
            format_output=self.format_output,
            kwds=["compNum"],
            result=True,
            quaternion=True,
            all_ingr_as_array=all_ingr_as_array,
            compartments=self.compartments,
        )  # pdb ?
        self.log.info("time to save result file %d", time() - t0)
        if vAnalysis == 1:
            #    START Analysis Tools: Graham added back this big chunk of code for analysis tools and graphic on 5/16/12 Needs to be cleaned up into a function and proper uPy code
            # totalVolume = self.grid.gridVolume*unitVol
            unitVol = self.grid.gridSpacing**3
            wrkDirRes = self.result_file + "_analyze_"
            for o in self.compartments:  # only for compartment ?
                # totalVolume -= o.surfaceVolume
                # totalVolume -= o.interiorVolume
                innerPointNum = len(o.insidePoints) - 1
                self.log.info("  .  .  .  . ")
                self.log.info("for compartment o = %s", o.name)
                self.log.info("inner Point Count = %d", innerPointNum)
                self.log.info("inner Volume = %s", o.interiorVolume)
                self.log.info("innerVolume temp Confirm = %d", innerPointNum * unitVol)
                usedPts = 0
                unUsedPts = 0
                vDistanceString = ""
                insidepointindce = numpy.nonzero(
                    numpy.equal(self.grid.compartment_ids, -o.number)
                )[0]
                for i in insidepointindce:  # xrange(innerPointNum):
                    #                        pt = o.insidePoints[i] #fpts[i]
                    #                        print (pt,type(pt))
                    # for pt in self.histo.freePointsAfterFill:#[:self.histo.nbFreePointsAfterFill]:
                    d = self.distancesAfterFill[i]
                    vDistanceString += str(d) + "\n"
                    if d <= 0:  # >self.smallestProteinSize-0.001:
                        usedPts += 1
                    else:
                        unUsedPts += 1
                filename = (
                    wrkDirRes
                    + "vResultMatrix1"
                    + o.name
                    + "_Testid"
                    + str(vTestid)
                    + "_Seed"
                    + str(seedNum)
                    + "_dists.txt"
                )  # Used this from thesis to overwrite less informative SVN version on next line on July 5, 2012
                #            filename = wrkDirRes+"/vDistances1.txt"
                f = open(filename, "w")
                f.write(vDistanceString)
                f.close()

                # result is [pos,rot,ingr.name,ingr.compNum,ptInd]
                # if resultfilename == None:
                # resultfilename = self.result_file
                resultfilenameT = (
                    wrkDirRes
                    + "vResultMatrix1"
                    + o.name
                    + "_Testid"
                    + str(vTestid)
                    + "_Seed"
                    + str(seedNum)
                    + "_Trans.txt"
                )  # Used this from thesis to overwrite less informative SVN version on next line on July 5, 2012
                resultfilenameR = (
                    wrkDirRes
                    + "vResultMatrix1"
                    + o.name
                    + "_Testid"
                    + str(vTestid)
                    + "_Seed"
                    + str(seedNum)
                    + "_Rot.txt"
                )
                vTranslationString = ""
                vRotationString = ""
                result = []
                matCount = 0
                for pos, rot, ingr, ptInd in o.molecules:
                    # BEGIN: newer code from Theis version added July 5, 2012
                    if hasattr(self, "afviewer"):
                        mat = rot.copy()
                        mat[:3, 3] = pos

                        # r = R.from_matrix(mat).as_euler("xyz", degrees=False)
                        r = euler_from_matrix(mat, "rxyz")
                        h1 = math.degrees(math.pi + r[0])
                        p1 = math.degrees(r[1])
                        b1 = math.degrees(-math.pi + r[2])
                        self.log.info("rot from matrix = %r %r %r %r", r, h1, p1, b1)
                        # END: newer code from Theis version added July 5, 2012
                    result.append([pos, rot])
                    pt3d = result[matCount][0]
                    (
                        x,
                        y,
                        z,
                    ) = pt3d

                    vTranslationString += (
                        str(x) + ",\t" + str(y) + ",\t" + str(z) + "\n"
                    )
                    # vRotationString += str(rot3d) #str(h)+ ",\t" + str(p) + ",\t" + str(b) + "\n"
                    vRotationString += (
                        str(h1)
                        + ",\t"
                        + str(p1)
                        + ",\t"
                        + str(b1)
                        + ",\t"
                        + ingr.name
                        + "\n"
                    )
                    matCount += 1

                rfile = open(resultfilenameT, "w")
                rfile.write(vTranslationString)
                rfile.close()

                rfile = open(resultfilenameR, "w")
                rfile.write(vRotationString)
                rfile.close()
                self.log.info("len(result) = %d", len(result))
                self.log.info("len(self.molecules) = %d", len(self.molecules))
                # Graham Note:  There is overused disk space- the rotation matrix is 4x4 with an offset of 0,0,0
                # and we have a separate translation vector in the results and molecules arrays.
                #  Get rid of the translation vector and move it to the rotation matrix to save space...
                # will that slow the time it takes to extract the vector from the matrix when we need to call it?
                self.log.info(
                    "*************************************************** vDistance String Should be on"
                )
                self.log.info("unitVolume2 = %d", unitVol)
                self.log.info("Number of Points Unused = %d", unUsedPts)
                self.log.info("Number of Points Used   = %d", usedPts)
                self.log.info("Volume Used   = %d", usedPts * unitVol)
                self.log.info("Volume Unused = %d", unUsedPts * unitVol)
                self.log.info("vTestid = %d", vTestid)
                self.log.info("self.grid.nbGridPoints = %r", self.grid.nbGridPoints)
                self.log.info("self.gridVolume = %d", self.grid.gridVolume)

        self.log.info("self.compartments In Environment = %d", len(self.compartments))
        if self.compartments == []:
            unitVol = self.grid.gridSpacing**3
            innerPointNum = len(free_points)
            self.log.info("  .  .  .  . ")
            self.log.info("inner Point Count = %d", innerPointNum)
            self.log.info("innerVolume temp Confirm = %d", innerPointNum * unitVol)
            usedPts = 0
            unUsedPts = 0
            # fpts = self.freePointsAfterFill
            vDistanceString = ""
            for i in range(innerPointNum):
                pt = free_points[i]  # fpts[i]
                # for pt in self.histo.freePointsAfterFill:#[:self.histo.nbFreePointsAfterFill]:
                d = self.distancesAfterFill[pt]
                vDistanceString += str(d) + "\n"
                if d <= 0:  # >self.smallestProteinSize-0.001:
                    usedPts += 1
                else:
                    unUsedPts += 1
            # Graham Note:  There is overused disk space- the rotation matrix is 4x4 with an offset of 0,0,0
            # and we have a separate translation vector in the results and molecules arrays.
            # Get rid of the translation vector and move it to the rotation matrix to save space...
            # will that slow the time it takes to extract the vector from the matrix when we need to call it?

            self.log.info("unitVolume2 = %d", unitVol)
            self.log.info("Number of Points Unused = %d", unUsedPts)
            self.log.info("Number of Points Used   = %d", usedPts)
            self.log.info("Volume Used   = %d", usedPts * unitVol)
            self.log.info("Volume Unused = %d", unUsedPts * unitVol)
            self.log.info("vTestid = %s", vTestid)
            self.log.info("self.nbGridPoints = %r", self.grid.nbGridPoints)
            self.log.info("self.gridVolume = %d", self.grid.gridVolume)
            self.log.info("histoVol.timeUpDistLoopTotal = %d", self.timeUpDistLoopTotal)

            #    END Analysis Tools: Graham added back this big chunk of code for analysis tools and graphic on 5/16/12 Needs to be cleaned up into a function and proper uPy code
        self.log.info("time to save end %d", time() - t0)

    def saveNewRecipe(self, filename):
        djson, all_pos, all_rot = IOutils.serializedRecipe(
            self, False, True
        )  # transpose, use_quaternion, result=False, lefthand=False
        with open(filename + "_serialized.json", "w") as f:
            f.write(djson)
        IOutils.saveResultBinary(
            self, filename + "_serialized.bin", False, True, lefthand=True
        )
        IOutils.saveResultBinary(
            self, filename + "_serialized_tr.bin", True, True, lefthand=True
        )  # transpose, quaternio, left hand

    def loadResult(
        self, resultfilename=None, restore_grid=True, backward=False, transpose=True
    ):
        result = [], [], []
        if resultfilename is None:
            resultfilename = self.result_file
            # check the extension of the filename none, txt or json
            # resultfilename = autopack.retrieveFile(resultfilename,cache="results")
        fileName, fileExtension = os.path.splitext(resultfilename)
        if fileExtension == "":
            try:
                result = pickle.load(open(resultfilename, "rb"))
            except:  # noqa: E722
                print("can't read " + resultfilename)
                return [], [], []
        elif fileExtension == ".apr":
            try:
                result = pickle.load(open(resultfilename, "rb"))
            except:  # noqa: E722
                return self.load_asTxt(resultfilename=resultfilename)
        elif fileExtension == ".txt":
            return self.load_asTxt(resultfilename=resultfilename)
        elif fileExtension == ".json":
            if backward:
                return self.load_asJson(resultfilename=resultfilename)
            else:
                return IOutils.load_MixedasJson(
                    self, resultfilename=resultfilename, transpose=transpose
                )
        else:
            print("can't read or recognize " + resultfilename)
            return [], [], []
        return result

    def includeIngrRecipes(self, ingrname, include):
        """
        Include or Exclude the given ingredient from the recipe.
        (similar to an active state toggle)
        """
        r = self.exteriorRecipe
        if self.includeIngrRecipe(ingrname, include, r):
            return
        for o in self.compartments:
            rs = o.surfaceRecipe
            if self.includeIngrRecipe(ingrname, include, rs):
                return
            ri = o.innerRecipe
            if self.includeIngrRecipe(ingrname, include, ri):
                return

    def includeIngrRecipe(self, ingrname, include, rs):
        """
        Include or Exclude the given ingredient from the given recipe.
        (similar to an active state toggle)
        """
        for ingr in rs.exclude:
            if ingr.name == ingrname:
                if not include:
                    return True
                else:
                    rs.addIngredient(ingr)
                    return True
        for ingr in rs.ingredients:
            if ingrname == ingr.name:
                if not include:
                    rs.delIngredients(ingr)
                    return True
                else:
                    return True

    def includeIngredientRecipe(self, ingr, include):
        """lue
        Include or Exclude the given ingredient from the recipe.
        (similar to an active state toggle)
        """
        r = ingr.recipe  # ()
        if include:
            r.addIngredient(ingr)
        else:
            r.delIngredient(ingr)

    def sortIngredient(self, reset=False):
        # make sure all recipes are sorted from large to small radius
        if self.exteriorRecipe:
            self.exteriorRecipe.sort()
        for o in self.compartments:
            if reset:
                o.reset()
            if o.innerRecipe:
                o.innerRecipe.sort()
            if o.surfaceRecipe:
                o.surfaceRecipe.sort()

    def set_gradient(self, name, gradient_data):
        """
        create a grdaient
        assign weight to point
        listorganelle influenced
        listingredient influenced
        """
        gradient = Gradient(name=name, **gradient_data)
        # default gradient 1-linear Decoy X
        self.gradients[name] = gradient

    def callFunction(self, function, args=[], kw={}):
        """
        helper function to callback another function with the
        given arguments and keywords.
        Optionally time stamp it.
        """

        if len(kw):
            res = function(*args, **kw)
        else:
            res = function(*args)
        return res

    def is_two_d(self):
        grid_spacing = self.grid.gridSpacing
        bounding_box = self.boundingBox
        box_size = numpy.array(bounding_box[1]) - numpy.array(bounding_box[0])
        smallest_size = numpy.amin(box_size)
        return smallest_size <= grid_spacing

    def timeFunction(self, function, args, kw):
        """
        Mesure the time for performing the provided function.

        @type  function: function
        @param function: the function to execute
        @type  args: liste
        @param args: the liste of arguments for the function


        @rtype:   list/array
        @return:  the center of mass of the coordinates
        """

        t1 = time()
        if len(kw):
            res = function(*args, **kw)
        else:
            res = function(*args)
        print(("time " + function.__name__, time() - t1))
        return res

    def SetRBOptions(self, obj="moving", **kw):
        """
        Change the rigid body options
        """
        key = [
            "shape",
            "child",
            "dynamicsBody",
            "dynamicsLinearDamp",
            "dynamicsAngularDamp",
            "massClamp",
            "rotMassClamp",
        ]
        for k in key:
            val = kw.pop(k, None)
            if val is not None:
                self.dynamicOptions[obj][k] = val

    def SetSpringOptions(self, **kw):
        """
        Change the spring options, mainly used by C4D.
        """
        key = ["stifness", "rlength", "damping"]
        for k in key:
            val = kw.pop(k, None)
            if val is not None:
                self.springOptions[k] = val

    def setupRBOptions(self):
        """
        Set default value for rigid body options
        """
        self.springOptions["stifness"] = 1.0
        self.springOptions["rlength"] = 0.0
        self.springOptions["damping"] = 1.0
        self.dynamicOptions["spring"] = {}
        self.dynamicOptions["spring"]["child"] = True
        self.dynamicOptions["spring"]["shape"] = "auto"
        self.dynamicOptions["spring"]["dynamicsBody"] = "on"
        self.dynamicOptions["spring"]["dynamicsLinearDamp"] = 0.0
        self.dynamicOptions["spring"]["dynamicsAngularDamp"] = 0.0
        self.dynamicOptions["spring"]["massClamp"] = 1.0
        self.dynamicOptions["spring"]["rotMassClamp"] = 1.0
        self.dynamicOptions["moving"] = {}
        self.dynamicOptions["moving"]["child"] = True
        self.dynamicOptions["moving"]["shape"] = "auto"
        self.dynamicOptions["moving"]["dynamicsBody"] = "on"
        self.dynamicOptions["moving"]["dynamicsLinearDamp"] = 1.0
        self.dynamicOptions["moving"]["dynamicsAngularDamp"] = 1.0
        self.dynamicOptions["moving"]["massClamp"] = 0.001
        self.dynamicOptions["moving"]["rotMassClamp"] = 0.1
        self.dynamicOptions["static"] = {}
        self.dynamicOptions["static"]["child"] = True
        self.dynamicOptions["static"]["shape"] = "auto"
        self.dynamicOptions["static"]["dynamicsBody"] = "off"
        self.dynamicOptions["static"]["dynamicsLinearDamp"] = 0.0
        self.dynamicOptions["static"]["dynamicsAngularDamp"] = 0.0
        self.dynamicOptions["static"]["massClamp"] = 100.0
        self.dynamicOptions["static"]["rotMassClamp"] = 1
        self.dynamicOptions["surface"] = {}
        self.dynamicOptions["surface"]["child"] = True
        self.dynamicOptions["surface"]["shape"] = "auto"
        self.dynamicOptions["surface"]["dynamicsBody"] = "off"
        self.dynamicOptions["surface"]["dynamicsLinearDamp"] = 0.0
        self.dynamicOptions["surface"]["dynamicsAngularDamp"] = 0.0
        self.dynamicOptions["surface"]["massClamp"] = 100.0
        self.dynamicOptions["surface"]["rotMassClamp"] = 1

    def writeArraysToFile(self, f):
        """write self.compartment_ids and self.distToClosestSurf to file. (pickle)"""
        pickle.dump(self.grid.masterGridPositions, f)
        pickle.dump(self.grid.compartment_ids, f)
        pickle.dump(self.grid.distToClosestSurf, f)

    def readArraysFromFile(self, f):
        """write self.compartment_ids and self.distToClosestSurf to file. (pickle)"""
        pos = pickle.load(f)
        self.grid.masterGridPositions = pos

        id = pickle.load(f)
        self.grid.compartment_ids = id

        dist = pickle.load(f)
        self.grid.distToClosestSurf_store = self.grid.distToClosestSurf[:]
        if len(dist):
            self.grid.distToClosestSurf = dist  # grid+organelle+surf
        self.grid.free_points = list(range(len(id)))

    def saveGridToFile(self, gridFileOut):
        """
        Save the current grid and the compartment grid information in a file. (pickle)
        """
        d = os.path.dirname(gridFileOut)
        print("SAVED GRID TO ", gridFileOut)
        if not os.path.exists(d):
            print("gridfilename path problem", gridFileOut)
            return
        f = open(gridFileOut, "wb")  # 'w'
        self.writeArraysToFile(f)

        for compartment in self.compartments:
            compartment.saveGridToFile(f)
        f.close()

    def saveGridLogsAsJson(self, gridFileOut):
        """
        Save the current grid and the compartment grid information in a file. (pickle)
        """
        d = os.path.dirname(gridFileOut)
        if not os.path.exists(d):
            print("gridfilename path problem", gridFileOut)
        data = {}
        for i in range(len(self.grid.masterGridPositions)):
            data[i] = {
                "position": [
                    str(self.grid.masterGridPositions[i][0]),
                    str(self.grid.masterGridPositions[i][1]),
                    str(self.grid.masterGridPositions[i][2]),
                ],
                "distance": str(self.grid.distToClosestSurf[i]),
                "compartment": str(self.grid.compartment_ids[i]),
            }
        # data = {
        #     # "gridPositions": json.loads(self.grid.masterGridPositions),
        #     "distances": json.loads(self.grid.distToClosestSurf)
        # }
        with open(gridFileOut, "w") as f:
            json.dump(data, fp=f)
        f.close()

    def restoreGridFromFile(self, gridFileName):
        """
        Read and setup the grid from the given filename. (pickle)
        """
        print(f"Loading grid from {gridFileName}")
        aInteriorGrids = []
        aSurfaceGrids = []
        f = open(gridFileName, "rb")
        self.readArraysFromFile(f)
        for compartment in self.compartments:
            compartment.readGridFromFile(f)
            aInteriorGrids.append(compartment.insidePoints)
            aSurfaceGrids.append(compartment.surfacePoints)
            compartment.OGsrfPtsBht = spatial.cKDTree(
                tuple(compartment.vertices), leafsize=10
            )
            compartment.compute_volume_and_set_count(
                self, compartment.surfacePoints, compartment.insidePoints, areas=None
            )
        f.close()
        # TODO: restore surface distances on loading from grid
        self.grid.aInteriorGrids = aInteriorGrids
        self.grid.aSurfaceGrids = aSurfaceGrids

    def extractMeshComponent(self, obj):
        """
        Require host helper. Return the v,f,n of the given object
        """
        print("extractMeshComponent", helper.getType(obj))
        if helper is None:
            print("no Helper found")
            return None, None, None
        if helper.getType(obj) == helper.EMPTY:  # compartment master parent?
            childs = helper.getChilds(obj)
            for ch in childs:
                if helper.getType(ch) == helper.EMPTY:
                    c = helper.getChilds(ch)
                    # should be all polygon
                    faces = []
                    vertices = []
                    vnormals = []
                    for pc in c:
                        f, v, vn = helper.DecomposeMesh(
                            pc, edit=False, copy=False, tri=True, transform=True
                        )
                        faces.extend(f)
                        vertices.extend(v)
                        vnormals.extend(vn)
                    return vertices, faces, vnormals
                elif helper.getType(ch) == helper.POLYGON:
                    faces, vertices, vnormals = helper.DecomposeMesh(
                        ch, edit=False, copy=False, tri=True, transform=True
                    )
                    return vertices, faces, vnormals
                else:
                    continue
        elif helper.getType(obj) == helper.POLYGON:
            faces, vertices, vnormals = helper.DecomposeMesh(
                obj, edit=False, copy=False, tri=True, transform=True
            )
            return vertices, faces, vnormals
        else:
            print(
                "extractMeshComponent",
                helper.getType(obj),
                helper.POLYGON,
                helper.getType(obj) == helper.POLYGON,
            )
            return None, None, None

    def setCompartmentMesh(self, compartment, ref_obj):
        """
        Require host helper. Change the mesh of the given compartment and recompute
        inside and surface point.
        """
        if compartment.ref_obj == ref_obj:
            return
        if os.path.isfile(ref_obj):
            fileName, fileExtension = os.path.splitext(ref_obj)
            if helper is not None:  # neeed the helper
                helper.read(ref_obj)
                geom = helper.getObject(fileName)
                # reparent to the fill parent
                # rotate ?
                if helper.host != "c4d" and geom is not None:
                    # need to rotate the transform that carry the shape
                    helper.rotateObj(geom, [0.0, -pi / 2.0, 0.0])
        else:
            geom = helper.getObject(ref_obj)
        if geom is not None:
            vertices, faces, vnormals = self.extractMeshComponent(geom)
            compartment.setMesh(
                filename=ref_obj, vertices=vertices, faces=faces, vnormals=vnormals
            )

    def update_largest_smallest_size(self, ingr):
        if ingr.encapsulating_radius > self.largestProteinSize:
            self.largestProteinSize = ingr.encapsulating_radius
        if ingr.min_radius < self.smallestProteinSize:
            self.smallestProteinSize = ingr.min_radius

    def create_ingredient(self, recipe, arguments):
        if "place_method" not in arguments:
            arguments["place_method"] = self.place_method
        ingredient_type = arguments["type"]
        ingredient_class = ingredient.get_ingredient_class(ingredient_type)
        ingr = ingredient_class(**arguments)
        if (
            "gradient" in arguments
            and arguments["gradient"] != ""
            and arguments["gradient"] != "None"
        ):
            ingr.gradient = arguments["gradient"]
            # TODO: allow ingrdients to have multiple gradients
        if "results" in arguments:
            ingr.results = arguments["results"]
        ingr.initialize_mesh(self.mesh_store)
        recipe.addIngredient(ingr)
        self.update_largest_smallest_size(ingr)

    def create_compartment(self, compartment_key, parent):
        comp_dic = self.recipe_data["composition"]
        obj_dic = self.recipe_data["objects"]

        if "object" in comp_dic[compartment_key]:
            # create compartment using object
            object_info = obj_dic[comp_dic[compartment_key]["object"]]
        else:
            # use bounding box
            object_info = {"bounding_box": self.boundingBox}

        compartment = Compartment(
            name=compartment_key,
            object_info=object_info,
        )
        compartment.initialize_shape(self.mesh_store)
        self._add_compartment(compartment, parent)
        return compartment

    def _add_compartment(self, compartment, parent):
        """
        Add the given compartment to the environment.
        Extend the main bounding box if needed
        """
        compartment.setNumber(self.nbCompartments)
        self.nbCompartments += 1
        self.compartments.append(compartment)

        CompartmentList.add_compartment(parent, compartment)

    def compartment_id_for_nearest_grid_point(self, point):
        # check if point inside  of the compartments
        # closest grid point is
        d, pid = self.grid.getClosestGridPoint(point)
        compartment_id = self.grid.compartment_ids[pid]
        return compartment_id

    def longestIngrdientName(self):
        """
        Helper function for gui. Return the size of the longest ingredient name
        """
        M = 20
        r = self.exteriorRecipe
        if r:
            for ingr in r.ingredients:
                if len(ingr.name) > M:
                    M = len(ingr.name)
        for o in self.compartments:
            rs = o.surfaceRecipe
            if rs:
                for ingr in rs.ingredients:
                    if len(ingr.name) > M:
                        M = len(ingr.name)
            ri = o.innerRecipe
            if ri:
                for ingr in ri.ingredients:
                    if len(ingr.name) > M:
                        M = len(ingr.name)
        return M

    def loopThroughIngr(self, cb_function):
        """
        Helper function that loops through all ingredients of all recipes and applies the given
        callback function on each ingredients.
        """
        recipe = self.exteriorRecipe
        if recipe:
            for ingr in recipe.ingredients:
                cb_function(ingr)
        for compartment in self.compartments:
            surface_recipe = compartment.surfaceRecipe
            if surface_recipe:
                for ingr in surface_recipe.ingredients:
                    cb_function(ingr)
            inner_recipe = compartment.innerRecipe
            if inner_recipe:
                for ingr in inner_recipe.ingredients:
                    cb_function(ingr)

    def getIngrFromNameInRecipe(self, name, r):
        """
        Given an ingredient name and a recipe, retrieve the ingredient object instance
        """
        if r:
            # check if name start with comp name
            # backward compatibility
            # legacy code
            # Problem when ingredient in different compartments
            # compartments is in the first three caractet like int_2 or surf_1
            for ingr in r.ingredients:
                if name == ingr.name:
                    return ingr
                elif name == ingr.o_name:
                    return ingr
                #                elif name.find(ingr.o_name) != -1 :
                #                    #check for
                #                    return ingr
            for ingr in r.exclude:
                if name == ingr.name:
                    return ingr
                elif name == ingr.o_name:
                    return ingr
                #                elif name.find(ingr.o_name) != -1 :
                #                    return ingr
        return None

    def getIngrFromName(self, name, compNum=None):
        """
        Given an ingredient name and optionally the compartment number, retrieve the ingredient object instance
        """
        if compNum is None:
            r = self.exteriorRecipe
            ingr = self.getIngrFromNameInRecipe(name, r)
            if ingr is not None:
                return ingr
            for o in self.compartments:
                rs = o.surfaceRecipe
                ingr = self.getIngrFromNameInRecipe(name, rs)
                if ingr is not None:
                    return ingr
                ri = o.innerRecipe
                ingr = self.getIngrFromNameInRecipe(name, ri)
                if ingr is not None:
                    return ingr
        elif compNum == 0:
            r = self.exteriorRecipe
            ingr = self.getIngrFromNameInRecipe(name, r)
            if ingr is not None:
                return ingr
            else:
                return None
        elif compNum > 0:
            o = self.compartments[compNum - 1]
            rs = o.surfaceRecipe
            ingr = self.getIngrFromNameInRecipe(name, rs)
            if ingr is not None:
                return ingr
            else:
                return None
        else:  # <0
            o = self.compartments[(compNum * -1) - 1]
            ri = o.innerRecipe
            ingr = self.getIngrFromNameInRecipe(name, ri)
            if ingr is not None:
                return ingr
            else:
                return None

    def setExteriorRecipe(self, recipe):
        """
        Set the exterior recipe with the given one. Create the weakref.
        """
        assert isinstance(recipe, Recipe)
        self.exteriorRecipe = recipe
        recipe.compartment = self  # weakref.ref(self)
        for ingr in recipe.ingredients:
            ingr.compNum = 0

    def BuildCompartmentsGrids(self):
        """
        Build the compartments grid (interior and surface points) to be merged with the main grid
        """
        aInteriorGrids = []
        aSurfaceGrids = []
        # thread ?
        for compartment in self.compartments:
            self.log.info(
                f"in Environment, compartment.is_orthogonal_bounding_box={compartment.is_orthogonal_bounding_box}"
            )
            (
                points_inside_compartments,
                points_on_compartment_surfaces,
            ) = compartment.BuildGrid(
                self, self.mesh_store
            )  # return inside and surface point
            aInteriorGrids.append(points_inside_compartments)
            aSurfaceGrids.append(points_on_compartment_surfaces)

        self.grid.aInteriorGrids = aInteriorGrids
        self.grid.aSurfaceGrids = aSurfaceGrids
        self.log.info("I'm out of the loop and have build my grid with inside points")
        self.log.info(
            f"build Grids {self.innerGridMethod}, {len(self.grid.aSurfaceGrids)}"
        )

    def build_compartment_grids(self):
        self.log.info("file is None thus re/building grid distance")
        self.BuildCompartmentsGrids()

        if len(self.compartments):
            verts = numpy.array(self.compartments[0].surfacePointsCoords)
            for i in range(1, len(self.compartments)):
                verts = numpy.vstack([verts, self.compartments[i].surfacePointsCoords])
            self.grid.set_surfPtsBht(
                verts.tolist()
            )  # should do it only on inside grid point

    def extend_bounding_box_for_compartments(self):
        for _, compartment in enumerate(self.compartments):
            fits, bb = compartment.inBox(self.boundingBox, self.smallestProteinSize)
            if not fits:
                self.boundingBox = bb
    
    def get_size_of_bounding_box(self):
        box_boundary = numpy.array(self.boundingBox)
        return numpy.linalg.norm(box_boundary[1] - box_boundary[0])

    def buildGrid(
        self,
        rebuild=True,
        lookup=0,
    ):
        """
        The main build grid function. Setup the main grid and merge the
        compartment grid. The setup is de novo or using previously built grid
        or restored using given file.
        """
        self.extend_bounding_box_for_compartments()

        boundingBox = self.boundingBox
        if self.use_halton:
            from cellpack.autopack.BaseGrid import HaltonGrid as Grid
        elif self.innerGridMethod == "floodfill":
            from cellpack.autopack.Environment import Grid
        else:
            from cellpack.autopack.BaseGrid import BaseGrid as Grid

        self.sortIngredient(reset=True)
        if self.grid is None or self.nFill == 0:
            self.log.info("####BUILD GRID - step %r", self.smallestProteinSize)
            self.fillBB = boundingBox
            spacing = self.spacing or self.smallestProteinSize
            self.grid = Grid(boundingBox=boundingBox, spacing=spacing, lookup=lookup)
            nbPoints = self.grid.gridVolume
            self.log.info("new Grid with %r %r", boundingBox, self.grid.gridVolume)
            if self.nFill == 0:
                self.grid.distToClosestSurf_store = self.grid.distToClosestSurf[:]
                nbPoints = self.grid.gridVolume

        elif self.grid is not None:
            self.log.info("$$$$$$$$  reset the grid")
            self.grid.reset()
            nbPoints = len(self.grid.free_points)
            self.log.info("$$$$$$$$  reset the grid")

        if self.previous_grid_file is not None:
            self.grid.filename = self.previous_grid_file
            if self.nFill == 0:  # first fill, after we can just reset
                self.log.info("restore from file")
                self.restoreGridFromFile(self.previous_grid_file)
        else:
            self.build_compartment_grids()

        self.exteriorVolume = self.grid.computeExteriorVolume(
            compartments=self.compartments,
            space=self.smallestProteinSize,
            fbox_bb=self.fbox_bb,
        )
        if self.previous_grid_file is None:
            self.saveGridToFile(self.grid_file_out)
            self.grid.filename = self.grid_file_out
            self.previous_grid_file = self.grid_file_out

        r = self.exteriorRecipe
        if r:
            r.setCount(self.exteriorVolume)  # should actually use the fillBB
        if not rebuild:
            for c in self.compartments:
                c.setCount()
        else:
            self.grid.distToClosestSurf_store = self.grid.distToClosestSurf[:]

        if self.previous_grid_file is not None:
            distance = self.grid.distToClosestSurf  # [:]
            nbFreePoints = nbPoints  # -1              #Graham turned this off on 5/16/12 to match August Repair for May Hybrid
            for i, mingrs in enumerate(
                self.molecules
            ):  # ( jtrans, rotMatj, self, ptInd )
                nbFreePoints = self.onePrevIngredient(
                    i, mingrs, distance, nbFreePoints, self.molecules
                )
            for organelle in self.compartments:
                for i, mingrs in enumerate(
                    organelle.molecules
                ):  # ( jtrans, rotMatj, self, ptInd )
                    nbFreePoints = self.onePrevIngredient(
                        i, mingrs, distance, nbFreePoints, organelle.molecules
                    )
            self.grid.nbFreePoints = nbFreePoints

        if self.use_gradient and len(self.gradients) and rebuild:

            for g in self.gradients:
                gradient = self.gradients[g]
                if gradient.mode == "surface":
                    gradient.object.get_surface_distances(self, self.grid.masterGridPositions)
                self.gradients[g].build_weight_map(
                    boundingBox, self.grid.masterGridPositions
                )            

    def onePrevIngredient(self, i, mingrs, distance, nbFreePoints, marray):
        """
        Unused
        """
        jtrans, rotMatj, ingr, ptInd = mingrs
        centT = ingr.transformPoints(jtrans, rotMatj, ingr.positions[-1])
        insidePoints = {}
        newDistPoints = {}
        mr = self.get_dpad(ingr.compNum)
        spacing = self.smallestProteinSize
        jitter = ingr.getMaxJitter(spacing)
        dpad = ingr.min_radius + mr + jitter
        insidePoints, newDistPoints = ingr.getInsidePoints(
            self.grid,
            self.grid.masterGridPositions,
            dpad,
            distance,
            centT=centT,
            jtrans=jtrans,
            rotMatj=rotMatj,
        )
        # update free points
        if len(insidePoints) and self.place_method.find("panda") != -1:
            print(ingr.name, " is inside")
            self.checkPtIndIngr(ingr, insidePoints, i, ptInd, marray)
            # ingr.inside_current_grid = True
        else:
            # not in the grid
            print(ingr.name, " is outside")
            # rbnode = ingr.rbnode[ptInd]
            # ingr.rbnode.pop(ptInd)
            marray[i][3] = -ptInd  # uniq Id ?
            # ingr.rbnode[-1] = rbnode
        # doesnt seem to work properly...
        nbFreePoints = BaseGrid.updateDistances(
            self,
            insidePoints,
            newDistPoints,
            self.grid.free_points,
            nbFreePoints,
            distance,
            self.grid.masterGridPositions,
            0,
        )
        # should we reset the ingredient ? completion ?
        if not ingr.is_previous:
            ingr.firstTimeUpdate = True
            ingr.counter = 0
            ingr.rejectionCounter = 0
            ingr.completion = 0.0  # should actually count it
            if hasattr(
                ingr, "allIngrPts"
            ):  # Graham here on 5/16/12 are these two lines safe?
                del ingr.allIngrPts  # Graham here on 5/16/12 are these two lines safe?
        return nbFreePoints

    def checkPtIndIngr(self, ingr, insidePoints, i, ptInd, marray):
        """
        We need to check if the point indice is correct in the case of panda packing.
        as the pt indice in the result array have a different meaning.
        """
        # change key for rbnode too
        rbnode = None
        if ptInd in ingr.rbnode:
            rbnode = ingr.rbnode[ptInd]
            ingr.rbnode.pop(ptInd)
        elif -ptInd in ingr.rbnode:
            rbnode = ingr.rbnode[-ptInd]
            ingr.rbnode.pop(-ptInd)
        else:
            print("ptInd " + str(ptInd) + " not in ingr.rbnode")
        if i < len(marray):
            marray[i][3] = insidePoints.keys()[0]
            ingr.rbnode[insidePoints.keys()[0]] = rbnode

    def getSortedActiveIngredients(self, allIngredients):
        """
        Sort the active ingredient according their pirority and radius.
        # first get the ones with a packing priority
        # Graham- This now works in concert with ingredient picking

        # Graham here- In the new setup, priority is infinite with abs[priority] increasing (+)
        # An ingredients with (-) priority will pack from greatest abs[-priority] one at a time
        #     to lease abs[-priority]... each ingredient will attempt to reach its molarity
        #     before moving on to the next ingredient, and all (-) ingredients will try to
        #     deposit before other ingredients are tested.
        # An ingredient with (+) priority will recieve a weighted value based on its abs[priority]
        #     e.g. an ingredient with a priority=10 will be 10x more likely to be picked than
        #     an ingredient with a priority=1.
        # An ingredient with the default priority=0 will recieve a weighted value based on its
        #     complexity. (currently complexity = min_radius), thus a more 'complex' ingredient
        #     will more likely try to pack before a less 'complex' ingredient.
        #     IMPORTANT: the +priority list does not fully mix with the priority=0 list, but this
        #     should be an option... currently, the priority=0 list is normalized against a range
        #     up to the smallest +priority ingredient and appended to the (+) list
        # TODO: Add an option to allow + ingredients to be weighted by assigned priority AND complexity
        #     Add an option to allow priority=0 ingredients to fit into the (+) ingredient list
        #       rather than appending to the end.
        #     Even better, add an option to set the max priority for the 0list and then plug the results
        #       into the (+) ingredient list.
        #     Get rid of the (-), 0, (+) system and recreate this as a new flag and a class function
        #        so we can add multiple styles of sorting and weighting systems.
        #     Make normalizedPriorities and thresholdPriorities members of Ingredient class to avoid
        #        building these arrays.
        """
        ingr1 = []  # given priorities
        priorities1 = []
        ingr2 = []  # priority = 0 or none and will be assigned based on complexity
        priorities2 = []
        ingr0 = []  # negative values will pack first in order of abs[priority]
        priorities0 = []
        for ing in allIngredients:
            if ing.completion >= 1.0:
                continue  # ignore completed ingredients
            if ing.priority is None or ing.priority == 0:
                ingr2.append(ing)
                priorities2.append(ing.priority)
            elif ing.priority > 0:
                ingr1.append(ing)
                priorities1.append(ing.priority)
            else:
                # ing.priority    = -ing.priority
                ingr0.append(ing)
                priorities0.append(ing.priority)

        if self.pickWeightedIngr:
            try:
                ingr1.sort(key=cmp_to_key(ingredient_compare1))
                ingr2.sort(key=cmp_to_key(ingredient_compare2))
                ingr0.sort(key=cmp_to_key(ingredient_compare0))
            except Exception as e:  # noqa: E722
                print("ATTENTION INGR NOT SORTED", e)
        # GrahamAdded this stuff in summer 2011, beware!
        if len(ingr1) != 0:
            lowestIng = ingr1[len(ingr1) - 1]
            self.lowestPriority = lowestIng.priority
        else:
            self.lowestPriority = 1.0
        self.log.info("self.lowestPriority for Ing1 = %d", self.lowestPriority)
        self.totalRadii = 0
        for radii in ingr2:
            if radii.model_type == "Cylinders":
                r = max(radii.length / 2.0, radii.min_radius)
            elif radii.model_type == "Spheres":
                r = radii.min_radius
            elif radii.model_type == "Cube":
                r = radii.min_radius
            self.totalRadii = self.totalRadii + r
            self.log.info("self.totalRadii += %d = %d", r, self.totalRadii)
            if r == 0:
                # safety
                self.totalRadii = self.totalRadii + 1.0

        self.normalizedPriorities0 = []
        for priors2 in ingr2:
            if priors2.model_type == "Cylinders":
                r = max(priors2.length / 2.0, priors2.min_radius)
            elif priors2.model_type == "Spheres":
                r = priors2.min_radius
            np = float(r) / float(self.totalRadii) * self.lowestPriority
            self.normalizedPriorities0.append(np)
            priors2.priority = np
            self.log.info("self.normalizedPriorities0 = %r", self.normalizedPriorities0)
        activeIngr0 = ingr0  # +ingr1+ingr2  #cropped to 0 on 7/20/10

        self.log.info("len(activeIngr0) %d", len(activeIngr0))
        activeIngr12 = ingr1 + ingr2
        self.log.info("len(activeIngr12) %d", len(activeIngr12))
        packingPriorities = priorities0 + priorities1 + priorities2
        self.log.info("packingPriorities %r", packingPriorities)

        return activeIngr0, activeIngr12

    def clearRBingredient(self, ingr):
        if ingr.bullet_nodes[0] is not None:
            self.delRB(ingr.bullet_nodes[0])
        if ingr.bullet_nodes[1] is not None:
            self.delRB(ingr.bullet_nodes[1])

    def clear(self):
        # before closing remoeall rigidbody
        self.loopThroughIngr(self.clearRBingredient)

    def reset(self):
        """Reset everything to empty and not done"""
        self.fbox_bb = None
        self.totnbJitter = 0
        self.jitterLength = 0.0
        r = self.exteriorRecipe
        self.resetIngrRecip(r)
        self.molecules = []
        for orga in self.compartments:
            # orga.reset()
            rs = orga.surfaceRecipe
            self.resetIngrRecip(rs)
            ri = orga.innerRecipe
            self.resetIngrRecip(ri)
            orga.molecules = []
        self.ingr_result = {}
        if self.world is not None:
            # need to clear all node
            #            nodes = self.rb_panda[:]
            #            for node in nodes:
            #                self.delRB(node)
            self.static = []
            self.moving = None
        if self.octree is not None:
            del self.octree
            self.octree = None
            # the reset doesnt touch the grid...

        self.rTrans = []
        self.rIngr = []
        self.rRot = []
        self.result = []
        # rapid node ?

    def resetIngrRecip(self, recip):
        """Reset all ingredient of the given recipe"""
        if recip:
            for ingr in recip.ingredients:
                # ingr.results = []
                ingr.firstTimeUpdate = True
                ingr.counter = 0
                ingr.rejectionCounter = 0
                ingr.completion = 0.0
                ingr.prev_alt = None
                ingr.start_positions = []
                if len(ingr.allIngrPts) > 0:
                    ingr.allIngrPts = []
                if hasattr(ingr, "isph"):
                    ingr.isph = None
                if hasattr(ingr, "icyl"):
                    ingr.icyl = None

            for ingr in recip.exclude:
                ingr.firstTimeUpdate = True
                ingr.counter = 0
                ingr.rejectionCounter = 0
                ingr.completion = 0.0
                ingr.prev_alt = None
                ingr.results = []
                ingr.start_positions = []

                if hasattr(ingr, "isph"):
                    ingr.isph = None
                if hasattr(ingr, "icyl"):
                    ingr.icyl = None
                if len(ingr.allIngrPts) > 0:
                    ingr.allIngrPts = []

    def getActiveIng(self):
        """Return all remaining active ingredients"""
        allIngredients = []
        recipe = self.exteriorRecipe
        if recipe is not None:
            if not hasattr(recipe, "molecules"):
                recipe.molecules = []
        if recipe:
            for ingr in recipe.ingredients:
                ingr.counter = 0  # counter of placed molecules
                if ingr.left_to_place > 0:  # I DONT GET IT !
                    ingr.completion = 0.0
                    allIngredients.append(ingr)
                else:
                    ingr.completion = 1.0

        for compartment in self.compartments:
            if not hasattr(compartment, "molecules"):
                compartment.molecules = []
            recipe = compartment.surfaceRecipe
            if recipe:
                for ingr in recipe.ingredients:
                    ingr.counter = 0  # counter of placed molecules
                    if ingr.left_to_place > 0:
                        ingr.completion = 0.0
                        allIngredients.append(ingr)
                    else:
                        ingr.completion = 1.0

            recipe = compartment.innerRecipe
            if recipe:
                for ingr in recipe.ingredients:
                    ingr.counter = 0  # counter of placed molecules
                    if ingr.left_to_place > 0:
                        ingr.completion = 0.0
                        allIngredients.append(ingr)
                    else:
                        ingr.completion = 1.0
        return allIngredients

    def pickIngredient(self, vThreshStart, verbose=0):
        """
        Main function that decide the next ingredient the packing will try to
        drop. The picking is weighted or random
        """
        if self.pickWeightedIngr:
            if self.thresholdPriorities[0] == 2:
                # Graham here: Walk through -priorities first
                ingr = self.activeIngr[0]
            else:
                # prob = uniform(vRangeStart,1.0)  #Graham 9/21/11 This is wrong...vRangeStart is the point index, need active list i.e. thresholdPriority to be limited
                prob = uniform(0, 1.0)
                ingrInd = 0
                for threshProb in self.thresholdPriorities:
                    if prob <= threshProb:
                        break
                    ingrInd = ingrInd + 1
                if ingrInd < len(self.activeIngr):
                    ingr = self.activeIngr[ingrInd]
                else:
                    print("error in Environment pick Ingredient", ingrInd)
                    ingr = self.activeIngr[0]
                if verbose:
                    print("weighted", prob, vThreshStart, ingrInd, ingr.name)
        else:
            r = random()  # randint(0, len(self.activeIngr)-1)#random()
            # n=int(r*(len(self.activeIngr)-1))
            n = int(r * len(self.activeIngr))
            ingr = self.activeIngr[n]
        #            print (r,n,ingr.name,len(self.activeIngr)) #Graham turned back on 5/16/12, but may be costly
        return ingr

    def get_dpad(self, compNum):
        """Return the largest encapsulating_radius and use it for padding"""
        mr = 0.0
        if compNum == 0:  # cytoplasm -> use cyto and all surfaces
            for ingr1 in self.activeIngr:
                if ingr1.compNum >= 0:
                    r = ingr1.encapsulating_radius
                    if r > mr:
                        mr = r
        else:
            for ingr1 in self.activeIngr:
                if ingr1.compNum == compNum or ingr1.compNum == -compNum:
                    r = ingr1.encapsulating_radius
                    if r > mr:
                        mr = r
        return mr

    def getPointToDrop(
        self,
        ingr,
        free_points,
        nbFreePoints,
        distance,
        spacing,
        compId,
        vRangeStart,
        vThreshStart,
    ):
        """
        Decide next point to use for dropping a given ingredent. The picking can be
        random, based on closest distance, based on gradients, ordered.
        This function also update the available free point except when hack is on.
        """
        allIngrPts, allIngrDist = ingr.get_list_of_free_indices(
            distance,
            free_points,
            nbFreePoints,
            spacing,
            compId,
            self.freePtsUpdateThreshold,
        )

        if len(allIngrPts) == 0:
            t = time()
            ingr.completion = 1.0
            ind = self.activeIngr.index(ingr)
            # if ind == 0:
            vRangeStart = vRangeStart + self.normalizedPriorities[0]
            if ind > 0:
                # j = 0
                for j in range(ind):
                    self.thresholdPriorities[j] = (
                        self.thresholdPriorities[j] + self.normalizedPriorities[ind]
                    )
            self.activeIngr.pop(ind)
            # Start of massive overruling section from corrected thesis file of Sept. 25, 2012
            # this function also depend on the ingr.completiion that can be restored ?
            self.activeIngr0, self.activeIngr12 = self.callFunction(
                self.getSortedActiveIngredients, ([self.activeIngr])
            )
            self.log.info(f"No point left for ingredient {ingr.name}")
            self.log.info("len(allIngredients %d", len(self.activeIngr))
            self.log.info("len(self.activeIngr0) %d", len(self.activeIngr0))
            self.log.info("len(self.activeIngr12) %d", len(self.activeIngr12))

            self.activeIngre_saved = self.activeIngr[:]

            self.totalPriorities = 0  # 0.00001
            for priors in self.activeIngr12:
                pp = priors.priority
                self.totalPriorities = self.totalPriorities + pp
            previousThresh = 0
            self.normalizedPriorities = []
            self.thresholdPriorities = []
            # Graham- Once negatives are used, if picked random#
            # is below a number in this list, that item becomes
            # the active ingredient in the while loop below
            for priors in self.activeIngr0:
                self.normalizedPriorities.append(0)
                if self.pickWeightedIngr:
                    self.thresholdPriorities.append(2)
            for priors in self.activeIngr12:
                # pp1 = 0
                pp = priors.priority
                if self.totalPriorities != 0:
                    np = float(pp) / float(self.totalPriorities)
                else:
                    np = 0.0
                self.normalizedPriorities.append(np)
                if verbose > 1:
                    print("np is ", np, " pp is ", pp, " tp is ", np + previousThresh)
                self.thresholdPriorities.append(np + previousThresh)
                previousThresh = np + float(previousThresh)
            self.activeIngr = self.activeIngr0 + self.activeIngr12
            self.log.info("time to reject the picking %d", time() - t)

            return False, vRangeStart

        if self.pickRandPt:
            self.log.info("picking random point")
            if ingr.packing_mode == "close":
                order = numpy.argsort(allIngrDist)
                # pick point with closest distance
                ptInd = allIngrPts[order[0]]
                if ingr.rejectionCounter < len(order):
                    ptInd = allIngrPts[order[ingr.rejectionCounter]]
                else:
                    ptIndr = int(uniform(0.0, 1.0) * len(allIngrPts))
                    ptInd = allIngrPts[ptIndr]

            elif ingr.packing_mode == "gradient" and self.use_gradient:
                # get the most probable point using the gradient
                # use the gradient weighted map and get mot probabl point
                self.log.info("pick point from gradients %d", (len(allIngrPts)))
                ptInd = self.gradients[ingr.gradient].pickPoint(allIngrPts)
            else:
                # pick a point randomly among free points
                # random or uniform?
                ptIndr = int(uniform(0.0, 1.0) * len(allIngrPts))
                ptInd = allIngrPts[ptIndr]
            if ptInd is None:
                t = time()
                self.log.info(f"No point left for ingredient {ingr.name}")
                ingr.completion = 1.0
                ind = self.activeIngr.index(ingr)
                # if ind == 0:
                vRangeStart = vRangeStart + self.normalizedPriorities[0]
                if ind > 0:
                    # j = 0
                    for j in range(ind):
                        self.thresholdPriorities[j] = (
                            self.thresholdPriorities[j] + self.normalizedPriorities[ind]
                        )
                self.activeIngr.pop(ind)
                if verbose > 1:
                    print(
                        "popping this gradient ingredient array must be redone using Sept 25, 2011 thesis version as above for nongraient ingredients, TODO: July 5, 2012"
                    )
                self.thresholdPriorities.pop(ind)
                self.normalizedPriorities.pop(ind)
                if verbose > 1:
                    print(("time to reject the picking", time() - t))
                    print(("vRangeStart", vRangeStart))
                return False, vRangeStart

        else:
            self.log.info("sorting index")
            allIngrPts.sort()
            ptInd = allIngrPts[0]
        return True, ptInd

    def removeOnePoint(self, pt, free_points, nbFreePoints):
        try:
            # New system replaced by Graham on Aug 18, 2012
            nbFreePoints -= 1
            vKill = free_points[pt]
            vLastFree = free_points[nbFreePoints]
            free_points[vKill] = vLastFree
            free_points[vLastFree] = vKill
            # End New replaced by Graham on Aug 18, 2012
        except:  # noqa: E722
            pass
        return nbFreePoints

    def getTotalNbObject(self, allIngredients, update_partner=False):
        totalNbIngr = 0
        for ingr in allIngredients:
            if ingr.type == "Grow":
                totalNbIngr += int(
                    ingr.left_to_place * (ingr.length / ingr.unit_length)
                )
            else:
                totalNbIngr += ingr.left_to_place
            if update_partner:
                self.set_partners_ingredient(ingr)
        return totalNbIngr

    def pack_grid(
        self,
        seedNum=14,
        name=None,
        vTestid=3,
        vAnalysis=0,
        **kw,
    ):
        """
        ## Fill the grid by picking an ingredient first and then
        ## find a suitable point using the ingredient's placer object
        """
        # set periodicity
        autopack.testPeriodicity = self.use_periodicity
        t1 = time()
        self.timeUpDistLoopTotal = 0
        self.static = []
        if self.grid is None:
            self.log.error("no grid setup")
            return
        # create a list of active ingredients indices in all recipes to allow
        # removing inactive ingredients when molarity is reached
        allIngredients = self.callFunction(self.getActiveIng)
        # verify partner

        usePP = False
        if "usePP" in kw:
            usePP = kw["usePP"]

        self.cFill = self.nFill

        if name is None:
            name = "F" + str(self.nFill)
        self.FillName.append(name)
        self.nFill += 1
        # seed random number generator
        self.setSeed(seedNum)
        # create copies of the distance array as they change when molecules
        # are added, this array can be restored/saved before filling
        free_points = self.grid.free_points[:]
        self.grid.nbFreePoints = nbFreePoints = len(free_points)  # -1
        if "fbox" in kw:
            self.fbox = kw["fbox"]
        if self.fbox is not None and not self.EnviroOnly:
            self.freePointMask = numpy.ones(nbFreePoints, dtype="int32")
            bb_insidepoint = self.grid.getPointsInCube(self.fbox, [0, 0, 0], 1.0)[:]
            self.freePointMask[bb_insidepoint] = 0
            bb_outside = numpy.nonzero(self.freePointMask)
            self.grid.compartment_ids[bb_outside] = 99999
        compartment_ids = self.grid.compartment_ids
        # why a copy? --> can we split ?
        distances = self.grid.distToClosestSurf[:]
        spacing = self.spacing or self.smallestProteinSize

        # DEBUG stuff, should be removed later
        self.jitterVectors = []
        self.jitterLength = 0.0
        self.totnbJitter = 0
        self.maxColl = 0.0
        self.successfullJitter = []
        self.failedJitter = []

        # this function also depend on the ingr.completiion that can be restored ?
        self.activeIngr0, self.activeIngr12 = self.callFunction(
            self.getSortedActiveIngredients, ([allIngredients])
        )

        self.log.info("len(allIngredients %d", len(allIngredients))
        self.log.info("len(self.activeIngr0) %d", len(self.activeIngr0))
        self.log.info("len(self.activeIngr12) %d", len(self.activeIngr12))
        self.activeIngre_saved = self.activeIngr[:]

        self.totalPriorities = 0  # 0.00001
        for priors in self.activeIngr12:
            pp = priors.priority
            self.totalPriorities = self.totalPriorities + pp
            self.log.info("totalPriorities = %d", self.totalPriorities)
        previousThresh = 0
        self.normalizedPriorities = []
        self.thresholdPriorities = []
        # Graham- Once negatives are used, if picked random#
        # is below a number in this list, that item becomes
        # the active ingredient in the while loop below
        for priors in self.activeIngr0:
            self.normalizedPriorities.append(0)
            if self.pickWeightedIngr:  # why ?
                self.thresholdPriorities.append(2)
        for priors in self.activeIngr12:
            # pp1 = 0
            pp = priors.priority
            if self.totalPriorities != 0:
                np = float(pp) / float(self.totalPriorities)
            else:
                np = 0.0
            self.normalizedPriorities.append(np)
            self.thresholdPriorities.append(np + previousThresh)
            previousThresh = np + float(previousThresh)
        self.activeIngr = self.activeIngr0 + self.activeIngr12

        nls = 0
        totalNumMols = 0
        self.totalNbIngr = self.getTotalNbObject(allIngredients, update_partner=True)
        if len(self.thresholdPriorities) == 0:
            for ingr in allIngredients:
                totalNumMols += ingr.left_to_place
            self.log.info("totalNumMols pack_grid if = %d", totalNumMols)
        else:
            for threshProb in self.thresholdPriorities:
                nameMe = self.activeIngr[nls]
                totalNumMols += nameMe.left_to_place
                self.log.info(
                    "threshprop pack_grid else is %f for ingredient: %s %s %d",
                    threshProb,
                    nameMe,
                    nameMe.name,
                    nameMe.left_to_place,
                )
                self.log.info("totalNumMols pack_grid else = %d", totalNumMols)
                nls += 1

        vRangeStart = 0.0
        tCancelPrev = time()
        ptInd = 0

        PlacedMols = 0
        vThreshStart = 0.0  # Added back by Graham on July 5, 2012 from Sept 25, 2011 thesis version

        # if bullet build the organel rbnode
        if self.place_method == "pandaBullet":
            self.setupPanda()

        # ==============================================================================
        #         #the big loop
        # ==============================================================================
        dump_freq = self.dump_freq  # 120.0#every minute
        dump = self.dump
        stime = time()

        while nbFreePoints:
            self.log.info(
                ".........At start of while loop, with vRangeStart = %d", vRangeStart
            )

            # breakin test
            if len(self.activeIngr) == 0:
                self.log.warn("exit packing loop because of len****")
                if hasattr(self, "afviewer"):
                    if self.afviewer is not None and hasattr(self.afviewer, "vi"):
                        self.afviewer.vi.resetProgressBar()
                        self.afviewer.vi.progressBar(label="Filling Complete")
                break
            if vRangeStart > 1:
                self.log.info("exit packing loop because vRange and hence Done!!!****")
                break
            if self.cancelDialog:
                tCancel = time()
                if tCancel - tCancelPrev > 10.0:
                    cancel = self.displayCancelDialog()
                    if cancel:
                        self.log.info(
                            "canceled by user: we'll fill with current objects up to time %d",  # noqa: E510
                            tCancel,
                        )
                        break
                    # if OK, do nothing, i.e., continue loop
                    # (but not the function continue)
                    tCancelPrev = time()

            # pick an ingredient
            ingr = self.pickIngredient(vThreshStart)
            if hasattr(self, "afviewer"):
                p = (
                    (float(PlacedMols)) / float(totalNumMols)
                ) * 100.0  # This code shows 100% of ingredients all the time
                if self.afviewer is not None and hasattr(self.afviewer, "vi"):
                    self.afviewer.vi.progressBar(
                        progress=int(p),
                        label=ingr.name + " " + str(ingr.completion),
                    )
                    if self.afviewer.renderDistance:
                        self.afviewer.vi.displayParticleVolumeDistance(distances, self)

            current_ingr_compartment = ingr.compNum
            # compute dpad which is the distance at which we need to update
            # distances after the drop is successfull
            max_radius = self.get_dpad(current_ingr_compartment)

            self.log.info(
                f"picked Ingr radius {ingr.min_radius}, compNum {current_ingr_compartment}"
            )

            # find the points that can be used for this ingredient
            ##

            if ingr.compNum > 0:
                compartment = self.compartments[ingr.compNum - 1]
                surface_points = compartment.surfacePoints
                res = [True, surface_points[int(random() * len(surface_points))]]
            else:
                res = self.getPointToDrop(
                    ingr,
                    free_points,
                    nbFreePoints,
                    distances,
                    spacing,
                    compartment_ids,
                    vRangeStart,
                    vThreshStart,
                )  # (Bool, ptInd)
            if res[0]:
                ptInd = res[1]
                if ptInd > len(distances):
                    self.log.warning(
                        "point index outside of grid length, should never be true ",
                        ptInd,
                    )
                    continue
            else:
                self.log.info("vRangeStart coninue ", res)
                vRangeStart = res[1]
                continue
            # NOTE: should we do the close partner check here instead of in the place functions?
            # place the ingredient
            if self.overwritePlaceMethod:
                ingr.place_method = self.place_method

            if ingr.encapsulating_radius > self.largestProteinSize:
                self.largestProteinSize = ingr.encapsulating_radius
            self.log.info(
                "attempting to place near %d: %r",
                ptInd,
                self.grid.masterGridPositions[ptInd],
            )
            collision_possible = True
            # if distances[ptInd] >= ingr.encapsulating_radius + ingr.getMaxJitter(
            #     spacing
            # ):
            #     # there is no possible collision here
            #     collision_possible = False
            (
                success,
                insidePoints,
                newDistPoints,
            ) = ingr.attempt_to_pack_at_grid_location(
                self, ptInd, distances, max_radius, spacing, usePP, collision_possible
            )
            self.log.info(
                "after place attempt, placed: %r, number of free points:%d, length of free points=%d",
                success,
                nbFreePoints,
                len(free_points),
            )
            if success:
                nbFreePoints = BaseGrid.updateDistances(
                    insidePoints, newDistPoints, free_points, nbFreePoints, distances
                )
                self.grid.distToClosestSurf = numpy.array(distances[:])
                self.grid.free_points = numpy.array(free_points[:])
                self.grid.nbFreePoints = len(free_points)  # -1
                # update largest protein size
                # problem when the encapsulating_radius is actually wrong
                if ingr.encapsulating_radius > self.largestProteinSize:
                    self.largestProteinSize = ingr.encapsulating_radius
                PlacedMols += 1
            else:
                self.log.info("rejected %r", ingr.rejectionCounter)

            if ingr.completion >= 1.0:
                ind = self.activeIngr.index(ingr)

                self.log.info(f"completed*************** {ingr.name}")
                self.log.info(f"PlacedMols = {PlacedMols}")
                self.log.info(f"activeIngr index of {ingr.name}, {ind}")
                self.log.info(
                    f"threshold p len {len(self.thresholdPriorities)}, {len(self.normalizedPriorities)}"
                )
                if ind > 0:
                    # j = 0
                    for j in range(ind):
                        if j >= len(self.thresholdPriorities) or j >= len(
                            self.normalizedPriorities
                        ):
                            continue
                        self.thresholdPriorities[j] = (
                            self.thresholdPriorities[j] + self.normalizedPriorities[ind]
                        )
                self.activeIngr.pop(ind)
                self.activeIngr0, self.activeIngr12 = self.callFunction(
                    self.getSortedActiveIngredients, ([self.activeIngr])
                )
                self.log.info(f"len(self.activeIngr0) {len(self.activeIngr0)}")
                self.log.info(f"len(self.activeIngr12) {len(self.activeIngr12)}")
                self.activeIngre_saved = self.activeIngr[:]

                self.totalPriorities = 0  # 0.00001
                for priors in self.activeIngr12:
                    pp = priors.priority
                    self.totalPriorities = self.totalPriorities + pp
                #                    print ('totalPriorities = ', self.totalPriorities)
                previousThresh = 0
                self.normalizedPriorities = []
                self.thresholdPriorities = []
                # Graham- Once negatives are used, if picked random#
                # is below a number in this list, that item becomes
                # the active ingredient in the while loop below
                for priors in self.activeIngr0:
                    self.normalizedPriorities.append(0)
                    if self.pickWeightedIngr:
                        self.thresholdPriorities.append(2)
                for priors in self.activeIngr12:
                    # pp1 = 0
                    pp = priors.priority
                    if self.totalPriorities != 0:
                        np = float(pp) / float(self.totalPriorities)
                    else:
                        np = 0.0
                    self.normalizedPriorities.append(np)
                    #                    print ('np is ', np, ' pp is ', pp, ' tp is ', np + previousThresh)
                    self.thresholdPriorities.append(np + previousThresh)
                    previousThresh = np + float(previousThresh)
                self.activeIngr = self.activeIngr0 + self.activeIngr12
            if dump and ((time() - stime) > dump_freq):
                # self.collectResultPerIngredient()
                print("SAVING", self.result_file)
                # TODO: save out intermediate simularium files
                stime = time()

        self.distancesAfterFill = distances[:]
        self.freePointsAfterFill = free_points[:]
        self.nbFreePointsAfterFill = nbFreePoints
        self.distanceAfterFill = distances[:]
        t2 = time()
        self.log.info("time to fill %d", t2 - t1)
        if self.runTimeDisplay and autopack.helper.host == "simularium":
            autopack.helper.writeToFile(None, "./realtime", self.boundingBox)

        if self.afviewer is not None and hasattr(self.afviewer, "vi"):
            self.afviewer.vi.progressBar(label="Filling Complete")
            self.afviewer.vi.resetProgressBar()
        ingredients = {}
        all_ingr_as_array = self.molecules
        for pos, rot, ingr, ptInd in self.molecules:
            if ingr.name not in ingredients:
                ingredients[ingr.name] = [ingr, [], [], []]
            mat = rot.copy()
            mat[:3, 3] = pos
            ingredients[ingr.name][1].append(pos)
            ingredients[ingr.name][2].append(rot)
            ingredients[ingr.name][3].append(numpy.array(mat))
        for compartment in self.compartments:
            for pos, rot, ingr, ptInd in compartment.molecules:
                if ingr.name not in ingredients:
                    ingredients[ingr.name] = [ingr, [], [], []]
                mat = rot.copy()
                mat[:3, 3] = pos
                ingredients[ingr.name][1].append(pos)
                ingredients[ingr.name][2].append(rot)
                ingredients[ingr.name][3].append(numpy.array(mat))
                all_ingr_as_array.append([pos, rot, ingr, ptInd])
        self.ingr_result = ingredients
        print(f"placed {len(self.molecules)}")
        if self.saveResult:
            self.save_result(
                free_points,
                distances=distances,
                t0=t2,
                vAnalysis=vAnalysis,
                vTestid=vTestid,
                seedNum=seedNum,
                all_ingr_as_array=all_ingr_as_array,
            )

    def displayCancelDialog(self):
        print(
            "Popup CancelBox: if Cancel Box is up for more than 10 sec, close box and continue loop from here"
        )

    def restore_molecules_array(self, ingr):
        if len(ingr.results):
            for elem in ingr.results:
                if ingr.compNum == 0:
                    self.molecules.append([elem[0], numpy.array(elem[1]), ingr, 0])
                else:
                    ingr.recipe.compartment.molecules.append(
                        [elem[0], numpy.array(elem[1]), ingr, 0]
                    )

    def restore(self, result, orgaresult, freePoint, tree=False):
        # should we used the grid ? the freePoint can be computed
        # result is [pos,rot,ingr.name,ingr.compNum,ptInd]
        # orgaresult is [[pos,rot,ingr.name,ingr.compNum,ptInd],[pos,rot,ingr.name,ingr.compNum,ptInd]...]
        # after restore we can build the grid and fill!
        # ingredient based dictionary
        ingredients = {}
        molecules = []
        for elem in result:
            pos, rot, name, compNum, ptInd = elem
            # needto check the name if it got the comp rule
            ingr = self.getIngrFromName(name, compNum)
            if ingr is not None:
                molecules.append([pos, numpy.array(rot), ingr, ptInd])
                if name not in ingredients:
                    ingredients[name] = [ingr, [], [], []]
                mat = numpy.array(rot)
                mat[:3, 3] = pos
                ingredients[name][1].append(pos)
                ingredients[name][2].append(numpy.array(rot))
                ingredients[name][3].append(numpy.array(mat))
                self.rTrans.append(numpy.array(pos).flatten())
                self.rRot.append(numpy.array(rot))  # rotMatj
                self.rIngr.append(ingr)
                ingr.results.append([pos, rot])
        self.molecules = molecules
        if self.exteriorRecipe:
            self.exteriorRecipe.molecules = molecules
        if len(orgaresult) == len(self.compartments):
            for i, o in enumerate(self.compartments):
                molecules = []
                for elem in orgaresult[i]:
                    pos, rot, name, compNum, ptInd = elem
                    ingr = self.getIngrFromName(name, compNum)
                    if ingr is not None:
                        molecules.append([pos, numpy.array(rot), ingr, ptInd])
                        if name not in ingredients:
                            ingredients[name] = [ingr, [], [], []]
                        mat = numpy.array(rot)
                        mat[:3, 3] = pos
                        ingredients[name][1].append(pos)
                        ingredients[name][2].append(numpy.array(rot))
                        ingredients[name][3].append(numpy.array(mat))
                        self.rTrans.append(numpy.array(pos).flatten())
                        self.rRot.append(numpy.array(rot))  # rotMatj
                        self.rIngr.append(ingr)
                        ingr.results.append([pos, rot])
                o.molecules = molecules
        # consider that one filling have occured
        if len(self.rTrans) and tree:
            self.close_ingr_bhtree = spatial.cKDTree(self.rTrans, leafsize=10)
        self.cFill = self.nFill
        self.ingr_result = ingredients
        if len(freePoint):
            self.restoreFreePoints(freePoint)
        return ingredients

    def restoreFreePoints(self, freePoint):
        self.free_points = self.freePointsAfterFill = freePoint
        self.nbFreePointsAfterFill = len(freePoint)
        self.distanceAfterFill = self.grid.distToClosestSurf
        self.distancesAfterFill = self.grid.distToClosestSurf

    def loadFreePoint(self, resultfilename):
        rfile = open(resultfilename + "_free_points", "rb")
        freePoint = pickle.load(rfile)
        rfile.close()
        return freePoint

    def store(self, resultfilename=None):
        if resultfilename is None:
            resultfilename = self.result_file
        resultfilename = autopack.fixOnePath(resultfilename)
        rfile = open(resultfilename, "wb")
        # pickle.dump(self.molecules, rfile)
        # OR
        result = []
        for pos, rot, ingr, ptInd in self.molecules:
            result.append([pos, rot, ingr.name, ingr.compNum, ptInd])
        pickle.dump(result, rfile)
        rfile.close()
        for i, orga in enumerate(self.compartments):
            orfile = open(resultfilename + "organelle" + str(i), "wb")
            result = []
            for pos, rot, ingr, ptInd in orga.molecules:
                result.append([pos, rot, ingr.name, ingr.compNum, ptInd])
            pickle.dump(result, orfile)
            #            pickle.dump(orga.molecules, orfile)
            orfile.close()
        rfile = open(resultfilename + "_free_points", "wb")
        pickle.dump(self.grid.free_points, rfile)
        rfile.close()

    @classmethod
    def dropOneIngr(self, pos, rot, ingrname, ingrcompNum, ptInd, rad=1.0):
        line = ""
        line += ("<%f,%f,%f>,") % (pos[0], pos[1], pos[2])
        r = rot.reshape(16)
        line += "<"
        for i in range(15):
            line += ("%f,") % (r[i])
        line += ("%f>,") % (r[15])
        line += "<%f>,<%s>,<%d>,<%d>\n" % (rad, ingrname, ingrcompNum, ptInd)
        return line

    @classmethod
    def getOneIngr(self, line):
        elem = line.split("<")
        pos = eval(elem[1][:-2])
        rot = eval(elem[2][:-2])
        rad = eval(elem[3][:-2])
        ingrname = elem[4][:-2]
        ingrcompNum = eval(elem[5][:-2])
        ptInd = eval(elem[6].split(">")[0])
        return pos, rot, ingrname, ingrcompNum, ptInd, rad

    #    @classmethod
    def getOneIngrJson(self, ingr, ingrdic):
        #        name_ingr = ingr.name
        #        if name_ingr not in ingrdic:
        #            name_ingr = ingr.o_name
        #        for r in ingr.results:
        #            ingrdic[name_ingr]["results"].append([r[0]],r[1],)
        #        print ("growingr?",ingr,ingr.name,isinstance(ingr, GrowIngredient))
        if isinstance(ingr, GrowIngredient) or isinstance(ingr, ActinIngredient):
            ingr.nbCurve = ingrdic["nbCurve"]
            ingr.listePtLinear = []
            for i in range(ingr.nbCurve):
                ingr.listePtLinear.append(ingrdic["curve" + str(i)])
            #            print ("nbCurve?",ingr.nbCurve,ingrdic["nbCurve"])
        return (
            ingrdic["results"],
            ingr.o_name,
            ingr.compNum,
            1,
            ingr.encapsulating_radius,
        )  # ingrdic["compNum"],1,ingrdic["encapsulating_radius"]

    def load_asTxt(self, resultfilename=None):
        if resultfilename is None:
            resultfilename = self.result_file
        rfile = open(resultfilename, "r")
        # needto parse
        result = []
        orgaresult = []  # [[],]*len(self.compartments)
        for i in range(len(self.compartments)):
            orgaresult.append([])
        #        mry90 = helper.rotation_matrix(-math.pi/2.0, [0.0,1.0,0.0])
        #        numpy.array([[0.0, 1.0, 0.0, 0.0],
        #                 [-1., 0.0, 0.0, 0.0],
        #                 [0.0, 0.0, 1.0, 0.0],
        #                 [0.0, 0.0, 0.0, 1.0]])
        lines = rfile.readlines()
        for line in lines:
            if not len(line) or len(line) < 6:
                continue
            pos, rot, ingrname, ingrcompNum, ptInd, rad = self.getOneIngr(line)
            # should I multiply here
            r = numpy.array(rot).reshape(
                4, 4
            )  # numpy.matrix(mry90)*numpy.matrix(numpy.array(rot).reshape(4,4))
            if ingrcompNum == 0:
                result.append(
                    [numpy.array(pos), numpy.array(r), ingrname, ingrcompNum, ptInd]
                )
            else:
                orgaresult[abs(ingrcompNum) - 1].append(
                    [numpy.array(pos), numpy.array(r), ingrname, ingrcompNum, ptInd]
                )
            #        for i, orga in enumerate(self.compartments):
            #            orfile = open(resultfilename+"ogra"+str(i),'rb')
            #            orgaresult.append(pickle.load(orfile))
            #            orfile.close()
            #        rfile.close()
            #        rfile = open(resultfilename+"free_points",'rb')
        freePoint = []  # pickle.load(rfile)
        try:
            rfile = open(resultfilename + "_free_points", "rb")
            freePoint = pickle.load(rfile)
            rfile.close()
        except:  # noqa: E722
            pass
        return result, orgaresult, freePoint

    def collectResultPerIngredient(self):
        def cb(ingr):
            ingr.results = []

        self.loopThroughIngr(cb)
        for pos, rot, ingr, ptInd in self.molecules:
            if isinstance(ingr, GrowIngredient) or isinstance(ingr, ActinIngredient):
                pass  # already store
            else:
                ingr.results.append([pos, rot])
        for i, orga in enumerate(self.compartments):
            for pos, rot, ingr, ptInd in orga.molecules:
                if isinstance(ingr, GrowIngredient) or isinstance(
                    ingr, ActinIngredient
                ):
                    pass  # already store
                else:
                    ingr.results.append([pos, rot])

    def load_asJson(self, resultfilename=None):
        if resultfilename is None:
            resultfilename = self.result_file
        with open(resultfilename, "r") as fp:  # doesnt work with symbol link ?
            if autopack.use_json_hook:
                self.result_json = json.load(
                    fp, object_pairs_hook=OrderedDict
                )  # ,indent=4, separators=(',', ': ')
            else:
                self.result_json = json.load(fp)
            # needto parse
        result = []
        orgaresult = []
        r = self.exteriorRecipe
        if r:
            if "exteriorRecipe" in self.result_json:
                for ingr in r.ingredients:
                    name_ingr = ingr.name
                    if name_ingr not in self.result_json["exteriorRecipe"]:
                        # backward compatiblity
                        if ingr.o_name not in self.result_json["exteriorRecipe"]:
                            continue
                        else:
                            name_ingr = ingr.o_name
                    iresults, ingrname, ingrcompNum, ptInd, rad = self.getOneIngrJson(
                        ingr, self.result_json["exteriorRecipe"][name_ingr]
                    )
                    ingr.results = []
                    for r in iresults:
                        rot = numpy.array(r[1]).reshape(
                            4, 4
                        )  # numpy.matrix(mry90)*numpy.matrix(numpy.array(rot).reshape(4,4))
                        ingr.results.append([numpy.array(r[0]), rot])
                        result.append(
                            [numpy.array(r[0]), rot, ingrname, ingrcompNum, 1]
                        )
                    # organelle ingr
        for i, orga in enumerate(self.compartments):
            orgaresult.append([])
            # organelle surface ingr
            rs = orga.surfaceRecipe
            if rs:
                if orga.name + "_surfaceRecipe" in self.result_json:
                    for ingr in rs.ingredients:
                        name_ingr = ingr.name
                        # replace number by name ?
                        if (
                            orga.name + "_surf_" + ingr.o_name
                            in self.result_json[orga.name + "_surfaceRecipe"]
                        ):
                            name_ingr = orga.name + "_surf_" + ingr.o_name
                        if (
                            name_ingr
                            not in self.result_json[orga.name + "_surfaceRecipe"]
                        ):
                            # backward compatiblity
                            if (
                                ingr.o_name
                                not in self.result_json[orga.name + "_surfaceRecipe"]
                            ):
                                continue
                            else:
                                name_ingr = ingr.o_name
                        (
                            iresults,
                            ingrname,
                            ingrcompNum,
                            ptInd,
                            rad,
                        ) = self.getOneIngrJson(
                            ingr,
                            self.result_json[orga.name + "_surfaceRecipe"][name_ingr],
                        )
                        ingr.results = []
                        for r in iresults:
                            rot = numpy.array(r[1]).reshape(
                                4, 4
                            )  # numpy.matrix(mry90)*numpy.matrix(numpy.array(rot).reshape(4,4))
                            ingr.results.append([numpy.array(r[0]), rot])
                            orgaresult[abs(ingrcompNum) - 1].append(
                                [numpy.array(r[0]), rot, ingrname, ingrcompNum, 1]
                            )
            # organelle matrix ingr
            ri = orga.innerRecipe
            if ri:
                if orga.name + "_innerRecipe" in self.result_json:
                    for ingr in ri.ingredients:
                        name_ingr = ingr.name
                        if (
                            orga.name + "_int_" + ingr.o_name
                            in self.result_json[orga.name + "_innerRecipe"]
                        ):
                            name_ingr = orga.name + "_int_" + ingr.o_name
                        if (
                            name_ingr
                            not in self.result_json[orga.name + "_innerRecipe"]
                        ):
                            # backward compatiblity
                            if (
                                ingr.o_name
                                not in self.result_json[orga.name + "_innerRecipe"]
                            ):
                                continue
                            else:
                                name_ingr = ingr.o_name
                        (
                            iresults,
                            ingrname,
                            ingrcompNum,
                            ptInd,
                            rad,
                        ) = self.getOneIngrJson(
                            ingr,
                            self.result_json[orga.name + "_innerRecipe"][name_ingr],
                        )
                        ingr.results = []
                        for r in iresults:
                            rot = numpy.array(r[1]).reshape(
                                4, 4
                            )  # numpy.matrix(mry90)*numpy.matrix(numpy.array(rot).reshape(4,4))
                            ingr.results.append([numpy.array(r[0]), rot])
                            orgaresult[abs(ingrcompNum) - 1].append(
                                [numpy.array(r[0]), rot, ingrname, ingrcompNum, 1]
                            )
        freePoint = []  # pickle.load(rfile)
        try:
            rfile = open(resultfilename + "_free_points", "rb")
            freePoint = pickle.load(rfile)
            rfile.close()
        except:  # noqa: E722
            pass
        return result, orgaresult, freePoint

    def dropOneIngrJson(self, ingr, rdic):
        adic = OrderedDict()  # [ingr.name]
        adic["compNum"] = ingr.compNum
        adic["encapsulating_radius"] = float(ingr.encapsulating_radius)
        adic["results"] = []
        for r in ingr.results:
            if hasattr(r[0], "tolist"):
                r[0] = r[0].tolist()
            if hasattr(r[1], "tolist"):
                r[1] = r[1].tolist()
            adic["results"].append([r[0], r[1]])
        if isinstance(ingr, GrowIngredient) or isinstance(ingr, ActinIngredient):
            adic["nbCurve"] = ingr.nbCurve
            for i in range(ingr.nbCurve):
                lp = numpy.array(ingr.listePtLinear[i])
                ingr.listePtLinear[i] = lp.tolist()
                adic["curve" + str(i)] = ingr.listePtLinear[i]
            #        print adic
        return adic

    def store_asJson(self, resultfilename=None, indent=True):
        if resultfilename is None:
            resultfilename = self.result_file
            resultfilename = autopack.fixOnePath(resultfilename)  # retireve?
        # if result file_name start with http?
        if resultfilename.find("http") != -1 or resultfilename.find("ftp") != -1:
            print(
                "please provide a correct file name for the result file ",
                resultfilename,
            )
        self.collectResultPerIngredient()
        self.result_json = OrderedDict()
        self.result_json["recipe"] = self.setupfile  # replace server?
        r = self.exteriorRecipe
        if r:
            self.result_json["exteriorRecipe"] = OrderedDict()
            for ingr in r.ingredients:
                self.result_json["exteriorRecipe"][ingr.o_name] = self.dropOneIngrJson(
                    ingr, self.result_json["exteriorRecipe"]
                )

        # compartment ingr
        for orga in self.compartments:
            # compartment surface ingr
            rs = orga.surfaceRecipe
            if rs:
                self.result_json[orga.name + "_surfaceRecipe"] = OrderedDict()
                for ingr in rs.ingredients:
                    self.result_json[orga.name + "_surfaceRecipe"][
                        ingr.o_name
                    ] = self.dropOneIngrJson(
                        ingr, self.result_json[orga.name + "_surfaceRecipe"]
                    )
            # compartment matrix ingr
            ri = orga.innerRecipe
            if ri:
                self.result_json[orga.name + "_innerRecipe"] = OrderedDict()
                for ingr in ri.ingredients:
                    self.result_json[orga.name + "_innerRecipe"][
                        ingr.o_name
                    ] = self.dropOneIngrJson(
                        ingr, self.result_json[orga.name + "_innerRecipe"]
                    )
        with open(resultfilename, "w") as fp:  # doesnt work with symbol link ?
            if indent:
                json.dump(
                    self.result_json, fp, indent=1, separators=(",", ":")
                )  # ,indent=4, separators=(',', ': ')
            else:
                json.dump(
                    self.result_json, fp, separators=(",", ":")
                )  # ,indent=4, separators=(',', ': ')
        print("ok dump", resultfilename)

    def store_asTxt(self, resultfilename=None):
        if resultfilename is None:
            resultfilename = self.result_file
        resultfilename = autopack.fixOnePath(resultfilename)
        rfile = open(resultfilename + ".txt", "w")  # doesnt work with symbol link ?
        # pickle.dump(self.molecules, rfile)
        # OR
        line = ""
        line += "<recipe include = " + self.setupfile + ">\n"
        for pos, rot, ingr, ptInd in self.molecules:
            line += self.dropOneIngr(
                pos, rot, ingr.name, ingr.compNum, ptInd, rad=ingr.encapsulating_radius
            )
            # result.append([pos,rot,ingr.name,ingr.compNum,ptInd])
        rfile.write(line)
        # write the curve point

        rfile.close()
        for i, orga in enumerate(self.compartments):
            orfile = open(resultfilename + "_organelle_" + str(i) + ".txt", "w")
            line = ""
            for pos, rot, ingr, ptInd in orga.molecules:
                line += self.dropOneIngr(
                    pos,
                    rot,
                    ingr.name,
                    ingr.compNum,
                    ptInd,
                    rad=ingr.encapsulating_radius,
                )
            orfile.write(line)
            #            pickle.dump(orga.molecules, orfile)
            orfile.close()
        #        rfile = open(resultfilename+"free_points", 'w')
        #        pickle.dump(self.free_points, rfile)
        #        rfile.close()

    @classmethod
    def convertPickleToText(self, resultfilename=None, norga=0):
        if resultfilename is None:
            resultfilename = self.result_file
        rfile = open(resultfilename)
        result = pickle.load(rfile)
        orgaresult = []
        for i in range(norga):
            orfile = open(resultfilename + "_organelle_" + str(i))
            orgaresult.append(pickle.load(orfile))
            orfile.close()
        rfile.close()
        rfile = open(resultfilename + "_free_points")
        rfile.close()
        rfile = open(resultfilename + ".txt", "w")
        line = ""
        for pos, rot, ingrName, compNum, ptInd in result:
            line += self.dropOneIngr(pos, rot, ingrName, compNum, ptInd)
            # result.append([pos,rot,ingr.name,ingr.compNum,ptInd])
        rfile.write(line)
        rfile.close()
        for i in range(norga):
            orfile = open(resultfilename + "_organelle_" + str(i) + ".txt", "w")
            result = []
            line = ""
            for pos, rot, ingrName, compNum, ptInd in orgaresult[i]:
                line += self.dropOneIngr(pos, rot, ingrName, compNum, ptInd)
            orfile.write(line)
            #            pickle.dump(orga.molecules, orfile)
            orfile.close()
            # freepoint

    def printFillInfo(self):
        r = self.exteriorRecipe
        if r is not None:
            print("    Environment exterior recipe:")
            r.printFillInfo("        ")

        for o in self.compartments:
            o.printFillInfo()

    def finishWithWater(self, free_points=None, nbFreePoints=None):
        # self.freePointsAfterFill[:self.nbFreePointsAfterFill]
        # sphere sphere of 2.9A
        if free_points is None:
            free_points = self.freePointsAfterFill
        if nbFreePoints is None:
            nbFreePoints = self.nbFreePointsAfterFill
        # a freepoint is a voxel, how many water in the voxel
        # coords masterGridPositions

    # ==============================================================================
    # AFter this point, features development around physics engine and algo
    # octree
    # panda bullet
    # panda ode
    # ==============================================================================

    def setupOctree(
        self,
    ):
        if self.octree is None:
            self.octree = Octree(
                self.grid.getRadius(), helper=helper
            )  # Octree((0,0,0),self.grid.getRadius())   #0,0,0 or center of grid?

    def setupPanda(self):
        try:
            import panda3d
        except Exception:
            return
        from panda3d.core import loadPrcFileData

        if self.grid is not None:
            loadPrcFileData(
                "", "bullet-sap-extents " + str(self.grid.diag)
            )  # grid may not be setup
        if self.world is None:
            if panda3d is None:
                return
            loadPrcFileData(
                "",
                """
   load-display p3tinydisplay # to force CPU only rendering (to make it available as an option if everything else fail, use aux-display p3tinydisplay)
   audio-library-name null # Prevent ALSA errors
   show-frame-rate-meter 0
   sync-video 0
   bullet-max-objects 10240
   bullet-broadphase-algorithm sap
   bullet-sap-extents 10000.0
   textures-power-2 up
   textures-auto-power-2 #t
""",
            )
            #            loadPrcFileData("", "window-type none" )
            # Make sure we don't need a graphics engine
            # (Will also prevent X errors / Display errors when starting on linux without X server)
            #            loadPrcFileData("", "audio-library-name null" ) # Prevent ALSA errors
            #            loadPrcFileData('', 'bullet-enable-contact-events true')
            #            loadPrcFileData('', 'bullet-max-objects 10240')#10240
            #            loadPrcFileData('', 'bullet-broadphase-algorithm sap')#aabb
            #            loadPrcFileData('', 'bullet-sap-extents 10000.0')#
            if autopack.helper is not None and autopack.helper.nogui:
                loadPrcFileData("", "window-type offscreen")
            else:
                loadPrcFileData("", "window-type None")

            from direct.showbase.ShowBase import ShowBase

            base = ShowBase()
            base.disableMouse()
            self.base = base
            from panda3d.core import Vec3

            if self.panda_solver == "bullet":
                from panda3d.bullet import BulletWorld

                # global variable from panda3d
                self.worldNP = render.attachNewNode("World")  # noqa: F821
                self.world = BulletWorld()
                self.BitMask32 = BitMask32
            elif self.panda_solver == "ode":
                from panda3d.ode import OdeWorld, OdeHashSpace

                self.world = OdeWorld()
                # or hashspace ?
                self.ode_space = (
                    OdeHashSpace()
                )  # OdeQuadTreeSpace(center,extends,depth)
                self.ode_space.set_levels(-2, 6)
                self.ode_space.setAutoCollideWorld(self.world)

            self.world.setGravity(Vec3(0, 0, 0))
            self.static = []
            self.moving = None
            self.rb_panda = []
        for o in self.compartments:
            if o.rbnode is None:
                o.rbnode = o.addShapeRB(self)  # addMeshRBOrganelle(o)

    def add_rb_node(self, ingr, trans, mat):
        if ingr.type == "Mesh":
            return ingr.add_rb_mesh(self.worldNP)
        elif self.panda_solver == "ode" and ingr.type == "Sphere":
            mat3x3 = Mat3(
                mat[0], mat[1], mat[2], mat[4], mat[5], mat[6], mat[8], mat[9], mat[10]
            )
            return ingr.add_rb_node_ode(self.world, trans, mat3x3)
        return ingr.add_rb_node(self.worldNP)

    def delRB(self, node):
        if panda3d is None:
            return
        if self.panda_solver == "bullet":
            self.world.removeRigidBody(node)
            np = NodePath(node)
            if np is not None:
                np.removeNode()
        elif self.panda_solver == "ode":
            node.destroy()

        if node in self.rb_panda:
            self.rb_panda.pop(self.rb_panda.index(node))
        if node in self.static:
            self.static.pop(self.static.index(node))
        if node == self.moving:
            self.moving = None

    def setGeomFaces(self, tris, face):
        if panda3d is None:
            return
            # have to add vertices one by one since they are not in order
        if len(face) == 2:
            face = numpy.array([face[0], face[1], face[1], face[1]], dtype="int")
        for i in face:
            tris.addVertex(i)
        tris.closePrimitive()

    def addMeshRBOrganelle(self, o):
        if panda3d is None:
            return
        helper = autopack.helper
        if not autopack.helper.nogui:
            geom = helper.getObject(o.gname)
            if geom is None:
                o.gname = "%s_Mesh" % o.name
                geom = helper.getObject(o.gname)
            faces, vertices, vnormals = helper.DecomposeMesh(
                geom, edit=False, copy=False, tri=True, transform=True
            )
        else:
            faces = o.faces
            vertices = o.vertices
        inodenp = self.worldNP.attachNewNode(BulletRigidBodyNode(o.name))
        inodenp.node().setMass(1.0)

        from panda3d.core import (
            GeomVertexFormat,
            GeomVertexWriter,
            GeomVertexData,
            Geom,
            GeomTriangles,
        )
        from panda3d.bullet import (
            BulletTriangleMesh,
            BulletTriangleMeshShape,
        )

        # step 1) create GeomVertexData and add vertex information
        format = GeomVertexFormat.getV3()
        vdata = GeomVertexData("vertices", format, Geom.UHStatic)
        vertexWriter = GeomVertexWriter(vdata, "vertex")
        [vertexWriter.addData3f(v[0], v[1], v[2]) for v in vertices]

        # step 2) make primitives and assign vertices to them
        tris = GeomTriangles(Geom.UHStatic)
        [self.setGeomFaces(tris, face) for face in faces]

        # step 3) make a Geom object to hold the primitives
        geom = Geom(vdata)
        geom.addPrimitive(tris)
        # step 4) create the bullet mesh and node
        mesh = BulletTriangleMesh()
        mesh.addGeom(geom)
        shape = BulletTriangleMeshShape(mesh, dynamic=False)  # BulletConvexHullShape
        # or
        # shape = BulletConvexHullShape()
        # shape.add_geom(geom)
        # inodenp = self.worldNP.attachNewNode(BulletRigidBodyNode(ingr.name))
        # inodenp.node().setMass(1.0)
        inodenp.node().addShape(
            shape
        )  # ,TransformState.makePos(Point3(0, 0, 0)))#, pMat)#TransformState.makePos(Point3(jtrans[0],jtrans[1],jtrans[2])))#rotation ?

        if self.panda_solver == "bullet":
            inodenp.setCollideMask(BitMask32.allOn())
            inodenp.node().setAngularDamping(1.0)
            inodenp.node().setLinearDamping(1.0)
            #            inodenp.setMat(pmat)
            self.world.attachRigidBody(inodenp.node())
            inodenp = inodenp.node()
        return inodenp

    def addRB(self, ingr, trans, rotMat, rtype="single_sphere", static=False):
        # Sphere
        if panda3d is None:
            return None
        if autopack.verbose > 1:
            print("add RB bullet ", ingr.name)
        mat = rotMat.copy()
        #        mat[:3, 3] = trans
        #        mat = mat.transpose()
        mat = mat.transpose().reshape((16,))

        pmat = Mat4(
            mat[0],
            mat[1],
            mat[2],
            mat[3],
            mat[4],
            mat[5],
            mat[6],
            mat[7],
            mat[8],
            mat[9],
            mat[10],
            mat[11],
            trans[0],
            trans[1],
            trans[2],
            mat[15],
        )
        inodenp = None
        inodenp = self.add_rb_node(ingr, trans, mat)
        if self.panda_solver == "bullet":
            inodenp.setCollideMask(BitMask32.allOn())
            inodenp.node().setAngularDamping(1.0)
            inodenp.node().setLinearDamping(1.0)
            inodenp.setMat(pmat)
            self.world.attachRigidBody(inodenp.node())
            inodenp = inodenp.node()
        elif self.panda_solver == "ode":
            inodenp.setCollideBits(BitMask32(0x00000002))
            inodenp.setCategoryBits(BitMask32(0x00000001))
            # boxGeom.setBody(boxBody)
        self.rb_panda.append(inodenp)
        # self.moveRBnode(inodenp.node(), trans, rotMat)
        return inodenp

    def moveRBnode(self, node, trans, rotMat):
        if panda3d is None:
            return
        rotation_matrix = rotMat.copy()
        #        mat[:3, 3] = trans
        #        mat = mat.transpose()
        rotation_matrix = rotation_matrix.transpose().reshape((16,))
        if True in numpy.isnan(rotation_matrix).flatten():
            print("problem Matrix", node)
            return
        if self.panda_solver == "bullet":
            pMat = Mat4(
                rotation_matrix[0],
                rotation_matrix[1],
                rotation_matrix[2],
                rotation_matrix[3],
                rotation_matrix[4],
                rotation_matrix[5],
                rotation_matrix[6],
                rotation_matrix[7],
                rotation_matrix[8],
                rotation_matrix[9],
                rotation_matrix[10],
                rotation_matrix[11],
                trans[0],
                trans[1],
                trans[2],
                rotation_matrix[15],
            )
            nodenp = NodePath(node)
            nodenp.setMat(pMat)
        elif self.panda_solver == "ode":
            mat3x3 = Mat3(
                rotation_matrix[0],
                rotation_matrix[1],
                rotation_matrix[2],
                rotation_matrix[4],
                rotation_matrix[5],
                rotation_matrix[6],
                rotation_matrix[8],
                rotation_matrix[9],
                rotation_matrix[10],
            )
            body = node.get_body()
            body.setPosition(Vec3(trans[0], trans[1], trans[2]))
            body.setRotation(mat3x3)

    def getRotTransRB(self, node):
        if panda3d is None:
            return
        nodenp = NodePath(node)
        m = nodenp.getMat()
        M = numpy.array(m)
        rRot = numpy.identity(4)
        rRot[:3, :3] = M[:3, :3]
        rTrans = M[3, :3]
        return rTrans, rRot

    def runBullet(self, ingr, simulationTimes, runTimeDisplay):
        if panda3d is None:
            return
        done = False
        t1 = time()
        simulationTimes = 5.0
        while not done:
            # should do it after a jitter run
            #        for i in xrange(10):
            dt = globalClock.getDt()  # noqa: F821, global variable from panda3d
            self.world.doPhysics(
                dt, 100, 1.0 / 500.0
            )  # world.doPhysics(dt, 10, 1.0/180.0)100, 1./500.#2, 1.0/120.0
            # check number of contact betwee currrent and rest ?
            r = [
                (self.world.contactTestPair(self.moving, n).getNumContacts() > 0)
                for n in self.static
            ]
            done = not (True in r)
            if runTimeDisplay:
                # move self.moving and update
                nodenp = NodePath(self.moving)
                ma = nodenp.getMat()
                self.afviewer.vi.setObjectMatrix(
                    ingr.moving_geom, numpy.array(ma), transpose=False
                )  # transpose ?
                self.afviewer.vi.update()
            if (time() - t1) > simulationTimes:
                done = True
                break

                # ==============================================================================
            #               Export -> another file ?
            # ==============================================================================

    def exportToBD_BOX(self, res_filename=None, output=None, bd_type="flex"):
        # , call the BD_BOX exporter, plugin ? better if result store somewhere.
        # only sphere + boudary ?
        # sub ATM 216 225.0000 150.0000 525.0000 25.0000 -5.0000 50.0000 0.5922 1
        if bd_type == "flex":
            from bd_box import flex_box as bd_box
        else:
            from bd_box import rigid_box as bd_box
        if res_filename is None:
            res_filename = self.result_file
        self.bd = bd_box(res_filename, bounding_box=self.boundingBox)
        self.bd.makePrmFile()
        self.collectResultPerIngredient()
        r = self.exteriorRecipe
        if r:
            for ingr in r.ingredients:
                self.bd.addAutoPackIngredient(ingr)

        # compartment ingr
        for orga in self.compartments:
            # compartment surface ingr
            rs = orga.surfaceRecipe
            if rs:
                for ingr in rs.ingredients:
                    self.bd.addAutoPackIngredient(ingr)
            # compartment matrix ingr
            ri = orga.innerRecipe
            if ri:
                for ingr in ri.ingredients:
                    self.bd.addAutoPackIngredient(ingr)

        self.bd.write()

    def exportToTEM_SIM(self, res_filename=None, output=None):
        from tem_sim import tem_sim

        if res_filename is None:
            res_filename = self.result_file
        self.tem = tem_sim(res_filename, bounding_box=self.boundingBox)
        self.tem.setup()
        self.collectResultPerIngredient()
        r = self.exteriorRecipe
        if r:
            for ingr in r.ingredients:
                self.tem.addAutoPackIngredient(ingr)

        # compartment ingr
        for orga in self.compartments:
            # compartment surface ingr
            rs = orga.surfaceRecipe
            if rs:
                for ingr in rs.ingredients:
                    self.tem.addAutoPackIngredient(ingr)
            # compartment matrix ingr
            ri = orga.innerRecipe
            if ri:
                for ingr in ri.ingredients:
                    self.tem.addAutoPackIngredient(ingr)
        self.tem.write()

    def exportToTEM(
        self,
    ):
        # limited to 20 ingredients, call the TEM exporter plugin ?
        # ingredient -> PDB file or mrc volume file
        # ingredient -> coordinate.txt file
        p = []  # *0.05
        rr = []
        output = "iSutm_coordinate.txt"  # ingrname_.txt
        aStr = "# File created for TEM-simulator, version 1.3.\n"
        aStr += str(len(p)) + " 6\n"
        aStr += "#            x             y             z           phi         theta           psi\n"
        for i in range(len(p)):
            aStr += "{0:14.4f}{1:14.4f}{2:14.4f}{3:14.4f}{4:14.4f}{5:14.4f}\n".format(
                p[i][0], p[i][1], p[i][2], rr[i][0], rr[i][1], rr[i][2]
            )
        f = open(output, "w")
        f.write(aStr)

    def exportToReaDDy(self):
        # wehn I will get it running ... plugin ?
        return

        # ==============================================================================

    #         Animate
    # ==============================================================================
    def readTraj(self, filename):
        self.collectResultPerIngredient()
        lenIngrInstance = len(self.molecules)
        for orga in self.compartments:
            lenIngrInstance += len(orga.molecules)
        fileName, fileExtension = os.path.splitext(filename)
        if fileExtension == ".dcd":
            self.traj = dcdTrajectory(filename, lenIngrInstance)
        elif fileExtension == ".molb":
            self.traj = molbTrajectory(filename, lenIngrInstance)
        self.traj.completeMapping(self)

    def linkTraj(self):
        # link the traj usin upy for creating a new synchronized calleback?
        if not self.traj_linked:
            autopack.helper.synchronize(self.applyStep)
            self.traj_linked = True

    def unlinkTraj(self):
        # link the traj usin upy for creating a new synchronized calleback?
        if self.traj_linked:
            autopack.helper.unsynchronize(self.applyStep)
            self.traj_linked = False

    def applyStep(self, step):
        # apply the coordinate from a trajectory at step step.
        # correspondance ingredients instance <-> coordinates file
        # trajectory class to handle
        print("Step is " + str(step))
        # if self.traj.traj_type=="dcd" or self.traj.traj_type=="xyz":
        self.traj.applyState_primitive_name(self, step)
        # ho can we apply to parent instance the rotatiotn?<|MERGE_RESOLUTION|>--- conflicted
+++ resolved
@@ -166,12 +166,8 @@
         )
         # 0 is the exterior, 1 is compartment 1 surface, -1 is compartment 1 interior
         self.nbCompartments = 1
-<<<<<<< HEAD
-
-=======
         self.name = "out"
         self.number = 0 # TODO: call this 'id' consistent with container
->>>>>>> e7475c28
         self.order = {}  # give the order of drop ingredient by ptInd from molecules
         self.lastrank = 0
 
