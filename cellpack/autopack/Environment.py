--- conflicted
+++ resolved
@@ -453,201 +453,6 @@
         self.nbFreePointsAfterFill = []
         self.distanceAfterFill = []
         self.mesh_store = MeshStore()
-<<<<<<< HEAD
-=======
-        self.OPTIONS = {
-            "smallestProteinSize": {
-                "name": "smallestProteinSize",
-                "value": 15,
-                "default": 15,
-                "type": "int",
-                "description": "Smallest ingredient packing radius override (low=accurate | high=fast)",  # noqa: E501
-                "mini": 1.0,
-                "maxi": 1000.0,
-                "width": 30,
-            },
-            "largestProteinSize": {
-                "name": "largestProteinSize",
-                "value": 0,
-                "default": 0,
-                "type": "int",
-                "description": "largest Protein Size",
-                "width": 30,
-            },
-            "computeGridParams": {
-                "name": "computeGridParams",
-                "value": True,
-                "default": True,
-                "type": "bool",
-                "description": "compute Grid Params",
-                "width": 100,
-            },
-            "EnviroOnly": {
-                "name": "EnviroOnly",
-                "value": False,
-                "default": False,
-                "type": "bool",
-                "description": "Histo volume Only",
-                "width": 30,
-            },
-            "windowsSize": {
-                "name": "windowsSize",
-                "value": 100,
-                "default": 100,
-                "type": "int",
-                "description": "windows Size",
-                "width": 30,
-            },
-            "runTimeDisplay": {
-                "name": "runTimeDisplay",
-                "value": False,
-                "default": False,
-                "type": "bool",
-                "description": "Display packing in realtime (slow)",
-                "width": 150,
-            },
-            "placeMethod": {
-                "name": "placeMethod",
-                "value": "jitter",
-                "values": self.listPlaceMethod,
-                "default": "placeMethod",
-                "type": "liste",
-                "description": "Overriding Packing Method = ",
-                "width": 30,
-            },
-            "use_gradient": {
-                "name": "use_gradient",
-                "value": False,
-                "default": False,
-                "type": "bool",
-                "description": "Use gradients if defined",
-                "width": 150,
-            },
-            "gradients": {
-                "name": "gradients",
-                "value": "",
-                "values": [],
-                "default": "",
-                "type": "liste",
-                "description": "Gradients available",
-                "width": 150,
-            },
-            "innerGridMethod": {
-                "name": "innerGridMethod",
-                "value": "raytrace",
-                "values": [
-                    "bhtree",
-                    #                                           "sdf",
-                    "raytrace",
-                    "jordan3",
-                    "pyray",
-                    "floodfill",
-                    #                                           "binvox",
-                    "trimesh",
-                    "scanline",
-                ],
-                "default": "raytrace",
-                "type": "liste",
-                "description": "Method to calculate the inner grid:",
-                "width": 30,
-            },
-            "overwritePlaceMethod": {
-                "name": "overwritePlaceMethod",
-                "value": True,
-                "default": True,
-                "type": "bool",
-                "description": "Overwrite per-ingredient packing method with Overriding Packing Method:",  # noqa: E501
-                "width": 300,
-            },
-            "saveResult": {
-                "name": "saveResult",
-                "value": False,
-                "default": False,
-                "type": "bool",
-                "description": "Save packing result to .apr file (enter full path below):",  # noqa: E501
-                "width": 200,
-            },
-            "resultfile": {
-                "name": "resultfile",
-                "value": "fillResult",
-                "default": "fillResult",
-                "type": "filename",
-                "description": "result filename",
-                "width": 200,
-            },
-            # cancel dialog
-            "cancelDialog": {
-                "name": "cancelDialog",
-                "value": False,
-                "default": False,
-                "type": "bool",
-                "description": "compute Grid Params",
-                "width": 30,
-            },
-            # do we sort the ingredient or not see  getSortedActiveIngredients
-            "pickWeightedIngr": {
-                "name": "pickWeightedIngr",
-                "value": True,
-                "default": True,
-                "type": "bool",
-                "description": "Prioritize ingredient selection by packingWeight",
-                "width": 200,
-            },
-            "pickRandPt": {
-                "name": "pickRandPt",
-                "value": True,
-                "default": True,
-                "type": "bool",
-                "description": "Pick drop position point randomly",
-                "width": 200,
-            },
-            # gradient
-            "ingrLookForNeighbours": {
-                "name": "ingrLookForNeighbours",
-                "value": False,
-                "default": False,
-                "type": "bool",
-                "description": "Look for ingredients attractor and partner",
-                "width": 30,
-            },
-            # debug with timer function
-            "_timer": {
-                "name": "_timer",
-                "value": False,
-                "default": False,
-                "type": "bool",
-                "description": "evaluate time per function",
-                "width": 30,
-            },
-            "_hackFreepts": {
-                "name": "_hackFreepts",
-                "value": False,
-                "default": False,
-                "type": "bool",
-                "description": "no free point update",
-                "width": 30,
-            },
-            "freePtsUpdateThreshold": {
-                "name": "freePtsUpdateThreshold",
-                "value": 0.0,
-                "default": 0.0,
-                "type": "float",
-                "description": "Mask grid while packing (0=always | 1=never)",
-                "mini": 0.0,
-                "maxi": 1.0,
-                "width": 30,
-            },
-            "use_periodicity": {
-                "name": "use_periodicity",
-                "value": False,
-                "default": False,
-                "type": "bool",
-                "description": "Use periodic condition",
-                "width": 200,
-            },
-        }
-        self.setDefaultOptions()
->>>>>>> 587a37d7
 
     def Setup(self, setupfile):
         # parse the given fill for
@@ -1599,11 +1404,8 @@
             # save bb for current fill
             self.log.info("####BUILD GRID - step %r", self.smallestProteinSize)
             self.fillBB = boundingBox
-<<<<<<< HEAD
-=======
             # 1.1547 = (2/sqrt(3)). This ensures that the smallest spherical protein completely
             # encircles a cube made out of grid points with the given spacing, while touching all 8 corners
->>>>>>> 587a37d7
             spacing = self.smallestProteinSize * 1.1547
             self.grid = Grid(boundingBox=boundingBox, spacing=spacing, lookup=lookup)
             nbPoints = self.grid.gridVolume
