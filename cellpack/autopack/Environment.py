# -*- coding: utf-8 -*-
"""
###############################################################################
#
# autoPACK Authors: Graham T. Johnson, Mostafa Al-Alusi, Ludovic Autin, Michel Sanner
#   Based on COFFEE Script developed by Graham Johnson between 2005 and 2010
#   with assistance from Mostafa Al-Alusi in 2009 and periodic input
#   from Arthur Olson's Molecular Graphics Lab
#
# Environment.py Authors: Graham Johnson & Michel Sanner with editing/enhancement
# from Ludovic Autin
# HistoVol.py became Environment.py in the Spring of 2013 to generalize the terminology
# away from biology
#
# Translation to Python initiated March 1, 2010 by Michel Sanner with Graham Johnson
#
# Class restructuring and organization: Michel Sanner
#
# Copyright: Graham Johnson ©2010
#
# This file "Environment.py" is part of autoPACK, cellPACK.
#
#    autoPACK is free software: you can redistribute it and/or modify
#    it under the terms of the GNU General Public License as published by
#    the Free Software Foundation, either version 3 of the License, or
#    (at your option) any later version.
#
#    autoPACK is distributed in the hope that it will be useful,
#    but WITHOUT ANY WARRANTY; without even the implied warranty of
#    MERCHANTABILITY or FITNESS FOR A PARTICULAR PURPOSE.  See the
#    GNU General Public License for more details.
#
#    You should have received a copy of the GNU General Public License
#    along with autoPACK (See "CopyingGNUGPL" in the installation.
#    If not, see <http://www.gnu.org/licenses/>.
#
#
###############################################################################
@author: Graham Johnson, Ludovic Autin, & Michel Sanner

# Hybrid version merged from Graham's Sept 2011 and Ludo's April 2012
# version on May 16, 2012
# Updated with final thesis HistoVol.py file from Sept 25, 2012 on July 5, 2012
# with correct analysis tools

# TODO: fix the save/restore grid
"""

import os
from time import time
from random import random, uniform, seed
from cellpack.autopack.interface_objects.packed_objects import PackedObjects
from scipy import spatial
import numpy
import pickle
import json
from json import encoder
import logging
from collections import OrderedDict

# PANDA3D Physics engine ODE and Bullet
import panda3d

from panda3d.core import Mat3, Mat4, Vec3, BitMask32, NodePath
from panda3d.bullet import BulletRigidBodyNode

import cellpack.autopack as autopack
from cellpack.autopack.MeshStore import MeshStore
import cellpack.autopack.ingredient as ingredient
from cellpack.autopack.loaders.utils import create_output_dir
from cellpack.autopack.utils import (
    cmp_to_key,
    expand_object_using_key,
    get_value_from_distribution,
    get_max_value_from_distribution,
    get_min_value_from_distribution,
    ingredient_compare0,
    ingredient_compare1,
    ingredient_compare2,
    load_object_from_pickle,
)
from cellpack.autopack.writers import Writer
from .Compartment import CompartmentList, Compartment
from .Recipe import Recipe
from .ingredient import GrowIngredient, ActinIngredient
from cellpack.autopack import IOutils
from .octree import Octree
from .Gradient import Gradient
from .transformation import signed_angle_between_vectors

# backward compatibility with kevin method
from cellpack.autopack.BaseGrid import BaseGrid as BaseGrid
from .randomRot import RandomRot

from tqdm import tqdm

try:
    helper = autopack.helper
except ImportError:
    helper = None


encoder.FLOAT_REPR = lambda o: format(o, ".8g")

# set default pickle protocol to highest level
pickle.DEFAULT_PROTOCOL = pickle.HIGHEST_PROTOCOL

SEED = 15
LOG = False
verbose = 0


class Environment(CompartmentList):
    """
    The Environment class
    ==========================
    This class is main class in autopack. The class handle all the setup, initialization
    and process of the packing. We use xml or python for the setup.
    A environments is made of :
        a grid and the gradients if any
        a list of compartment and their recipes (surface and interior)
        a exterior recipe
        each recipe are made of a list of ingredients
    """

    def __init__(self, config=None, recipe=None):
        CompartmentList.__init__(self)
        self.mesh_store = MeshStore()

        self.config_data = config
        self.recipe_data = recipe
        name = recipe["name"]
        self.log = logging.getLogger("env")
        self.log.propagate = False

        # From config file
        self.runTimeDisplay = config["live_packing"]
        self.place_method = config["place_method"]
        self.innerGridMethod = config["inner_grid_method"]
        self.format_output = config["format"]
        self.use_periodicity = config["use_periodicity"]
        self.overwrite_place_method = config["overwrite_place_method"]
        self.pickRandPt = not config["ordered_packing"]
        self.show_sphere_trees = config["show_sphere_trees"]
        self.show_grid_spheres = config["show_grid_plot"]
        self.boundingBox = numpy.array(recipe["bounding_box"])
        self.spacing = config["spacing"]
        self.load_from_grid_file = config["load_from_grid_file"]
        self.show_progress_bar = config["show_progress_bar"]
        self.name = name
        self.version = recipe.get("version", "default")
        # saving/pickle option
        self.saveResult = "out" in config
        self.out_folder = create_output_dir(config["out"], name, config["place_method"])
        self.base_name = f"{self.name}_{config['name']}_{self.version}"
        self.grid_file_out = (
            f"{self.out_folder}/{self.name}_{config['name']}_{self.version}_grid.dat"
        )

        should_load_grid_file = (
            os.path.isfile(self.grid_file_out) and self.load_from_grid_file
        )
        self.previous_grid_file = self.grid_file_out if should_load_grid_file else None
        self.setupfile = ""
        self.current_path = None  # the path of the recipe file
        self.custom_paths = None
        self.grid_filename = None  #
        self.grid_result_filename = None  # str(gridn.getAttribute("grid_result"))

        self.timeUpDistLoopTotal = 0
        self.exteriorRecipe = None
        self.hgrid = []
        self.world = None  # panda world for collision
        self.octree = None  # ongoing octree test, no need if openvdb wrapped to python
        self.grid = None  # Grid()  # the main grid
        self.encapsulatingGrid = (
            0  # Only override this with 0 for 2D packing- otherwise its very unsafe!
        )
        # 0 is the exterior, 1 is compartment 1 surface, -1 is compartment 1 interior
        self.nbCompartments = 1
        self.number = 0  # TODO: call this 'id' consistent with container
        self.order = {}  # give the order of drop ingredient by ptInd from molecules
        self.lastrank = 0

        # smallest and largest protein radii across all recipes
        self.smallestProteinSize = 999
        self.largestProteinSize = 0
        self.scaleER = 2.5  # hack in case problem with encapsulating radius
        self.computeGridParams = True

        self.EnviroOnly = False
        self.EnviroOnlyCompartiment = -1
        # bounding box of the Environment

        self.fbox_bb = None  # used for estimating the volume

        self.fbox = None  # Oct 20, 2012 Graham wonders if this is part of the problem
        self.fillBB = None  # bounding box for a given fill
        self.fillbb_insidepoint = (
            None  # Oct 20, 2012 Graham wonders if this is part of the problem
        )
        self.freePointMask = None

        self.randomRot = RandomRot()  # the class used to generate random rotation
        self.activeIngr = []
        self.activeIngre_saved = []
        self.freePtsUpdateThreshold = 0.0
        # optionally can provide a host and a viewer
        self.host = None
        self.afviewer = None

        # option for packing using host dynamics capability
        self.windowsSize = 100
        self.windowsSize_overwrite = False

        self.orthogonalBoxType = 0
        self.rejection_threshold = None
        # if use C4D RB dynamics, should be genralized
        self.springOptions = {}
        self.dynamicOptions = {}
        self.setupRBOptions()
        self.simulationTimes = 2.0

        # cancel dialog-> need to be develop more
        self.cancelDialog = False

        self.grab_cb = None
        self.pp_server = None
        self.seed_set = False
        self.seed_used = 0
        #
        self.nFill = 0
        self.cFill = 0
        self.FillName = ["F" + str(self.nFill)]

        self.traj_linked = False
        # do we sort the ingredient or not see  getSortedActiveIngredients
        self.pickWeightedIngr = True
        self.currtId = 0

        # gradient
        self.gradients = {}
        self.use_gradient = len(recipe.get("gradients", {})) > 0
        self.use_halton = False  # use halton for grid point distribution

        self.ingrLookForNeighbours = False  # Old Features to be test

        # debug with timer function
        self.nb_ingredient = 0
        self.totalNbIngr = 0
        self.treemode = "cKDTree"
        self.close_ingr_bhtree = (
            None  # RBHTree(a.tolist(),range(len(a)),10,10,10,10,10,9999)
        )

        self.packed_objects = PackedObjects()

        # should be part of an independent module
        self.panda_solver = "bullet"  # or bullet
        # could be a problem here for pp
        # can't pickle this dictionary
        self.rb_func_dic = {}
        # need options for the save/server data etc....
        # should it be in __init__ like other general options ?
        self.dump = False
        self.dump_freq = 120.0
        self.jsondic = None

        self.distancesAfterFill = []
        self.freePointsAfterFill = []
        self.nbFreePointsAfterFill = []
        self.distanceAfterFill = []
        self._setup()

    def _setup(self):
        if "composition" in self.recipe_data:
            (
                self.root_compartment,
                self.compartment_keys,
                self.reference_dict,
                self.referenced_objects,
            ) = Recipe.resolve_composition(self.recipe_data)
            self.create_objects()
        if self.use_gradient:
            for gradient_data in self.recipe_data["gradients"]:
                self.set_gradient(gradient_data)

    def get_compartment_object_by_name(self, compartment_name):
        """
        Returns compartment object by name
        """
        for compartment in self.compartments:
            if compartment.name == compartment_name:
                return compartment

    def get_bounding_box_limits(self):
        """
        Returns the min and max limits for the bounding box
        """
        bb = numpy.array(self.boundingBox)
        min_bound = numpy.min(bb, axis=0)
        max_bound = numpy.max(bb, axis=0)
        return min_bound, max_bound

    def setSeed(self, seedNum):
        SEED = int(seedNum)
        numpy.random.seed(SEED)  # for gradient
        seed(SEED)
        self.randomRot.setSeed(seed=SEED)
        self.seed_set = True
        self.seed_used = SEED

    def _prep_ingredient_info(self, composition_info, ingredient_name=None):
        objects_dict = self.recipe_data["objects"]
        object_key = composition_info["object"]
        ingredient_info = expand_object_using_key(
            composition_info, "object", objects_dict
        )
        ingredient_info["name"] = (
            ingredient_name if ingredient_name is not None else object_key
        )
        ingredient_info["object_name"] = object_key
        ingredient_info = ingredient.Ingredient.validate_ingredient_info(
            ingredient_info
        )
        return ingredient_info

    def _step_down(self, compartment_key, prev_compartment=None):
        parent = prev_compartment if prev_compartment is not None else self
        composition_dict = self.recipe_data["composition"]
        compartment = self.create_compartment(compartment_key, parent)
        compartment_info = composition_dict[compartment_key]
        for region_name, obj_keys in compartment_info.get(
            "regions", {}
        ).items():  # check if entry in compositions has regions
            recipe = Recipe(name=f"{compartment_key}_{region_name}")
            for key_or_dict in obj_keys:
                is_key, composition_info = Recipe.is_key(key_or_dict, composition_dict)
                if is_key and key_or_dict in self.compartment_keys:
                    key = key_or_dict
                    self._step_down(key, prev_compartment=compartment)
                else:
                    key = key_or_dict if is_key else None
                    ingredient_info = self._prep_ingredient_info(composition_info, key)
                    self.create_ingredient(recipe, ingredient_info)
            if region_name == "surface":
                compartment.setSurfaceRecipe(recipe)
            elif region_name == "interior":
                compartment.setInnerRecipe(recipe)

    def create_objects(self):
        """
        Instantiate compartments and ingredients contained within the recipe data.
        """
        composition_dict = self.recipe_data["composition"]

        if self.root_compartment is not None:
            root_compartment = composition_dict[self.root_compartment]
            # self.create_compartment(self.root_compartment)
            external_recipe = Recipe()
            for region_name, obj_keys in root_compartment.get(
                "regions", {}
            ).items():  # check if entry in compositions has regions
                for key_or_dict in obj_keys:
                    is_key, composition_info = Recipe.is_key(
                        key_or_dict, composition_dict
                    )
                    if is_key and key_or_dict in self.compartment_keys:
                        # key is pointing to another container
                        # make compartment and add ingredients inside it
                        key = key_or_dict
                        self._step_down(key)
                    else:
                        key = key_or_dict if is_key else None
                        ingredient_info = self._prep_ingredient_info(
                            composition_info, key
                        )
                        self.create_ingredient(external_recipe, ingredient_info)
            self.setExteriorRecipe(external_recipe)

    def reportprogress(self, label=None, progress=None):
        if self.afviewer is not None and hasattr(self.afviewer, "vi"):
            self.afviewer.vi.progressBar(progress=progress, label=label)

    def set_partners_ingredient(self, ingr):
        if ingr.partners is not None:
            for partner in ingr.partners.all_partners:
                partner_ingr = self.get_ingredient_by_name(partner.name)
                partner.set_ingredient(partner_ingr)
        if ingr.type == "Grow":
            # TODO: I don't think this code is needed,
            # but I haven't dug into it enough to delete it all yet
            ingr.prepare_alternates()

    def get_all_distances(self, position=None):
        positions = self.packed_objects.get_positions()
        if len(positions) == 0:
            return numpy.array([])
        elif position is not None:
            return numpy.linalg.norm(positions - numpy.array(position), axis=1)
        else:
            return spatial.distance.pdist(positions)

    def get_distances(self, ingredient_name, center):

        ingredient_positions = self.packed_objects.get_positions_for_ingredient(
            ingredient_name
        )

        if len(ingredient_positions):
            distances_between_ingredients = spatial.distance.pdist(ingredient_positions)
            distances_from_center = numpy.linalg.norm(
                ingredient_positions - numpy.array(center), axis=1
            )
        else:
            distances_from_center = numpy.array([])
            distances_between_ingredients = numpy.array([])

        return (
            ingredient_positions,
            distances_from_center,
            distances_between_ingredients,
        )

    def get_ingredient_angles(self, ingredient_name, center, ingredient_positions):
        ingredient_rotation = self.packed_objects.get_rotations_for_ingredient(
            ingredient_name=ingredient_name,
        )
        ingredient_position_vector = numpy.array(ingredient_positions) - numpy.array(
            center
        )

        anglesX = numpy.array(
            signed_angle_between_vectors(
                [[0, 0, 1]] * len(ingredient_positions),
                ingredient_rotation[:, 0, :3],
                -ingredient_position_vector,
                directed=False,
                axis=1,
            )
        )
        anglesY = numpy.array(
            signed_angle_between_vectors(
                [[0, 1, 0]] * len(ingredient_positions),
                ingredient_rotation[:, 1, :3],
                -ingredient_position_vector,
                directed=False,
                axis=1,
            )
        )
        anglesZ = numpy.array(
            signed_angle_between_vectors(
                [[1, 0, 0]] * len(ingredient_positions),
                ingredient_rotation[:, 2, :3],
                -ingredient_position_vector,
                directed=False,
                axis=1,
            )
        )
        return numpy.degrees(numpy.array([anglesX, anglesY, anglesZ]))

    def get_distances_and_angles(self, ingredient_name, center, get_angles=False):
        (
            ingredient_positions,
            distances_from_center,
            distances_between_ingredients,
        ) = self.get_distances(ingredient_name, center)
        if get_angles:
            angles = self.get_ingredient_angles(
                ingredient_name, center, ingredient_positions
            )
        else:
            angles = numpy.array([])

        return (
            ingredient_positions,
            distances_from_center,
            distances_between_ingredients,
            angles,
        )

    def calc_pairwise_distances(self, ingr1name, ingr2name):
        """
        Returns pairwise distances between ingredients of different types
        """
        ingr_pos_1 = self.packed_objects.get_positions_for_ingredient(
            ingredient_name=ingr1name
        )
        ingr_pos_2 = self.packed_objects.get_positions_for_ingredient(
            ingredient_name=ingr2name
        )
        return numpy.ravel(spatial.distance.cdist(ingr_pos_1, ingr_pos_2))

    def save_result(
        self,
        free_points,
        distances,
        all_ingr_as_array,
        save_grid_logs=False,
        save_result_as_file=False,
    ):
        self.grid.free_points = free_points[:]
        self.grid.distToClosestSurf = distances[:]
        # should check extension filename for type of saved file
        if not os.path.isfile(self.grid_file_out) and self.load_from_grid_file:
            # do not overwrite if grid was loaded from file
            self.grid.result_filename = self.grid_file_out
            self.saveGridToFile(self.grid_file_out)
        if save_grid_logs:
            self.saveGridLogsAsJson(self.result_file + "_grid-data.json")
        self.collectResultPerIngredient()
        if save_result_as_file:
            self.store()
        Writer(format=self.format_output).save(
            self,
            kwds=["compartment_id"],
            result=True,
            quaternion=True,
            all_ingr_as_array=all_ingr_as_array,
            compartments=self.compartments,
        )

    def loadResult(
        self, resultfilename=None, restore_grid=True, backward=False, transpose=True
    ):
        result = [], [], []
        if resultfilename is None:
            resultfilename = self.result_file
            # check the extension of the filename none, txt or json
        fileName, fileExtension = os.path.splitext(resultfilename)
        if fileExtension == "":
            try:
                result = pickle.load(open(resultfilename, "rb"))
            except:  # noqa: E722
                print("can't read " + resultfilename)
                return [], [], []
        elif fileExtension == ".apr":
            try:
                result = pickle.load(open(resultfilename, "rb"))
            except:  # noqa: E722
                return self.load_asTxt(resultfilename=resultfilename)
        elif fileExtension == ".txt":
            return self.load_asTxt(resultfilename=resultfilename)
        elif fileExtension == ".json":
            if backward:
                return self.load_asJson(resultfilename=resultfilename)
            else:
                return IOutils.load_MixedasJson(
                    self, resultfilename=resultfilename, transpose=transpose
                )
        else:
            print("can't read or recognize " + resultfilename)
            return [], [], []
        return result

    def includeIngrRecipes(self, ingrname, include):
        """
        Include or Exclude the given ingredient from the recipe.
        (similar to an active state toggle)
        """
        r = self.exteriorRecipe
        if self.includeIngrRecipe(ingrname, include, r):
            return
        for o in self.compartments:
            rs = o.surfaceRecipe
            if self.includeIngrRecipe(ingrname, include, rs):
                return
            ri = o.innerRecipe
            if self.includeIngrRecipe(ingrname, include, ri):
                return

    def includeIngrRecipe(self, ingrname, include, rs):
        """
        Include or Exclude the given ingredient from the given recipe.
        (similar to an active state toggle)
        """
        for ingr in rs.exclude:
            if ingr.name == ingrname:
                if not include:
                    return True
                else:
                    rs.addIngredient(ingr)
                    return True
        for ingr in rs.ingredients:
            if ingrname == ingr.name:
                if not include:
                    rs.delIngredients(ingr)
                    return True
                else:
                    return True

    def includeIngredientRecipe(self, ingr, include):
        """lue
        Include or Exclude the given ingredient from the recipe.
        (similar to an active state toggle)
        """
        r = ingr.recipe  # ()
        if include:
            r.addIngredient(ingr)
        else:
            r.delIngredient(ingr)

    def sortIngredient(self, reset=False):
        # make sure all recipes are sorted from large to small radius
        if self.exteriorRecipe:
            self.exteriorRecipe.sort()
        for o in self.compartments:
            if reset:
                o.reset()
            if o.innerRecipe:
                o.innerRecipe.sort()
            if o.surfaceRecipe:
                o.surfaceRecipe.sort()

    def resolve_gradient_data_objects(self, gradient_data):
        """
        Resolves gradient data objects for some modes
        """
        # TODO: check if other modes need to be resolved
        if gradient_data["mode"] == "surface":
            gradient_data["mode_settings"][
                "object"
            ] = self.get_compartment_object_by_name(
                gradient_data["mode_settings"]["object"]
            )
        return gradient_data

    def set_gradient(self, gradient_data):
        """
        create a grdaient
        assign weight to point
        listorganelle influenced
        listingredient influenced
        """
        gradient_data = self.resolve_gradient_data_objects(gradient_data)
        gradient = Gradient(gradient_data)
        # default gradient 1-linear Decoy X
        self.gradients[gradient_data["name"]] = gradient

    def callFunction(self, function, args=[], kw={}):
        """
        helper function to callback another function with the
        given arguments and keywords.
        Optionally time stamp it.
        """

        if len(kw):
            res = function(*args, **kw)
        else:
            res = function(*args)
        return res

    def is_two_d(self):
        grid_spacing = self.grid.gridSpacing
        bounding_box = self.boundingBox
        box_size = numpy.array(bounding_box[1]) - numpy.array(bounding_box[0])
        smallest_size = numpy.amin(box_size)
        return smallest_size <= grid_spacing

    def timeFunction(self, function, args, kw):
        """
        Mesure the time for performing the provided function.

        @type  function: function
        @param function: the function to execute
        @type  args: liste
        @param args: the liste of arguments for the function


        @rtype:   list/array
        @return:  the center of mass of the coordinates
        """

        t1 = time()
        if len(kw):
            res = function(*args, **kw)
        else:
            res = function(*args)
        print(("time " + function.__name__, time() - t1))
        return res

    def SetRBOptions(self, obj="moving", **kw):
        """
        Change the rigid body options
        """
        key = [
            "shape",
            "child",
            "dynamicsBody",
            "dynamicsLinearDamp",
            "dynamicsAngularDamp",
            "massClamp",
            "rotMassClamp",
        ]
        for k in key:
            val = kw.pop(k, None)
            if val is not None:
                self.dynamicOptions[obj][k] = val

    def SetSpringOptions(self, **kw):
        """
        Change the spring options, mainly used by C4D.
        """
        key = ["stifness", "rlength", "damping"]
        for k in key:
            val = kw.pop(k, None)
            if val is not None:
                self.springOptions[k] = val

    def setupRBOptions(self):
        """
        Set default value for rigid body options
        """
        self.springOptions["stifness"] = 1.0
        self.springOptions["rlength"] = 0.0
        self.springOptions["damping"] = 1.0
        self.dynamicOptions["spring"] = {}
        self.dynamicOptions["spring"]["child"] = True
        self.dynamicOptions["spring"]["shape"] = "auto"
        self.dynamicOptions["spring"]["dynamicsBody"] = "on"
        self.dynamicOptions["spring"]["dynamicsLinearDamp"] = 0.0
        self.dynamicOptions["spring"]["dynamicsAngularDamp"] = 0.0
        self.dynamicOptions["spring"]["massClamp"] = 1.0
        self.dynamicOptions["spring"]["rotMassClamp"] = 1.0
        self.dynamicOptions["moving"] = {}
        self.dynamicOptions["moving"]["child"] = True
        self.dynamicOptions["moving"]["shape"] = "auto"
        self.dynamicOptions["moving"]["dynamicsBody"] = "on"
        self.dynamicOptions["moving"]["dynamicsLinearDamp"] = 1.0
        self.dynamicOptions["moving"]["dynamicsAngularDamp"] = 1.0
        self.dynamicOptions["moving"]["massClamp"] = 0.001
        self.dynamicOptions["moving"]["rotMassClamp"] = 0.1
        self.dynamicOptions["static"] = {}
        self.dynamicOptions["static"]["child"] = True
        self.dynamicOptions["static"]["shape"] = "auto"
        self.dynamicOptions["static"]["dynamicsBody"] = "off"
        self.dynamicOptions["static"]["dynamicsLinearDamp"] = 0.0
        self.dynamicOptions["static"]["dynamicsAngularDamp"] = 0.0
        self.dynamicOptions["static"]["massClamp"] = 100.0
        self.dynamicOptions["static"]["rotMassClamp"] = 1
        self.dynamicOptions["surface"] = {}
        self.dynamicOptions["surface"]["child"] = True
        self.dynamicOptions["surface"]["shape"] = "auto"
        self.dynamicOptions["surface"]["dynamicsBody"] = "off"
        self.dynamicOptions["surface"]["dynamicsLinearDamp"] = 0.0
        self.dynamicOptions["surface"]["dynamicsAngularDamp"] = 0.0
        self.dynamicOptions["surface"]["massClamp"] = 100.0
        self.dynamicOptions["surface"]["rotMassClamp"] = 1

    def writeArraysToFile(self, f):
        """write self.compartment_ids and self.distToClosestSurf to file. (pickle)"""
        pickle.dump(self.grid.masterGridPositions, f)
        pickle.dump(self.grid.compartment_ids, f)
        pickle.dump(self.grid.distToClosestSurf, f)

    def readArraysFromFile(self, f):
        """write self.compartment_ids and self.distToClosestSurf to file. (pickle)"""
        pos = pickle.load(f)
        self.grid.masterGridPositions = pos

        id = pickle.load(f)
        self.grid.compartment_ids = id

        dist = pickle.load(f)
        self.grid.distToClosestSurf_store = self.grid.distToClosestSurf[:]
        if len(dist):
            self.grid.distToClosestSurf = dist  # grid+organelle+surf
        self.grid.free_points = list(range(len(id)))

    def saveGridToFile(self, gridFileOut):
        """
        Save the current grid and the compartment grid information in a file. (pickle)
        """
        d = os.path.dirname(gridFileOut)
        if not os.path.exists(d):
            print("gridfilename path problem", gridFileOut)
            return
        f = open(gridFileOut, "wb")  # 'w'
        self.writeArraysToFile(f)

        for compartment in self.compartments:
            compartment.saveGridToFile(f)
        print("SAVED GRID TO ", gridFileOut)
        f.close()

    def saveGridLogsAsJson(self, gridFileOut):
        """
        Save the current grid and the compartment grid information in a file. (pickle)
        """
        d = os.path.dirname(gridFileOut)
        if not os.path.exists(d):
            print("gridfilename path problem", gridFileOut)
        data = {}
        for i in range(len(self.grid.masterGridPositions)):
            data[i] = {
                "position": [
                    str(self.grid.masterGridPositions[i][0]),
                    str(self.grid.masterGridPositions[i][1]),
                    str(self.grid.masterGridPositions[i][2]),
                ],
                "distance": str(self.grid.distToClosestSurf[i]),
                "compartment": str(self.grid.compartment_ids[i]),
            }
        # data = {
        #     # "gridPositions": json.loads(self.grid.masterGridPositions),
        #     "distances": json.loads(self.grid.distToClosestSurf)
        # }
        with open(gridFileOut, "w") as f:
            json.dump(data, fp=f)
        f.close()

    @staticmethod
    def get_attributes_to_update():
        return [
            "faces",
            "vertices",
            "vnormals",
            "filename",
            "ref_obj",
            "bb",
            "center",
            "encapsulating_radius",
            "radius",
            "insidePoints",
            "surfacePoints",
            "surfacePointsCoords",
            "surfacePointsNormals",
            "ogsurfacePoints",
            "ogsurfacePointsNormals",
            "OGsrfPtsBht",
            "closestId",
        ]

    def restore_grids_from_pickle(self, grid_file_path):
        """
        Read and setup the grid from the given filename. (pickle)
        """
        print(f"Loading grid from {grid_file_path}")

        with open(grid_file_path, "rb") as file_obj:
            # load env grid
            grid_obj = load_object_from_pickle(file_obj)
            self.grid = grid_obj

            # load compartment grids
            for ct, _ in enumerate(self.compartments):
                comp_obj = load_object_from_pickle(file_obj)
                for update_attr in self.get_attributes_to_update():
                    setattr(
                        self.compartments[ct],
                        update_attr,
                        getattr(comp_obj, update_attr),
                    )

            # load mesh store
            mesh_store_obj = load_object_from_pickle(file_obj)
            self.mesh_store = mesh_store_obj

            # clear the triangles_tree cache
            for _, geom in self.mesh_store.scene.geometry.items():
                geom._cache.delete("triangles_tree")

            # reset grid
            self.grid.reset()

    def save_grids_to_pickle(self, grid_file_path):
        """
        Save the current grid and compartment grids to file. (pickle)
        """
        print(f"Saving grid to {grid_file_path}")
        if not os.path.exists(os.path.dirname(grid_file_path)):
            raise ValueError(f"Check grid file path: {grid_file_path}")
        with open(grid_file_path, "wb") as file_obj:
            # dump env grid
            pickle.dump(self.grid, file_obj)

            # dump compartment grids
            for compartment in self.compartments:
                pickle.dump(compartment, file_obj)

            # dump mesh store
            pickle.dump(self.mesh_store, file_obj)

    def restoreGridFromFile(self, gridFileName):
        """
        Read and setup the grid from the given filename. (pickle)
        """
        print(f"Loading grid from {gridFileName}")
        aInteriorGrids = []
        aSurfaceGrids = []
        f = open(gridFileName, "rb")
        self.readArraysFromFile(f)
        for ct, compartment in enumerate(self.compartments):
            compartment.readGridFromFile(f)
            aInteriorGrids.append(compartment.insidePoints)
            aSurfaceGrids.append(compartment.surfacePoints)
            compartment.OGsrfPtsBht = spatial.cKDTree(
                tuple(compartment.vertices), leafsize=10
            )
            compartment.compute_volume_and_set_count(
                self, compartment.surfacePoints, compartment.insidePoints, areas=None
            )
            self.compartments[ct] = compartment
        f.close()
        # TODO: restore surface distances on loading from grid
        self.grid.aInteriorGrids = aInteriorGrids
        self.grid.aSurfaceGrids = aSurfaceGrids

    def extractMeshComponent(self, obj):
        """
        Require host helper. Return the v,f,n of the given object
        """
        print("extractMeshComponent", helper.getType(obj))
        if helper is None:
            print("no Helper found")
            return None, None, None
        if helper.getType(obj) == helper.EMPTY:  # compartment master parent?
            childs = helper.getChilds(obj)
            for ch in childs:
                if helper.getType(ch) == helper.EMPTY:
                    c = helper.getChilds(ch)
                    # should be all polygon
                    faces = []
                    vertices = []
                    vnormals = []
                    for pc in c:
                        f, v, vn = helper.DecomposeMesh(
                            pc, edit=False, copy=False, tri=True, transform=True
                        )
                        faces.extend(f)
                        vertices.extend(v)
                        vnormals.extend(vn)
                    return vertices, faces, vnormals
                elif helper.getType(ch) == helper.POLYGON:
                    faces, vertices, vnormals = helper.DecomposeMesh(
                        ch, edit=False, copy=False, tri=True, transform=True
                    )
                    return vertices, faces, vnormals
                else:
                    continue
        elif helper.getType(obj) == helper.POLYGON:
            faces, vertices, vnormals = helper.DecomposeMesh(
                obj, edit=False, copy=False, tri=True, transform=True
            )
            return vertices, faces, vnormals
        else:
            print(
                "extractMeshComponent",
                helper.getType(obj),
                helper.POLYGON,
                helper.getType(obj) == helper.POLYGON,
            )
            return None, None, None

    def update_largest_smallest_size(self, ingr):
        if ingr.encapsulating_radius > self.largestProteinSize:
            self.largestProteinSize = ingr.encapsulating_radius
        if ingr.min_radius < self.smallestProteinSize:
            self.smallestProteinSize = ingr.min_radius

    def create_ingredient(self, recipe, arguments):
        if "place_method" not in arguments:
            arguments["place_method"] = self.place_method
        ingredient_type = arguments["type"]
        ingredient_class = ingredient.get_ingredient_class(ingredient_type)
        ingr = ingredient_class(**arguments)
        if (
            "gradient" in arguments
            and arguments["gradient"] != ""
            and arguments["gradient"] != "None"
        ):
            ingr.gradient = arguments["gradient"]
            # TODO: allow ingrdients to have multiple gradients
        if "results" in arguments:
            ingr.results = arguments["results"]
        ingr.initialize_mesh(self.mesh_store)
        recipe.addIngredient(ingr)
        self.update_largest_smallest_size(ingr)

    def create_compartment(self, compartment_key, parent):
        comp_dic = self.recipe_data["composition"]
        obj_dic = self.recipe_data["objects"]

        if "object" in comp_dic[compartment_key]:
            # create compartment using object
            object_info = obj_dic[comp_dic[compartment_key]["object"]]
        else:
            # use bounding box
            object_info = {"bounding_box": self.boundingBox}

        compartment = Compartment(
            name=compartment_key,
            object_info=object_info,
        )
        self._add_compartment(compartment, parent)
        return compartment

    def _add_compartment(self, compartment, parent):
        """
        Add the given compartment to the environment.
        Extend the main bounding box if needed
        """
        compartment.setNumber(self.nbCompartments)
        self.nbCompartments += 1
        self.compartments.append(compartment)

        compartment.store_packed_object(self)
        CompartmentList.add_compartment(parent, compartment)

    def compartment_id_for_nearest_grid_point(self, point):
        # check if point inside  of the compartments
        # closest grid point is
        d, pid = self.grid.getClosestGridPoint(point)
        compartment_id = self.grid.compartment_ids[pid]
        return compartment_id

    def loopThroughIngr(self, cb_function, kwargs=None):
        """
        Helper function that loops through all ingredients of all recipes and applies the given
        callback function on each ingredients.
        """
        if kwargs is None:
            kwargs = {}
        recipe = self.exteriorRecipe
        if recipe:
            for ingr in recipe.ingredients:
                cb_function(ingr, **kwargs)
        for compartment in self.compartments:
            surface_recipe = compartment.surfaceRecipe
            if surface_recipe:
                for ingr in surface_recipe.ingredients:
                    cb_function(ingr, **kwargs)
            inner_recipe = compartment.innerRecipe
            if inner_recipe:
                for ingr in inner_recipe.ingredients:
                    cb_function(ingr, **kwargs)

    def getIngrFromNameInRecipe(self, name, r):
        """
        Given an ingredient name and a recipe, retrieve the ingredient object instance
        """
        if r:
            # check if name start with comp name
            # backward compatibility
            # legacy code
            # Problem when ingredient in different compartments
            # compartments is in the first three caractet like int_2 or surf_1
            for ingr in r.ingredients:
                if name == ingr.name:
                    return ingr
                elif name == ingr.composition_name:
                    return ingr
                #                elif name.find(ingr.composition_name) != -1 :
                #                    #check for
                #                    return ingr
            for ingr in r.exclude:
                if name == ingr.name:
                    return ingr
                elif name == ingr.composition_name:
                    return ingr
                #                elif name.find(ingr.composition_name) != -1 :
                #                    return ingr
        return None

    def get_ingredient_by_name(self, name, compartment_id=None):
        """
        Given an ingredient name and optionally the compartment number, retrieve the ingredient object instance
        """
        if compartment_id is None:
            r = self.exteriorRecipe
            ingr = self.getIngrFromNameInRecipe(name, r)
            if ingr is not None:
                return ingr
            for o in self.compartments:
                rs = o.surfaceRecipe
                ingr = self.getIngrFromNameInRecipe(name, rs)
                if ingr is not None:
                    return ingr
                ri = o.innerRecipe
                ingr = self.getIngrFromNameInRecipe(name, ri)
                if ingr is not None:
                    return ingr
        elif compartment_id == 0:
            r = self.exteriorRecipe
            ingr = self.getIngrFromNameInRecipe(name, r)
            if ingr is not None:
                return ingr
            else:
                return None
        elif compartment_id > 0:
            o = self.compartments[compartment_id - 1]
            rs = o.surfaceRecipe
            ingr = self.getIngrFromNameInRecipe(name, rs)
            if ingr is not None:
                return ingr
            else:
                return None
        else:  # <0
            o = self.compartments[(compartment_id * -1) - 1]
            ri = o.innerRecipe
            ingr = self.getIngrFromNameInRecipe(name, ri)
            if ingr is not None:
                return ingr
            else:
                return None

    def get_ingredients_in_tree(self, closest_ingredients):
        ingredients = []
        packed_objects = self.packed_objects.get_ingredients()
        if len(packed_objects):
            nearby_packed_objects = [
                packed_objects[i] for i in closest_ingredients["indices"]
            ]
            for obj in nearby_packed_objects:
                ingredients.append([obj, closest_ingredients["distances"]])
        return ingredients

    def get_closest_ingredients(self, point, cutoff=10.0):
        to_return = {"indices": [], "distances": []}
        numpy.zeros(self.totalNbIngr).astype("i")
        nb = 0
        number_packed = len(self.packed_objects.get_ingredients())
        if not number_packed:
            return to_return
        if self.close_ingr_bhtree is not None:
            # request kdtree
            nb = []
            self.log.info("finding partners")

            if number_packed >= 1:
                distance, nb = self.close_ingr_bhtree.query(
                    point, number_packed, distance_upper_bound=cutoff
                )  # len of ingr posed so far
                if number_packed == 1:
                    distance = [distance]
                    nb = [nb]
                to_return["indices"] = nb
                to_return["distances"] = distance  # sorted by distance short -> long
            return to_return
        else:
            return to_return

    def setExteriorRecipe(self, recipe):
        """
        Set the exterior recipe with the given one. Create the weakref.
        """
        assert isinstance(recipe, Recipe)
        self.exteriorRecipe = recipe
        recipe.compartment = self  # weakref.ref(self)
        for ingr in recipe.ingredients:
            ingr.compartment_id = 0

    def BuildCompartmentsGrids(self):
        """
        Build the compartments grid (interior and surface points) to be merged with the main grid
        """
        aInteriorGrids = []
        aSurfaceGrids = []
        # thread ?
        for compartment in self.compartments:
            compartment.initialize_shape(self.mesh_store)
            self.log.info(
                f"in Environment, compartment.is_orthogonal_bounding_box={compartment.is_orthogonal_bounding_box}"
            )
            (
                points_inside_compartments,
                points_on_compartment_surfaces,
            ) = compartment.BuildGrid(
                self, self.mesh_store
            )  # return inside and surface point
            aInteriorGrids.append(points_inside_compartments)
            aSurfaceGrids.append(points_on_compartment_surfaces)

        self.grid.aInteriorGrids = aInteriorGrids
        self.grid.aSurfaceGrids = aSurfaceGrids
        self.log.info("I'm out of the loop and have build my grid with inside points")
        self.log.info(
            f"build Grids {self.innerGridMethod}, {len(self.grid.aSurfaceGrids)}"
        )

    def build_compartment_grids(self):
        self.log.info("file is None thus re/building grid distance")
        self.BuildCompartmentsGrids()

        if len(self.compartments):
            verts = numpy.array(self.compartments[0].surfacePointsCoords)
            for i in range(1, len(self.compartments)):
                verts = numpy.vstack([verts, self.compartments[i].surfacePointsCoords])
            self.grid.set_surfPtsBht(
                verts.tolist()
            )  # should do it only on inside grid point

    def extend_bounding_box_for_compartments(self, spacing):
        for _, compartment in enumerate(self.compartments):
            fits, bb = compartment.inBox(self.boundingBox, spacing)
            if not fits:
                self.boundingBox = bb

    def get_size_of_bounding_box(self):
        box_boundary = numpy.array(self.boundingBox)
        return numpy.linalg.norm(box_boundary[1] - box_boundary[0])

    def buildGrid(self, rebuild=True):
        """
        The main build grid function. Setup the main grid and merge the
        compartment grid. The setup is de novo or using previously built grid
        or restored using given file.
        """
        spacing = self.spacing or self.smallestProteinSize
        self.extend_bounding_box_for_compartments(spacing)

        boundingBox = self.boundingBox
        if self.use_halton:
            from cellpack.autopack.BaseGrid import HaltonGrid as Grid
        elif self.innerGridMethod == "floodfill":
            from cellpack.autopack.Environment import Grid
        else:
            from cellpack.autopack.BaseGrid import BaseGrid as Grid

        self.sortIngredient(reset=True)
        if self.grid is None or self.nFill == 0:
            self.log.info("####BUILD GRID - step %r", self.smallestProteinSize)
            self.fillBB = boundingBox
            self.grid = Grid(boundingBox=boundingBox, spacing=spacing)
            nbPoints = self.grid.gridVolume
            self.log.info("new Grid with %r %r", boundingBox, self.grid.gridVolume)
            if self.nFill == 0:
                self.grid.distToClosestSurf_store = self.grid.distToClosestSurf[:]
                nbPoints = self.grid.gridVolume

        elif self.grid is not None:
            self.log.info("$$$$$$$$  reset the grid")
            self.grid.reset()
            nbPoints = len(self.grid.free_points)
            self.log.info("$$$$$$$$  reset the grid")

        if self.previous_grid_file is not None:
            self.grid.filename = self.previous_grid_file
            if self.nFill == 0:  # first fill, after we can just reset
                self.log.info("restore from file")
                self.restore_grids_from_pickle(self.previous_grid_file)
        else:
            self.build_compartment_grids()

            # save grids to pickle
            self.grid.filename = self.grid_file_out
            self.previous_grid_file = self.grid_file_out
            self.save_grids_to_pickle(self.grid_file_out)

        self.exteriorVolume = self.grid.computeExteriorVolume(
            compartments=self.compartments,
            space=self.smallestProteinSize,
            fbox_bb=self.fbox_bb,
        )

        r = self.exteriorRecipe
        if r:
            r.setCount(self.exteriorVolume)  # should actually use the fillBB

        if not rebuild:
            for c in self.compartments:
                c.setCount()
        else:
            self.grid.distToClosestSurf_store = self.grid.distToClosestSurf[:]

        # distance = self.grid.distToClosestSurf  # [:]
        nbFreePoints = nbPoints  # -1
        # TODO: refactor this to work with new placed_objects data structure
        # for i, mingrs in enumerate(self.molecules):  # ( jtrans, rotMatj, self, ptInd )
        #     nbFreePoints = self.onePrevIngredient(
        #         i, mingrs, distance, nbFreePoints, self.molecules
        #     )
        # for organelle in self.compartments:
        #     for i, mingrs in enumerate(
        #         organelle.molecules
        #     ):  # ( jtrans, rotMatj, self, ptInd )
        #         nbFreePoints = self.onePrevIngredient(
        #             i, mingrs, distance, nbFreePoints, organelle.molecules
        #         )
        self.grid.nbFreePoints = nbFreePoints

        if self.use_gradient and len(self.gradients) and rebuild:
            for g in self.gradients:
                gradient = self.gradients[g]
                if gradient.mode == "surface":
                    if not hasattr(
                        gradient.mode_settings["object"], "surface_distances"
                    ):
                        gradient.mode_settings["object"].set_surface_distances(
                            self, self.grid.masterGridPositions
                        )
                self.gradients[g].build_weight_map(
                    boundingBox, self.grid.masterGridPositions
                )

    def onePrevIngredient(self, i, mingrs, distance, nbFreePoints, marray):
        """
        Unused
        """
        jtrans, rotMatj, ingr, ptInd, _ = mingrs
        centT = ingr.transformPoints(jtrans, rotMatj, ingr.positions[-1])
        insidePoints = {}
        newDistPoints = {}
        mr = self.get_dpad(ingr.compartment_id)
        spacing = self.smallestProteinSize
        jitter = ingr.getMaxJitter(spacing)
        dpad = ingr.min_radius + mr + jitter
        insidePoints, newDistPoints = ingr.get_new_distance_values(
            jtrans=jtrans,
            rotMatj=rotMatj,
            gridPointsCoords=self.grid.masterGridPositions,
            distance=distance,
            dpad=dpad,
            centT=centT,
        )
        # update free points
        if len(insidePoints) and self.place_method.find("panda") != -1:
            print(ingr.name, " is inside")
            self.checkPtIndIngr(ingr, insidePoints, i, ptInd, marray)
            # ingr.inside_current_grid = True
        else:
            # not in the grid
            print(ingr.name, " is outside")
            # rbnode = ingr.rbnode[ptInd]
            # ingr.rbnode.pop(ptInd)
            marray[i][3] = -ptInd  # uniq Id ?
            # ingr.rbnode[-1] = rbnode
        # doesnt seem to work properly...
        nbFreePoints = BaseGrid.updateDistances(
            self,
            insidePoints,
            newDistPoints,
            self.grid.free_points,
            nbFreePoints,
            distance,
            self.grid.masterGridPositions,
            0,
        )
        # should we reset the ingredient ? completion ?
        if not ingr.is_previous:
            ingr.firstTimeUpdate = True
            ingr.counter = 0
            ingr.rejectionCounter = 0
            ingr.completion = 0.0  # should actually count it
            if hasattr(
                ingr, "allIngrPts"
            ):  # Graham here on 5/16/12 are these two lines safe?
                del ingr.allIngrPts  # Graham here on 5/16/12 are these two lines safe?
        return nbFreePoints

    def checkPtIndIngr(self, ingr, insidePoints, i, ptInd, marray):
        """
        We need to check if the point indice is correct in the case of panda packing.
        as the pt indice in the result array have a different meaning.
        """
        # change key for rbnode too
        rbnode = None
        if ptInd in ingr.rbnode:
            rbnode = ingr.rbnode[ptInd]
            ingr.rbnode.pop(ptInd)
        elif -ptInd in ingr.rbnode:
            rbnode = ingr.rbnode[-ptInd]
            ingr.rbnode.pop(-ptInd)
        else:
            print("ptInd " + str(ptInd) + " not in ingr.rbnode")
        if i < len(marray):
            marray[i][3] = insidePoints.keys()[0]
            ingr.rbnode[insidePoints.keys()[0]] = rbnode

    def getSortedActiveIngredients(self, allIngredients):
        """
        Sort the active ingredient according their pirority and radius.
        # first get the ones with a packing priority
        # Graham- This now works in concert with ingredient picking

        # Graham here- In the new setup, priority is infinite with abs[priority] increasing (+)
        # An ingredients with (-) priority will pack from greatest abs[-priority] one at a time
        #     to lease abs[-priority]... each ingredient will attempt to reach its molarity
        #     before moving on to the next ingredient, and all (-) ingredients will try to
        #     deposit before other ingredients are tested.
        # An ingredient with (+) priority will recieve a weighted value based on its abs[priority]
        #     e.g. an ingredient with a priority=10 will be 10x more likely to be picked than
        #     an ingredient with a priority=1.
        # An ingredient with the default priority=0 will recieve a weighted value based on its
        #     complexity. (currently complexity = min_radius), thus a more 'complex' ingredient
        #     will more likely try to pack before a less 'complex' ingredient.
        #     IMPORTANT: the +priority list does not fully mix with the priority=0 list, but this
        #     should be an option... currently, the priority=0 list is normalized against a range
        #     up to the smallest +priority ingredient and appended to the (+) list
        # TODO: Add an option to allow + ingredients to be weighted by assigned priority AND complexity
        #     Add an option to allow priority=0 ingredients to fit into the (+) ingredient list
        #       rather than appending to the end.
        #     Even better, add an option to set the max priority for the 0list and then plug the results
        #       into the (+) ingredient list.
        #     Get rid of the (-), 0, (+) system and recreate this as a new flag and a class function
        #        so we can add multiple styles of sorting and weighting systems.
        #     Make normalizedPriorities and thresholdPriorities members of Ingredient class to avoid
        #        building these arrays.
        """
        ingr1 = []  # given priorities
        priorities1 = []
        ingr2 = []  # priority = 0 or none and will be assigned based on complexity
        priorities2 = []
        ingr0 = []  # negative values will pack first in order of abs[priority]
        priorities0 = []
        for ing in allIngredients:
            if ing.completion >= 1.0:
                continue  # ignore completed ingredients
            if ing.priority is None or ing.priority == 0:
                ingr2.append(ing)
                priorities2.append(ing.priority)
            elif ing.priority > 0:
                ingr1.append(ing)
                priorities1.append(ing.priority)
            else:
                # ing.priority    = -ing.priority
                ingr0.append(ing)
                priorities0.append(ing.priority)

        if self.pickWeightedIngr:
            try:
                ingr1.sort(key=cmp_to_key(ingredient_compare1))
                ingr2.sort(key=cmp_to_key(ingredient_compare2))
                ingr0.sort(key=cmp_to_key(ingredient_compare0))
            except Exception as e:  # noqa: E722
                print("ATTENTION INGR NOT SORTED", e)
        # GrahamAdded this stuff in summer 2011, beware!
        if len(ingr1) != 0:
            lowestIng = ingr1[len(ingr1) - 1]
            self.lowestPriority = lowestIng.priority
        else:
            self.lowestPriority = 1.0
        self.log.info("self.lowestPriority for Ing1 = %d", self.lowestPriority)
        self.totalRadii = 0
        for radii in ingr2:
            if radii.model_type == "Cylinders":
                r = max(radii.length / 2.0, radii.min_radius)
            elif radii.model_type == "Spheres":
                r = radii.min_radius
            elif radii.model_type == "Cube":
                r = radii.min_radius
            self.totalRadii = self.totalRadii + r
            self.log.info("self.totalRadii += %d = %d", r, self.totalRadii)
            if r == 0:
                # safety
                self.totalRadii = self.totalRadii + 1.0

        self.normalizedPriorities0 = []
        for priors2 in ingr2:
            if priors2.model_type == "Cylinders":
                r = max(priors2.length / 2.0, priors2.min_radius)
            elif priors2.model_type == "Spheres":
                r = priors2.min_radius
            np = float(r) / float(self.totalRadii) * self.lowestPriority
            self.normalizedPriorities0.append(np)
            priors2.priority = np
            self.log.info("self.normalizedPriorities0 = %r", self.normalizedPriorities0)
        activeIngr0 = ingr0  # +ingr1+ingr2  #cropped to 0 on 7/20/10

        self.log.info("len(activeIngr0) %d", len(activeIngr0))
        activeIngr12 = ingr1 + ingr2
        self.log.info("len(activeIngr12) %d", len(activeIngr12))
        packingPriorities = priorities0 + priorities1 + priorities2
        self.log.info("packingPriorities %r", packingPriorities)

        return activeIngr0, activeIngr12

    def clearRBingredient(self, ingr):
        if ingr.bullet_nodes[0] is not None:
            self.delRB(ingr.bullet_nodes[0])
        if ingr.bullet_nodes[1] is not None:
            self.delRB(ingr.bullet_nodes[1])

    def clear(self):
        # before closing remoeall rigidbody
        self.loopThroughIngr(self.clearRBingredient)

    def reset(self):
        """Reset everything to empty and not done"""
        self.fbox_bb = None
        self.totnbJitter = 0
        self.jitterLength = 0.0
        r = self.exteriorRecipe
        self.resetIngrRecip(r)
        self.packed_objects = PackedObjects()
        for orga in self.compartments:
            orga.reset()
            rs = orga.surfaceRecipe
            self.resetIngrRecip(rs)
            ri = orga.innerRecipe
            self.resetIngrRecip(ri)
        if self.world is not None:
            # need to clear all node
            #            nodes = self.rb_panda[:]
            #            for node in nodes:
            #                self.delRB(node)
            self.static = []
            self.moving = None
        if self.octree is not None:
            del self.octree
            self.octree = None
            # the reset doesnt touch the grid...
        # rapid node ?

    def resetIngrRecip(self, recip):
        """Reset all ingredient of the given recipe"""
        if recip:
            for ingr in recip.ingredients:
                # ingr.results = []
                ingr.firstTimeUpdate = True
                ingr.counter = 0
                ingr.rejectionCounter = 0
                ingr.completion = 0.0
                ingr.prev_alt = None
                ingr.start_positions = []
                if len(ingr.allIngrPts) > 0:
                    ingr.allIngrPts = []
                if hasattr(ingr, "isph"):
                    ingr.isph = None
                if hasattr(ingr, "icyl"):
                    ingr.icyl = None

            for ingr in recip.exclude:
                ingr.firstTimeUpdate = True
                ingr.counter = 0
                ingr.rejectionCounter = 0
                ingr.completion = 0.0
                ingr.prev_alt = None
                ingr.results = []
                ingr.start_positions = []

                if hasattr(ingr, "isph"):
                    ingr.isph = None
                if hasattr(ingr, "icyl"):
                    ingr.icyl = None
                if len(ingr.allIngrPts) > 0:
                    ingr.allIngrPts = []

    def getActiveIng(self):
        """Return all remaining active ingredients"""
        allIngredients = []
        recipe = self.exteriorRecipe
        if recipe:
            for ingr in recipe.ingredients:
                ingr.counter = 0  # counter of placed molecules
                if ingr.left_to_place > 0:  # I DONT GET IT !
                    ingr.completion = 0.0
                    allIngredients.append(ingr)
                else:
                    ingr.completion = 1.0

        for compartment in self.compartments:
            recipe = compartment.surfaceRecipe
            if recipe:
                for ingr in recipe.ingredients:
                    ingr.counter = 0  # counter of placed molecules
                    if ingr.left_to_place > 0:
                        ingr.completion = 0.0
                        allIngredients.append(ingr)
                    else:
                        ingr.completion = 1.0

            recipe = compartment.innerRecipe
            if recipe:
                for ingr in recipe.ingredients:
                    ingr.counter = 0  # counter of placed molecules
                    if ingr.left_to_place > 0:
                        ingr.completion = 0.0
                        allIngredients.append(ingr)
                    else:
                        ingr.completion = 1.0
        return allIngredients

    def pickIngredient(self, vThreshStart, verbose=0):
        """
        Main function that decide the next ingredient the packing will try to
        drop. The picking is weighted or random
        """
        if self.pickWeightedIngr:
            if self.thresholdPriorities[0] == 2:
                # Graham here: Walk through -priorities first
                ingr = self.activeIngr[0]
            else:
                # prob = uniform(vRangeStart,1.0)
                # #Graham 9/21/11 This is wrong...
                # vRangeStart is the point index, need active list
                # i.e. thresholdPriority to be limited
                prob = uniform(0, 1.0)
                ingrInd = 0
                for threshProb in self.thresholdPriorities:
                    if prob <= threshProb:
                        break
                    ingrInd = ingrInd + 1
                if ingrInd < len(self.activeIngr):
                    ingr = self.activeIngr[ingrInd]
                else:
                    print("error in Environment pick Ingredient", ingrInd)
                    ingr = self.activeIngr[0]
                if verbose:
                    print("weighted", prob, vThreshStart, ingrInd, ingr.name)
        else:
            r = random()  # randint(0, len(self.activeIngr)-1)#random()
            # n=int(r*(len(self.activeIngr)-1))
            n = int(r * len(self.activeIngr))
            ingr = self.activeIngr[n]
        #            print (r,n,ingr.name,len(self.activeIngr)) #Graham turned back on 5/16/12, but may be costly
        return ingr

    def get_dpad(self, compartment_id):
        """Return the largest encapsulating_radius and use it for padding"""
        mr = 0.0
        if compartment_id == 0:  # cytoplasm -> use cyto and all surfaces
            for ingr1 in self.activeIngr:
                if ingr1.compartment_id >= 0:
                    if hasattr(ingr1, "max_radius"):
                        r = ingr1.max_radius
                    else:
                        r = ingr1.encapsulating_radius
                    if r > mr:
                        mr = r
        else:
            for ingr1 in self.activeIngr:
                if (
                    ingr1.compartment_id == compartment_id
                    or ingr1.compartment_id == -compartment_id
                ):
                    if hasattr(ingr1, "max_radius"):
                        r = ingr1.max_radius
                    else:
                        r = ingr1.encapsulating_radius
                    if r > mr:
                        mr = r
        return mr

    def getPointToDrop(
        self,
        ingr,
        free_points,
        nbFreePoints,
        distance,
        spacing,
        compId,
        vRangeStart,
        vThreshStart,
    ):
        """
        Decide next point to use for dropping a given ingredent. The picking can be
        random, based on closest distance, based on gradients, ordered.
        This function also update the available free point except when hack is on.
        """
        allIngrPts, allIngrDist = ingr.get_list_of_free_indices(
            distance,
            free_points,
            nbFreePoints,
            spacing,
            compId,
            self.freePtsUpdateThreshold,
        )

        if len(allIngrPts) == 0:
            t = time()
            ingr.completion = 1.0
            ind = self.activeIngr.index(ingr)
            # if ind == 0:
            vRangeStart = vRangeStart + self.normalizedPriorities[0]
            if ind > 0:
                # j = 0
                for j in range(ind):
                    self.thresholdPriorities[j] = (
                        self.thresholdPriorities[j] + self.normalizedPriorities[ind]
                    )
            self.activeIngr.pop(ind)
            # Start of massive overruling section from corrected thesis file of Sept. 25, 2012
            # this function also depend on the ingr.completiion that can be restored ?
            self.activeIngr0, self.activeIngr12 = self.callFunction(
                self.getSortedActiveIngredients, ([self.activeIngr])
            )
            self.log.info(f"No point left for ingredient {ingr.name}")
            self.log.info("len(allIngredients %d", len(self.activeIngr))
            self.log.info("len(self.activeIngr0) %d", len(self.activeIngr0))
            self.log.info("len(self.activeIngr12) %d", len(self.activeIngr12))

            self.activeIngre_saved = self.activeIngr[:]

            self.totalPriorities = 0  # 0.00001
            for priors in self.activeIngr12:
                pp = priors.priority
                self.totalPriorities = self.totalPriorities + pp
            previousThresh = 0
            self.normalizedPriorities = []
            self.thresholdPriorities = []
            # Graham- Once negatives are used, if picked random#
            # is below a number in this list, that item becomes
            # the active ingredient in the while loop below
            for priors in self.activeIngr0:
                self.normalizedPriorities.append(0)
                if self.pickWeightedIngr:
                    self.thresholdPriorities.append(2)
            for priors in self.activeIngr12:
                # pp1 = 0
                pp = priors.priority
                if self.totalPriorities != 0:
                    np = float(pp) / float(self.totalPriorities)
                else:
                    np = 0.0
                self.normalizedPriorities.append(np)
                if verbose > 1:
                    print("np is ", np, " pp is ", pp, " tp is ", np + previousThresh)
                self.thresholdPriorities.append(np + previousThresh)
                previousThresh = np + float(previousThresh)
            self.activeIngr = self.activeIngr0 + self.activeIngr12
            self.log.info("time to reject the picking %d", time() - t)

            return False, vRangeStart

        if self.pickRandPt:
            self.log.info("picking random point")
            if ingr.packing_mode == "close":
                order = numpy.argsort(allIngrDist)
                # pick point with closest distance
                ptInd = allIngrPts[order[0]]
                if ingr.rejectionCounter < len(order):
                    ptInd = allIngrPts[order[ingr.rejectionCounter]]
                else:
                    ptIndr = int(uniform(0.0, 1.0) * len(allIngrPts))
                    ptInd = allIngrPts[ptIndr]

            elif ingr.packing_mode == "gradient" and self.use_gradient:
                # get the most probable point using the gradient
                # use the gradient weighted map and get mot probabl point
                self.log.info("pick point from gradients %d", (len(allIngrPts)))
                ptInd = self.gradients[ingr.gradient].pickPoint(allIngrPts)
            else:
                # pick a point randomly among free points
                # random or uniform?
                ptIndr = int(uniform(0.0, 1.0) * len(allIngrPts))
                ptInd = allIngrPts[ptIndr]
            if ptInd is None:
                t = time()
                self.log.info(f"No point left for ingredient {ingr.name}")
                ingr.completion = 1.0
                ind = self.activeIngr.index(ingr)
                # if ind == 0:
                vRangeStart = vRangeStart + self.normalizedPriorities[0]
                if ind > 0:
                    # j = 0
                    for j in range(ind):
                        self.thresholdPriorities[j] = (
                            self.thresholdPriorities[j] + self.normalizedPriorities[ind]
                        )
                self.activeIngr.pop(ind)
                if verbose > 1:
                    print(
                        "popping this gradient ingredient array must be redone using Sept 25,",
                        " 2011 thesis version as above for nongradient ingredients, TODO: July 5, 2012",
                    )
                self.thresholdPriorities.pop(ind)
                self.normalizedPriorities.pop(ind)
                if verbose > 1:
                    print(("time to reject the picking", time() - t))
                    print(("vRangeStart", vRangeStart))
                return False, vRangeStart

        else:
            self.log.info("sorting index")
            allIngrPts.sort()
            ptInd = allIngrPts[0]
        return True, ptInd

    def removeOnePoint(self, pt, free_points, nbFreePoints):
        try:
            # New system replaced by Graham on Aug 18, 2012
            nbFreePoints -= 1
            vKill = free_points[pt]
            vLastFree = free_points[nbFreePoints]
            free_points[vKill] = vLastFree
            free_points[vLastFree] = vKill
            # End New replaced by Graham on Aug 18, 2012
        except:  # noqa: E722
            pass
        return nbFreePoints

    def getTotalNbObject(self, allIngredients, update_partner=False):
        totalNbIngr = 0
        for ingr in allIngredients:
            if ingr.type == "Grow":
                totalNbIngr += int(
                    ingr.left_to_place * (ingr.length / ingr.unit_length)
                )
            else:
                totalNbIngr += ingr.left_to_place
            if update_partner:
                self.set_partners_ingredient(ingr)
        return totalNbIngr

    def prep_molecules_for_save(self, distances, free_points, nbFreePoints):
        self.distancesAfterFill = distances[:]
        self.freePointsAfterFill = free_points[:]
        self.nbFreePointsAfterFill = nbFreePoints
        self.distanceAfterFill = distances[:]

        if self.runTimeDisplay and autopack.helper.host == "simularium":
            autopack.helper.writeToFile("./realtime", self.boundingBox)
        return self.packed_objects.get_ingredients()

    def check_new_placement(self, new_position):
        distances = self.get_all_distances(new_position)
        if len(distances) == 0:
            # nothing has been packed yet
            return False
        min_distance = min(distances)
        expected_min_distance = self.smallestProteinSize * 2
        if min_distance < expected_min_distance:
            print(expected_min_distance - min_distance)
        return min_distance < expected_min_distance

    def distance_check_failed(self):
        distances = self.get_all_distances()
        if len(distances) == 0:
            # nothing has been packed yet
            return False
        min_distance = min(distances)
        expected_min_distance = self.smallestProteinSize * 2
        return min_distance < expected_min_distance + 0.001

    def update_variable_ingredient_attributes(self, allIngredients):
        """
        updates variable attributes for all ingredients based on input options
        """
        for ingr in allIngredients:
            if hasattr(ingr, "count_options") and ingr.count_options is not None:

                count = get_value_from_distribution(
                    distribution_options=ingr.count_options
                )
                if count is not None:
                    ingr.count = count
                    ingr.left_to_place = count

            if hasattr(ingr, "size_options") and ingr.size_options is not None:
                max_radius = get_max_value_from_distribution(
                    distribution_options=ingr.size_options
                )
                if max_radius is not None:
                    ingr.max_radius = max_radius

                min_radius = get_min_value_from_distribution(
                    distribution_options=ingr.size_options
                )
                if min_radius is not None:
                    ingr.min_radius = min_radius

    def add_seed_number_to_base_name(self, seed_number):
        return f"{self.base_name}_seed_{seed_number}"

    def set_result_file_name(self, seed_basename):
        """
        Sets the result file name using the output folder path and a given seed basename
        """
        self.result_file = str(self.out_folder / f"results_{seed_basename}")

    def update_after_place(self, grid_point_index):
        self.order[grid_point_index] = self.lastrank
        self.lastrank += 1
        self.nb_ingredient += 1

    def pack_grid(
        self,
        seedNum=0,
        name=None,
        vTestid=3,
        **kw,
    ):
        """
        ## Fill the grid by picking an ingredient first and then
        ## find a suitable point using the ingredient's placer object
        """
        # set periodicity
        autopack.testPeriodicity = self.use_periodicity
        t1 = time()
        seed_base_name = self.add_seed_number_to_base_name(seedNum)
        self.set_result_file_name(seed_base_name)
        self.timeUpDistLoopTotal = 0
        self.static = []
        if self.grid is None:
            self.log.error("no grid setup")
            return
        # create a list of active ingredients indices in all recipes to allow
        # removing inactive ingredients when molarity is reached
        allIngredients = self.callFunction(self.getActiveIng)

        # set the number of ingredients to pack
        self.update_variable_ingredient_attributes(allIngredients)

        # verify partner
        usePP = False
        if "usePP" in kw:
            usePP = kw["usePP"]

        self.cFill = self.nFill

        if name is None:
            name = "F" + str(self.nFill)
        self.FillName.append(name)
        self.nFill += 1
        # seed random number generator
        self.setSeed(seedNum)
        # create copies of the distance array as they change when molecules
        # are added, this array can be restored/saved before filling
        free_points = self.grid.free_points[:]
        self.grid.nbFreePoints = nbFreePoints = len(free_points)  # -1
        if "fbox" in kw:
            self.fbox = kw["fbox"]
        if self.fbox is not None and not self.EnviroOnly:
            self.freePointMask = numpy.ones(nbFreePoints, dtype="int32")
            bb_insidepoint = self.grid.getPointsInCube(self.fbox, [0, 0, 0], 1.0)[:]
            self.freePointMask[bb_insidepoint] = 0
            bb_outside = numpy.nonzero(self.freePointMask)
            self.grid.compartment_ids[bb_outside] = 99999
        compartment_ids = self.grid.compartment_ids
        # why a copy? --> can we split ?
        distances = self.grid.distToClosestSurf[:]
        spacing = self.spacing or self.smallestProteinSize

        # DEBUG stuff, should be removed later
        self.jitterVectors = []
        self.jitterLength = 0.0
        self.totnbJitter = 0
        self.maxColl = 0.0
        self.successfullJitter = []
        self.failedJitter = []

        # this function also depend on the ingr.completiion that can be restored ?
        self.activeIngr0, self.activeIngr12 = self.callFunction(
            self.getSortedActiveIngredients, ([allIngredients])
        )

        self.log.info("len(allIngredients %d", len(allIngredients))
        self.log.info("len(self.activeIngr0) %d", len(self.activeIngr0))
        self.log.info("len(self.activeIngr12) %d", len(self.activeIngr12))
        self.activeIngre_saved = self.activeIngr[:]

        self.totalPriorities = 0  # 0.00001
        for priors in self.activeIngr12:
            pp = priors.priority
            self.totalPriorities = self.totalPriorities + pp
            self.log.info("totalPriorities = %d", self.totalPriorities)
        previousThresh = 0
        self.normalizedPriorities = []
        self.thresholdPriorities = []
        # Graham- Once negatives are used, if picked random#
        # is below a number in this list, that item becomes
        # the active ingredient in the while loop below
        for priors in self.activeIngr0:
            self.normalizedPriorities.append(0)
            if self.pickWeightedIngr:  # why ?
                self.thresholdPriorities.append(2)
        for priors in self.activeIngr12:
            # pp1 = 0
            pp = priors.priority
            if self.totalPriorities != 0:
                np = float(pp) / float(self.totalPriorities)
            else:
                np = 0.0
            self.normalizedPriorities.append(np)
            self.thresholdPriorities.append(np + previousThresh)
            previousThresh = np + float(previousThresh)
        self.activeIngr = self.activeIngr0 + self.activeIngr12

        nls = 0
        totalNumMols = 0
        self.totalNbIngr = self.getTotalNbObject(allIngredients, update_partner=True)
        if len(self.thresholdPriorities) == 0:
            for ingr in allIngredients:
                totalNumMols += ingr.left_to_place
            self.log.info("totalNumMols pack_grid if = %d", totalNumMols)
        else:
            for threshProb in self.thresholdPriorities:
                nameMe = self.activeIngr[nls]
                totalNumMols += nameMe.left_to_place
                self.log.info(
                    "threshprop pack_grid else is %f for ingredient: %s %s %d",
                    threshProb,
                    nameMe,
                    nameMe.name,
                    nameMe.left_to_place,
                )
                self.log.info("totalNumMols pack_grid else = %d", totalNumMols)
                nls += 1

        vRangeStart = 0.0
        tCancelPrev = time()
        ptInd = 0

        PlacedMols = 0
        vThreshStart = 0.0  # Added back by Graham on July 5, 2012 from Sept 25, 2011 thesis version

        # if bullet build the organel rbnode
        if self.place_method == "pandaBullet":
            self.setupPanda()

        # ==============================================================================
        #         #the big loop
        # ==============================================================================
        dump_freq = self.dump_freq  # 120.0#every minute
        dump = self.dump
        stime = time()
        if self.show_progress_bar:
            pbar = tqdm(total=totalNumMols, mininterval=0, miniters=1)
            pbar.set_description(f"Packing {self.name}_{self.version}")
        while nbFreePoints:
            self.log.info(
                ".........At start of while loop, with vRangeStart = %d", vRangeStart
            )

            # breakin test
            if len(self.activeIngr) == 0:
                self.log.warning("exit packing loop because of len****")
                if hasattr(self, "afviewer"):
                    if self.afviewer is not None and hasattr(self.afviewer, "vi"):
                        self.afviewer.vi.resetProgressBar()
                        self.afviewer.vi.progressBar(label="Filling Complete")
                break
            if vRangeStart > 1:
                self.log.info("exit packing loop because vRange and hence Done!!!****")
                break
            if self.cancelDialog:
                tCancel = time()
                if tCancel - tCancelPrev > 10.0:
                    cancel = self.displayCancelDialog()
                    if cancel:
                        self.log.info(
                            "canceled by user: we'll fill with current objects up to time %d",  # noqa: E510
                            tCancel,
                        )
                        break
                    # if OK, do nothing, i.e., continue loop
                    # (but not the function continue)
                    tCancelPrev = time()

            # pick an ingredient
            ingr = self.pickIngredient(vThreshStart)
            if hasattr(self, "afviewer"):
                p = (
                    (float(PlacedMols)) / float(totalNumMols)
                ) * 100.0  # This code shows 100% of ingredients all the time
                if self.afviewer is not None and hasattr(self.afviewer, "vi"):
                    self.afviewer.vi.progressBar(
                        progress=int(p),
                        label=ingr.name + " " + str(ingr.completion),
                    )
                    if self.afviewer.renderDistance:
                        self.afviewer.vi.displayParticleVolumeDistance(distances, self)
            current_ingr_compartment = ingr.compartment_id
            # compute dpad which is the distance at which we need to update
            # distances after the drop is successfull
            max_radius = self.get_dpad(current_ingr_compartment)

            self.log.info(
                f"picked Ingr radius {ingr.min_radius}, compartment_id {current_ingr_compartment}"
            )

            # find the points that can be used for this ingredient
            ##

            if ingr.compartment_id > 0:
                compartment = self.compartments[ingr.compartment_id - 1]
                surface_points = compartment.surfacePoints
                res = [True, surface_points[int(random() * len(surface_points))]]
            else:
                res = self.getPointToDrop(
                    ingr,
                    free_points,
                    nbFreePoints,
                    distances,
                    spacing,
                    compartment_ids,
                    vRangeStart,
                    vThreshStart,
                )  # (Bool, ptInd)
            if res[0]:
                ptInd = res[1]
                if ptInd > len(distances):
                    self.log.warning(
                        "point index outside of grid length, should never be true ",
                        ptInd,
                    )
                    continue
            else:
                self.log.info("vRangeStart coninue ", res)
                vRangeStart = res[1]
                continue
            # NOTE: should we do the close partner check here instead of in the place functions?
            # place the ingredient
            if self.overwrite_place_method:
                ingr.place_method = self.place_method

            if ingr.encapsulating_radius > self.largestProteinSize:
                self.largestProteinSize = ingr.encapsulating_radius

            self.log.info(
                "attempting to place near %d: %r",
                ptInd,
                self.grid.masterGridPositions[ptInd],
            )
            collision_possible = True
            # if distances[ptInd] >= ingr.encapsulating_radius + ingr.getMaxJitter(
            #     spacing
            # ):
            #     # there is no possible collision here
            #     collision_possible = False
            (
                success,
                insidePoints,
                newDistPoints,
            ) = ingr.attempt_to_pack_at_grid_location(
                self, ptInd, distances, max_radius, spacing, usePP, collision_possible
            )
            self.log.info(
                "after place attempt, placed: %r, number of free points:%d, length of free points=%d",
                success,
                nbFreePoints,
                len(free_points),
            )
            if success:
                nbFreePoints = BaseGrid.updateDistances(
                    insidePoints, newDistPoints, free_points, nbFreePoints, distances
                )
                self.grid.distToClosestSurf = numpy.array(distances[:])
                self.grid.free_points = numpy.array(free_points[:])
                self.grid.nbFreePoints = len(free_points)  # -1
                # update largest protein size
                # problem when the encapsulating_radius is actually wrong
                if ingr.encapsulating_radius > self.largestProteinSize:
                    self.largestProteinSize = ingr.encapsulating_radius

                PlacedMols += 1
                # if self.stop_on_collision:
                # ingredient_too_close = self.distance_check_failed()
                # if ingredient_too_close:
                #     print("GOT A FAIL", self.grid.masterGridPositions[ptInd])
                #     nbFreePoints = 0
                if self.show_progress_bar:
                    pbar.update(1)
            else:
                self.log.info("rejected %r", ingr.rejectionCounter)

            if ingr.completion >= 1.0:
                ind = self.activeIngr.index(ingr)

                self.log.info(f"completed*************** {ingr.name}")
                self.log.info(f"PlacedMols = {PlacedMols}")
                self.log.info(f"activeIngr index of {ingr.name}, {ind}")
                self.log.info(
                    f"threshold p len {len(self.thresholdPriorities)}, {len(self.normalizedPriorities)}"
                )
                if ind > 0:
                    # j = 0
                    for j in range(ind):
                        if j >= len(self.thresholdPriorities) or j >= len(
                            self.normalizedPriorities
                        ):
                            continue
                        self.thresholdPriorities[j] = (
                            self.thresholdPriorities[j] + self.normalizedPriorities[ind]
                        )
                self.activeIngr.pop(ind)
                self.activeIngr0, self.activeIngr12 = self.callFunction(
                    self.getSortedActiveIngredients, ([self.activeIngr])
                )
                self.log.info(f"len(self.activeIngr0) {len(self.activeIngr0)}")
                self.log.info(f"len(self.activeIngr12) {len(self.activeIngr12)}")
                self.activeIngre_saved = self.activeIngr[:]

                self.totalPriorities = 0  # 0.00001
                for priors in self.activeIngr12:
                    pp = priors.priority
                    self.totalPriorities = self.totalPriorities + pp
                #                    print ('totalPriorities = ', self.totalPriorities)
                previousThresh = 0
                self.normalizedPriorities = []
                self.thresholdPriorities = []
                # Graham- Once negatives are used, if picked random#
                # is below a number in this list, that item becomes
                # the active ingredient in the while loop below
                for priors in self.activeIngr0:
                    self.normalizedPriorities.append(0)
                    if self.pickWeightedIngr:
                        self.thresholdPriorities.append(2)
                for priors in self.activeIngr12:
                    # pp1 = 0
                    pp = priors.priority
                    if self.totalPriorities != 0:
                        np = float(pp) / float(self.totalPriorities)
                    else:
                        np = 0.0
                    self.normalizedPriorities.append(np)
                    #                    print ('np is ', np, ' pp is ', pp, ' tp is ', np + previousThresh)
                    self.thresholdPriorities.append(np + previousThresh)
                    previousThresh = np + float(previousThresh)
                self.activeIngr = self.activeIngr0 + self.activeIngr12

            if dump and ((time() - stime) > dump_freq):
                all_ingr_as_array = self.prep_molecules_for_save(
                    distances,
                    free_points,
                    nbFreePoints,
                )
                stime = time()
                self.log.info(f"placed {len(self.packed_objects.get_ingredients())}")
                if self.saveResult:
                    self.save_result(
                        free_points,
                        distances=distances,
                        all_ingr_as_array=all_ingr_as_array,
                    )

        t2 = time()
        if self.show_progress_bar:
            pbar.close()
        self.log.info("time to fill %d", t2 - t1)
        all_ingr_as_array = self.prep_molecules_for_save(
            distances, free_points, nbFreePoints
        )

        if self.saveResult:
            self.save_result(
                free_points,
                distances=distances,
                all_ingr_as_array=all_ingr_as_array,
            )

    def restore_molecules_array(self, ingr):
        pass
        # if len(ingr.results):
        #     for elem in ingr.results:
        # TODO: fix this to reset ingredients from results
        # if ingr.compartment_id == 0:
        #     self.molecules.append(
        #         [elem[0], numpy.array(elem[1]), ingr, 0, ingr.radius]
        #     )
        # else:
        #     ingr.recipe.compartment.molecules.append(
        #         [elem[0], numpy.array(elem[1]), ingr, 0, ingr.radius]
        #     )

    def restore(self, result, orgaresult, freePoint, tree=False):
        # should we used the grid ? the freePoint can be computed
        # result is [pos,rot,ingr.name,ingr.compartment_id,ptInd]
        # orgaresult is [[pos,rot,ingr.name,ingr.compartment_id,ptInd],[pos,rot,ingr.name,ingr.compartment_id,ptInd]...]
        # after restore we can build the grid and fill!
        # ingredient based dictionary
        # TODO: refactor with new packed_objects

        ingredients = {}
        molecules = []
        for elem in result:
            pos, rot, name, compartment_id, ptInd = elem
            # needto check the name if it got the comp rule
            ingr = self.get_ingredient_by_name(name, compartment_id)
            if ingr is not None:
                molecules.append([pos, numpy.array(rot), ingr, ptInd])
                if name not in ingredients:
                    ingredients[name] = [ingr, [], [], []]
                mat = numpy.array(rot)
                mat[:3, 3] = pos
                ingredients[name][1].append(pos)
                ingredients[name][2].append(numpy.array(rot))
                ingredients[name][3].append(numpy.array(mat))
                ingr.results.append([pos, rot])
        if self.exteriorRecipe:
            self.exteriorRecipe.molecules = molecules
        if len(orgaresult) == len(self.compartments):
            for i, o in enumerate(self.compartments):
                molecules = []
                for elem in orgaresult[i]:
                    pos, rot, name, compartment_id, ptInd = elem
                    ingr = self.get_ingredient_by_name(name, compartment_id)
                    if ingr is not None:
                        molecules.append([pos, numpy.array(rot), ingr, ptInd])
                        if name not in ingredients:
                            ingredients[name] = [ingr, [], [], []]
                        mat = numpy.array(rot)
                        mat[:3, 3] = pos
                        ingredients[name][1].append(pos)
                        ingredients[name][2].append(numpy.array(rot))
                        ingredients[name][3].append(numpy.array(mat))
                        ingr.results.append([pos, rot])
                o.molecules = molecules
        # consider that one filling have occured
        if len(self.packed_objects.get_ingredients()) and tree:
            self.close_ingr_bhtree = spatial.cKDTree(
                self.packed_objects.get_positions(), leafsize=10
            )
        self.cFill = self.nFill
        self.ingr_result = ingredients
        if len(freePoint):
            self.restoreFreePoints(freePoint)
        return ingredients

    def restoreFreePoints(self, freePoint):
        self.free_points = self.freePointsAfterFill = freePoint
        self.nbFreePointsAfterFill = len(freePoint)
        self.distanceAfterFill = self.grid.distToClosestSurf
        self.distancesAfterFill = self.grid.distToClosestSurf

    def loadFreePoint(self, resultfilename):
        rfile = open(resultfilename + "_free_points", "rb")
        freePoint = pickle.load(rfile)
        rfile.close()
        return freePoint

    def store(self, resultfilename=None):
        if resultfilename is None:
            resultfilename = self.result_file
        resultfilename = autopack.fixOnePath(resultfilename)
        with open(resultfilename, "wb") as rfile:
            pickle.dump(self.packed_objects.get_ingredients(), rfile)
        with open(resultfilename + "_free_points", "wb") as rfile:
            pickle.dump(self.grid.free_points, rfile)

    @classmethod
    def dropOneIngr(self, pos, rot, ingrname, ingrcompNum, ptInd, rad=1.0):
        line = ""
        line += ("<%f,%f,%f>,") % (pos[0], pos[1], pos[2])
        r = rot.reshape(16)
        line += "<"
        for i in range(15):
            line += ("%f,") % (r[i])
        line += ("%f>,") % (r[15])
        line += "<%f>,<%s>,<%d>,<%d>\n" % (rad, ingrname, ingrcompNum, ptInd)
        return line

    @classmethod
    def getOneIngr(self, line):
        elem = line.split("<")
        pos = eval(elem[1][:-2])
        rot = eval(elem[2][:-2])
        rad = eval(elem[3][:-2])
        ingrname = elem[4][:-2]
        ingrcompNum = eval(elem[5][:-2])
        ptInd = eval(elem[6].split(">")[0])
        return pos, rot, ingrname, ingrcompNum, ptInd, rad

    #    @classmethod
    def getOneIngrJson(self, ingr, ingrdic):
        #        name_ingr = ingr.name
        #        if name_ingr not in ingrdic:
        #            name_ingr = ingr.composition_name
        #        for r in ingr.results:
        #            ingrdic[name_ingr]["results"].append([r[0]],r[1],)
        #        print ("growingr?",ingr,ingr.name,isinstance(ingr, GrowIngredient))
        if isinstance(ingr, GrowIngredient) or isinstance(ingr, ActinIngredient):
            ingr.nbCurve = ingrdic["nbCurve"]
            ingr.listePtLinear = []
            for i in range(ingr.nbCurve):
                ingr.listePtLinear.append(ingrdic["curve" + str(i)])
            #            print ("nbCurve?",ingr.nbCurve,ingrdic["nbCurve"])
        return (
            ingrdic["results"],
            ingr.composition_name,
            ingr.compartment_id,
            1,
            ingr.encapsulating_radius,
        )  # ingrdic["compartment_id"],1,ingrdic["encapsulating_radius"]

    def load_asTxt(self, resultfilename=None):
        if resultfilename is None:
            resultfilename = self.result_file
        rfile = open(resultfilename, "r")
        # needto parse
        result = []
        orgaresult = []  # [[],]*len(self.compartments)
        for i in range(len(self.compartments)):
            orgaresult.append([])
        #        mry90 = helper.rotation_matrix(-math.pi/2.0, [0.0,1.0,0.0])
        #        numpy.array([[0.0, 1.0, 0.0, 0.0],
        #                 [-1., 0.0, 0.0, 0.0],
        #                 [0.0, 0.0, 1.0, 0.0],
        #                 [0.0, 0.0, 0.0, 1.0]])
        lines = rfile.readlines()
        for line in lines:
            if not len(line) or len(line) < 6:
                continue
            pos, rot, ingrname, ingrcompNum, ptInd, rad = self.getOneIngr(line)
            # should I multiply here
            r = numpy.array(rot).reshape(
                4, 4
            )  # numpy.matrix(mry90)*numpy.matrix(numpy.array(rot).reshape(4,4))
            if ingrcompNum == 0:
                result.append(
                    [numpy.array(pos), numpy.array(r), ingrname, ingrcompNum, ptInd]
                )
            else:
                orgaresult[abs(ingrcompNum) - 1].append(
                    [numpy.array(pos), numpy.array(r), ingrname, ingrcompNum, ptInd]
                )
            #        for i, orga in enumerate(self.compartments):
            #            orfile = open(resultfilename+"ogra"+str(i),'rb')
            #            orgaresult.append(pickle.load(orfile))
            #            orfile.close()
            #        rfile.close()
            #        rfile = open(resultfilename+"free_points",'rb')
        freePoint = []  # pickle.load(rfile)
        try:
            rfile = open(resultfilename + "_free_points", "rb")
            freePoint = pickle.load(rfile)
            rfile.close()
        except:  # noqa: E722
            pass
        return result, orgaresult, freePoint

    def collectResultPerIngredient(self):
        def cb(ingr):
            ingr.results = []

        self.loopThroughIngr(cb)
        for obj in self.packed_objects.get_ingredients():
            ingr = obj.ingredient
            if isinstance(ingr, GrowIngredient) or isinstance(ingr, ActinIngredient):
                pass  # already store
            else:
                ingr.results.append([obj.position, obj.rotation])

    def load_asJson(self, resultfilename=None):
        if resultfilename is None:
            resultfilename = self.result_file
        with open(resultfilename, "r") as fp:  # doesnt work with symbol link ?
            if autopack.use_json_hook:
                self.result_json = json.load(
                    fp, object_pairs_hook=OrderedDict
                )  # ,indent=4, separators=(',', ': ')
            else:
                self.result_json = json.load(fp)
            # needto parse
        result = []
        orgaresult = []
        r = self.exteriorRecipe
        if r:
            if "exteriorRecipe" in self.result_json:
                for ingr in r.ingredients:
                    name_ingr = ingr.name
                    if name_ingr not in self.result_json["exteriorRecipe"]:
                        # backward compatiblity
                        if (
                            ingr.composition_name
                            not in self.result_json["exteriorRecipe"]
                        ):
                            continue
                        else:
                            name_ingr = ingr.composition_name
                    iresults, ingrname, ingrcompNum, ptInd, rad = self.getOneIngrJson(
                        ingr, self.result_json["exteriorRecipe"][name_ingr]
                    )
                    ingr.results = []
                    for r in iresults:
                        rot = numpy.array(r[1]).reshape(
                            4, 4
                        )  # numpy.matrix(mry90)*numpy.matrix(numpy.array(rot).reshape(4,4))
                        ingr.results.append([numpy.array(r[0]), rot])
                        result.append(
                            [numpy.array(r[0]), rot, ingrname, ingrcompNum, 1]
                        )
                    # organelle ingr
        for i, orga in enumerate(self.compartments):
            orgaresult.append([])
            # organelle surface ingr
            rs = orga.surfaceRecipe
            if rs:
                if orga.name + "_surfaceRecipe" in self.result_json:
                    for ingr in rs.ingredients:
                        name_ingr = ingr.name
                        # replace number by name ?
                        if (
                            orga.name + "_surf_" + ingr.composition_name
                            in self.result_json[orga.name + "_surfaceRecipe"]
                        ):
                            name_ingr = orga.name + "_surf_" + ingr.composition_name
                        if (
                            name_ingr
                            not in self.result_json[orga.name + "_surfaceRecipe"]
                        ):
                            # backward compatiblity
                            if (
                                ingr.composition_name
                                not in self.result_json[orga.name + "_surfaceRecipe"]
                            ):
                                continue
                            else:
                                name_ingr = ingr.composition_name
                        (
                            iresults,
                            ingrname,
                            ingrcompNum,
                            ptInd,
                            rad,
                        ) = self.getOneIngrJson(
                            ingr,
                            self.result_json[orga.name + "_surfaceRecipe"][name_ingr],
                        )
                        ingr.results = []
                        for r in iresults:
                            rot = numpy.array(r[1]).reshape(
                                4, 4
                            )  # numpy.matrix(mry90)*numpy.matrix(numpy.array(rot).reshape(4,4))
                            ingr.results.append([numpy.array(r[0]), rot])
                            orgaresult[abs(ingrcompNum) - 1].append(
                                [numpy.array(r[0]), rot, ingrname, ingrcompNum, 1]
                            )
            # organelle matrix ingr
            ri = orga.innerRecipe
            if ri:
                if orga.name + "_innerRecipe" in self.result_json:
                    for ingr in ri.ingredients:
                        name_ingr = ingr.name
                        if (
                            orga.name + "_int_" + ingr.composition_name
                            in self.result_json[orga.name + "_innerRecipe"]
                        ):
                            name_ingr = orga.name + "_int_" + ingr.composition_name
                        if (
                            name_ingr
                            not in self.result_json[orga.name + "_innerRecipe"]
                        ):
                            # backward compatiblity
                            if (
                                ingr.composition_name
                                not in self.result_json[orga.name + "_innerRecipe"]
                            ):
                                continue
                            else:
                                name_ingr = ingr.composition_name
                        (
                            iresults,
                            ingrname,
                            ingrcompNum,
                            ptInd,
                            rad,
                        ) = self.getOneIngrJson(
                            ingr,
                            self.result_json[orga.name + "_innerRecipe"][name_ingr],
                        )
                        ingr.results = []
                        for r in iresults:
                            rot = numpy.array(r[1]).reshape(
                                4, 4
                            )  # numpy.matrix(mry90)*numpy.matrix(numpy.array(rot).reshape(4,4))
                            ingr.results.append([numpy.array(r[0]), rot])
                            orgaresult[abs(ingrcompNum) - 1].append(
                                [numpy.array(r[0]), rot, ingrname, ingrcompNum, 1]
                            )
        freePoint = []  # pickle.load(rfile)
        try:
            rfile = open(resultfilename + "_free_points", "rb")
            freePoint = pickle.load(rfile)
            rfile.close()
        except:  # noqa: E722
            pass
        return result, orgaresult, freePoint

    def dropOneIngrJson(self, ingr, rdic):
        adic = OrderedDict()  # [ingr.name]
        adic["compartment_id"] = ingr.compartment_id
        adic["encapsulating_radius"] = float(ingr.encapsulating_radius)
        adic["results"] = []
        for r in ingr.results:
            if hasattr(r[0], "tolist"):
                r[0] = r[0].tolist()
            if hasattr(r[1], "tolist"):
                r[1] = r[1].tolist()
            adic["results"].append([r[0], r[1]])
        if isinstance(ingr, GrowIngredient) or isinstance(ingr, ActinIngredient):
            adic["nbCurve"] = ingr.nbCurve
            for i in range(ingr.nbCurve):
                lp = numpy.array(ingr.listePtLinear[i])
                ingr.listePtLinear[i] = lp.tolist()
                adic["curve" + str(i)] = ingr.listePtLinear[i]
            #        print adic
        return adic

    def store_asJson(self, resultfilename=None, indent=True):
        if resultfilename is None:
            resultfilename = self.result_file
            resultfilename = autopack.fixOnePath(resultfilename)  # retireve?
        # if result file_name start with http?
        if resultfilename.find("http") != -1 or resultfilename.find("ftp") != -1:
            print(
                "please provide a correct file name for the result file ",
                resultfilename,
            )
        self.collectResultPerIngredient()
        self.result_json = OrderedDict()
        self.result_json["recipe"] = self.setupfile  # replace server?
        r = self.exteriorRecipe
        if r:
            self.result_json["exteriorRecipe"] = OrderedDict()
            for ingr in r.ingredients:
                self.result_json["exteriorRecipe"][
                    ingr.composition_name
                ] = self.dropOneIngrJson(ingr, self.result_json["exteriorRecipe"])

        # compartment ingr
        for orga in self.compartments:
            # compartment surface ingr
            rs = orga.surfaceRecipe
            if rs:
                self.result_json[orga.name + "_surfaceRecipe"] = OrderedDict()
                for ingr in rs.ingredients:
                    self.result_json[orga.name + "_surfaceRecipe"][
                        ingr.composition_name
                    ] = self.dropOneIngrJson(
                        ingr, self.result_json[orga.name + "_surfaceRecipe"]
                    )
            # compartment matrix ingr
            ri = orga.innerRecipe
            if ri:
                self.result_json[orga.name + "_innerRecipe"] = OrderedDict()
                for ingr in ri.ingredients:
                    self.result_json[orga.name + "_innerRecipe"][
                        ingr.composition_name
                    ] = self.dropOneIngrJson(
                        ingr, self.result_json[orga.name + "_innerRecipe"]
                    )
        with open(resultfilename, "w") as fp:  # doesnt work with symbol link ?
            if indent:
                json.dump(
                    self.result_json, fp, indent=1, separators=(",", ":")
                )  # ,indent=4, separators=(',', ': ')
            else:
                json.dump(
                    self.result_json, fp, separators=(",", ":")
                )  # ,indent=4, separators=(',', ': ')
        print("ok dump", resultfilename)

    @classmethod
    def convertPickleToText(self, resultfilename=None, norga=0):
        if resultfilename is None:
            resultfilename = self.result_file
        rfile = open(resultfilename)
        result = pickle.load(rfile)
        orgaresult = []
        for i in range(norga):
            orfile = open(resultfilename + "_organelle_" + str(i))
            orgaresult.append(pickle.load(orfile))
            orfile.close()
        rfile.close()
        rfile = open(resultfilename + "_free_points")
        rfile.close()
        rfile = open(resultfilename + ".txt", "w")
        line = ""
        for pos, rot, ingrName, compartment_id, ptInd in result:
            line += self.dropOneIngr(pos, rot, ingrName, compartment_id, ptInd)
            # result.append([pos,rot,ingr.name,ingr.compartment_id,ptInd])
        rfile.write(line)
        rfile.close()
        for i in range(norga):
            orfile = open(resultfilename + "_organelle_" + str(i) + ".txt", "w")
            result = []
            line = ""
            for pos, rot, ingrName, compartment_id, ptInd in orgaresult[i]:
                line += self.dropOneIngr(pos, rot, ingrName, compartment_id, ptInd)
            orfile.write(line)
            orfile.close()
            # freepoint

    def printFillInfo(self):
        r = self.exteriorRecipe
        if r is not None:
            print("    Environment exterior recipe:")
            r.printFillInfo("        ")

        for o in self.compartments:
            o.printFillInfo()

    def finishWithWater(self, free_points=None, nbFreePoints=None):
        # self.freePointsAfterFill[:self.nbFreePointsAfterFill]
        # sphere sphere of 2.9A
        if free_points is None:
            free_points = self.freePointsAfterFill
        if nbFreePoints is None:
            nbFreePoints = self.nbFreePointsAfterFill
        # a freepoint is a voxel, how many water in the voxel
        # coords masterGridPositions

    # ==============================================================================
    # AFter this point, features development around physics engine and algo
    # octree
    # panda bullet
    # panda ode
    # ==============================================================================

    def setupOctree(
        self,
    ):
        if self.octree is None:
            self.octree = Octree(
                self.grid.getRadius(), helper=helper
            )  # Octree((0,0,0),self.grid.getRadius())   #0,0,0 or center of grid?

    def setupPanda(self):
        try:
            import panda3d
        except Exception:
            return
        from panda3d.core import loadPrcFileData

        if self.grid is not None:
            loadPrcFileData(
                "", "bullet-sap-extents " + str(self.grid.diag)
            )  # grid may not be setup
        if self.world is None:
            if panda3d is None:
                return
            loadPrcFileData(
                "",
                """
                load-display p3tinydisplay # to force CPU only rendering (to make it available as an option if everything else fail, use aux-display p3tinydisplay)
                audio-library-name null # Prevent ALSA errors
                show-frame-rate-meter 0
                sync-video 0
                bullet-max-objects 10240
                bullet-broadphase-algorithm sap
                bullet-sap-extents 10000.0
                textures-power-2 up
                textures-auto-power-2 #t
                """,
            )
            #            loadPrcFileData("", "window-type none" )
            # Make sure we don't need a graphics engine
            # (Will also prevent X errors / Display errors when starting on linux without X server)
            #            loadPrcFileData("", "audio-library-name null" ) # Prevent ALSA errors
            #            loadPrcFileData('', 'bullet-enable-contact-events true')
            #            loadPrcFileData('', 'bullet-max-objects 10240')#10240
            #            loadPrcFileData('', 'bullet-broadphase-algorithm sap')#aabb
            #            loadPrcFileData('', 'bullet-sap-extents 10000.0')#
            if autopack.helper is not None and autopack.helper.nogui:
                loadPrcFileData("", "window-type offscreen")
            else:
                loadPrcFileData("", "window-type None")

            from direct.showbase.ShowBase import ShowBase

            base = ShowBase()
            base.disableMouse()
            self.base = base
            from panda3d.core import Vec3

            if self.panda_solver == "bullet":
                from panda3d.bullet import BulletWorld

                # global variable from panda3d
                self.worldNP = render.attachNewNode("World")  # noqa: F821
                self.world = BulletWorld()
                self.BitMask32 = BitMask32
            elif self.panda_solver == "ode":
                from panda3d.ode import OdeWorld, OdeHashSpace

                self.world = OdeWorld()
                # or hashspace ?
                self.ode_space = (
                    OdeHashSpace()
                )  # OdeQuadTreeSpace(center,extends,depth)
                self.ode_space.set_levels(-2, 6)
                self.ode_space.setAutoCollideWorld(self.world)

            self.world.setGravity(Vec3(0, 0, 0))
            self.static = []
            self.moving = None
            self.rb_panda = []
            base.destroy()

        for compartment in self.compartments:
            if compartment.rbnode is None:
                compartment.rbnode = compartment.addShapeRB(
                    self
                )  # addMeshRBOrganelle(o)

    def add_rb_node(self, ingr, trans, mat):
        if ingr.type == "Mesh":
            return ingr.add_rb_mesh(self.worldNP)
        elif self.panda_solver == "ode" and ingr.type == "Sphere":
            mat3x3 = Mat3(
                mat[0], mat[1], mat[2], mat[4], mat[5], mat[6], mat[8], mat[9], mat[10]
            )
            return ingr.add_rb_node_ode(self.world, trans, mat3x3)
        return ingr.add_rb_node(self.worldNP)

    def delRB(self, node):
        if panda3d is None:
            return
        if self.panda_solver == "bullet":
            self.world.removeRigidBody(node)
            np = NodePath(node)
            if np is not None:
                np.removeNode()
        elif self.panda_solver == "ode":
            node.destroy()

        if node in self.rb_panda:
            self.rb_panda.pop(self.rb_panda.index(node))
        if node in self.static:
            self.static.pop(self.static.index(node))
        if node == self.moving:
            self.moving = None

    def setGeomFaces(self, tris, face):
        if panda3d is None:
            return
            # have to add vertices one by one since they are not in order
        if len(face) == 2:
            face = numpy.array([face[0], face[1], face[1], face[1]], dtype="int")
        for i in face:
            tris.addVertex(i)
        tris.closePrimitive()

    def addMeshRBOrganelle(self, o):
        if panda3d is None:
            return
        helper = autopack.helper
        if not autopack.helper.nogui:
            geom = helper.getObject(o.gname)
            if geom is None:
                o.gname = "%s_Mesh" % o.name
                geom = helper.getObject(o.gname)
            faces, vertices, vnormals = helper.DecomposeMesh(
                geom, edit=False, copy=False, tri=True, transform=True
            )
        else:
            faces = o.faces
            vertices = o.vertices
        inodenp = self.worldNP.attachNewNode(BulletRigidBodyNode(o.name))
        inodenp.node().setMass(1.0)

        from panda3d.core import (
            GeomVertexFormat,
            GeomVertexWriter,
            GeomVertexData,
            Geom,
            GeomTriangles,
        )
        from panda3d.bullet import (
            BulletTriangleMesh,
            BulletTriangleMeshShape,
        )

        # step 1) create GeomVertexData and add vertex information
        format = GeomVertexFormat.getV3()
        vdata = GeomVertexData("vertices", format, Geom.UHStatic)
        vertexWriter = GeomVertexWriter(vdata, "vertex")
        [vertexWriter.addData3f(v[0], v[1], v[2]) for v in vertices]

        # step 2) make primitives and assign vertices to them
        tris = GeomTriangles(Geom.UHStatic)
        [self.setGeomFaces(tris, face) for face in faces]

        # step 3) make a Geom object to hold the primitives
        geom = Geom(vdata)
        geom.addPrimitive(tris)
        # step 4) create the bullet mesh and node
        mesh = BulletTriangleMesh()
        mesh.addGeom(geom)
        shape = BulletTriangleMeshShape(mesh, dynamic=False)  # BulletConvexHullShape
        # or
        # shape = BulletConvexHullShape()
        # shape.add_geom(geom)
        # inodenp = self.worldNP.attachNewNode(BulletRigidBodyNode(ingr.name))
        # inodenp.node().setMass(1.0)
        inodenp.node().addShape(
            shape
        )  # ,TransformState.makePos(Point3(0, 0, 0)))#, pMat)
        # TransformState.makePos(Point3(jtrans[0],jtrans[1],jtrans[2])))#rotation ?

        if self.panda_solver == "bullet":
            inodenp.setCollideMask(BitMask32.allOn())
            inodenp.node().setAngularDamping(1.0)
            inodenp.node().setLinearDamping(1.0)
            #            inodenp.setMat(pmat)
            self.world.attachRigidBody(inodenp.node())
            inodenp = inodenp.node()
        return inodenp

    def addRB(self, ingr, trans, rotMat, rtype="single_sphere", static=False):
        # Sphere
        if panda3d is None:
            return None
        mat = rotMat.copy()
        #        mat[:3, 3] = trans
        #        mat = mat.transpose()
        mat = mat.transpose().reshape((16,))

        pmat = Mat4(
            mat[0],
            mat[1],
            mat[2],
            mat[3],
            mat[4],
            mat[5],
            mat[6],
            mat[7],
            mat[8],
            mat[9],
            mat[10],
            mat[11],
            trans[0],
            trans[1],
            trans[2],
            mat[15],
        )
        inodenp = None
        inodenp = self.add_rb_node(ingr, trans, mat)
        if self.panda_solver == "bullet":
            inodenp.setCollideMask(BitMask32.allOn())
            inodenp.node().setAngularDamping(1.0)
            inodenp.node().setLinearDamping(1.0)
            inodenp.setMat(pmat)
            self.world.attachRigidBody(inodenp.node())
            inodenp = inodenp.node()
        elif self.panda_solver == "ode":
            inodenp.setCollideBits(BitMask32(0x00000002))
            inodenp.setCategoryBits(BitMask32(0x00000001))
            # boxGeom.setBody(boxBody)
        self.rb_panda.append(inodenp)
        # self.moveRBnode(inodenp.node(), trans, rotMat)
        return inodenp

    def moveRBnode(self, node, trans, rotMat):
        if panda3d is None:
            return
        rotation_matrix = rotMat.copy()
        #        mat[:3, 3] = trans
        #        mat = mat.transpose()
        rotation_matrix = rotation_matrix.transpose().reshape((16,))
        if True in numpy.isnan(rotation_matrix).flatten():
            print("problem Matrix", node)
            return
        if self.panda_solver == "bullet":
            pMat = Mat4(
                rotation_matrix[0],
                rotation_matrix[1],
                rotation_matrix[2],
                rotation_matrix[3],
                rotation_matrix[4],
                rotation_matrix[5],
                rotation_matrix[6],
                rotation_matrix[7],
                rotation_matrix[8],
                rotation_matrix[9],
                rotation_matrix[10],
                rotation_matrix[11],
                trans[0],
                trans[1],
                trans[2],
                rotation_matrix[15],
            )
            nodenp = NodePath(node)
            nodenp.setMat(pMat)
        elif self.panda_solver == "ode":
            mat3x3 = Mat3(
                rotation_matrix[0],
                rotation_matrix[1],
                rotation_matrix[2],
                rotation_matrix[4],
                rotation_matrix[5],
                rotation_matrix[6],
                rotation_matrix[8],
                rotation_matrix[9],
                rotation_matrix[10],
            )
            body = node.get_body()
            body.setPosition(Vec3(trans[0], trans[1], trans[2]))
            body.setRotation(mat3x3)

    def getRotTransRB(self, node):
        if panda3d is None:
            return
        nodenp = NodePath(node)
        m = nodenp.getMat()
        M = numpy.array(m)
        rRot = numpy.identity(4)
        rRot[:3, :3] = M[:3, :3]
        rTrans = M[3, :3]
        return rTrans, rRot

    def runBullet(self, ingr, simulationTimes, runTimeDisplay):
        if panda3d is None:
            return
        done = False
        t1 = time()
        simulationTimes = 5.0
        while not done:
            # should do it after a jitter run
            #        for i in xrange(10):
            dt = globalClock.getDt()  # noqa: F821, global variable from panda3d
            self.world.doPhysics(
                dt, 100, 1.0 / 500.0
            )  # world.doPhysics(dt, 10, 1.0/180.0)100, 1./500.#2, 1.0/120.0
            # check number of contact betwee currrent and rest ?
            r = [
                (self.world.contactTestPair(self.moving, n).getNumContacts() > 0)
                for n in self.static
            ]
            done = not (True in r)
            if runTimeDisplay:
                # move self.moving and update
                nodenp = NodePath(self.moving)
                ma = nodenp.getMat()
                self.afviewer.vi.setObjectMatrix(
                    ingr.moving_geom, numpy.array(ma), transpose=False
                )  # transpose ?
                self.afviewer.vi.update()
            if (time() - t1) > simulationTimes:
                done = True
                break

                # ==============================================================================
            #               Export -> another file ?
            # ==============================================================================

    def exportToBD_BOX(self, res_filename=None, output=None, bd_type="flex"):
        # , call the BD_BOX exporter, plugin ? better if result store somewhere.
        # only sphere + boudary ?
        # sub ATM 216 225.0000 150.0000 525.0000 25.0000 -5.0000 50.0000 0.5922 1
        if bd_type == "flex":
            from bd_box import flex_box as bd_box
        else:
            from bd_box import rigid_box as bd_box
        if res_filename is None:
            res_filename = self.result_file
        self.bd = bd_box(res_filename, bounding_box=self.boundingBox)
        self.bd.makePrmFile()
        self.collectResultPerIngredient()
        r = self.exteriorRecipe
        if r:
            for ingr in r.ingredients:
                self.bd.addAutoPackIngredient(ingr)

        # compartment ingr
        for orga in self.compartments:
            # compartment surface ingr
            rs = orga.surfaceRecipe
            if rs:
                for ingr in rs.ingredients:
                    self.bd.addAutoPackIngredient(ingr)
            # compartment matrix ingr
            ri = orga.innerRecipe
            if ri:
                for ingr in ri.ingredients:
                    self.bd.addAutoPackIngredient(ingr)

        self.bd.write()

    def exportToTEM_SIM(self, res_filename=None, output=None):
        from tem_sim import tem_sim

        if res_filename is None:
            res_filename = self.result_file
        self.tem = tem_sim(res_filename, bounding_box=self.boundingBox)
        self.tem.setup()
        self.collectResultPerIngredient()
        r = self.exteriorRecipe
        if r:
            for ingr in r.ingredients:
                self.tem.addAutoPackIngredient(ingr)

        # compartment ingr
        for orga in self.compartments:
            # compartment surface ingr
            rs = orga.surfaceRecipe
            if rs:
                for ingr in rs.ingredients:
                    self.tem.addAutoPackIngredient(ingr)
            # compartment matrix ingr
            ri = orga.innerRecipe
            if ri:
                for ingr in ri.ingredients:
                    self.tem.addAutoPackIngredient(ingr)
        self.tem.write()

    def exportToTEM(
        self,
    ):
        # limited to 20 ingredients, call the TEM exporter plugin ?
        # ingredient -> PDB file or mrc volume file
        # ingredient -> coordinate.txt file
        p = []  # *0.05
        rr = []
        output = "iSutm_coordinate.txt"  # ingrname_.txt
        aStr = "# File created for TEM-simulator, version 1.3.\n"
        aStr += str(len(p)) + " 6\n"
        aStr += "#            x             y             z           phi         theta           psi\n"
        for i in range(len(p)):
            aStr += "{0:14.4f}{1:14.4f}{2:14.4f}{3:14.4f}{4:14.4f}{5:14.4f}\n".format(
                p[i][0], p[i][1], p[i][2], rr[i][0], rr[i][1], rr[i][2]
            )
        f = open(output, "w")
        f.write(aStr)

    def exportToReaDDy(self):
        # wehn I will get it running ... plugin ?
        return

        # ==============================================================================

    #         Animate
    # ==============================================================================

    def linkTraj(self):
        # link the traj usin upy for creating a new synchronized calleback?
        if not self.traj_linked:
            autopack.helper.synchronize(self.applyStep)
            self.traj_linked = True

    def unlinkTraj(self):
        # link the traj usin upy for creating a new synchronized calleback?
        if self.traj_linked:
            autopack.helper.unsynchronize(self.applyStep)
            self.traj_linked = False

    def applyStep(self, step):
        # apply the coordinate from a trajectory at step step.
        # correspondance ingredients instance <-> coordinates file
        # trajectory class to handle
        print("Step is " + str(step))
        # if self.traj.traj_type=="dcd" or self.traj.traj_type=="xyz":
        self.traj.applyState_primitive_name(self, step)
        # ho can we apply to parent instance the rotatiotn?

    def create_voxelization(self, image_data, image_size, voxel_size, hollow=False):
        """
        Update the image data for all molecules in the recipe by creating voxelized
        representations.

        Parameters
        ----------
        image_data: numpy.ndarray
            The image data to update.
        image_size: list
            The size of the image data.
        voxel_size: float
            The size of a voxel in the image data.
        hollow: bool
            If True, the voxelization will be hollow.

        Returns
        ----------
        image_data: numpy.ndarray
            The updated image data.
        """
        channel_colors = []
<<<<<<< HEAD
        for obj in self.packed_objects.get_all():
=======
        for obj in self.packed_objects.get():
>>>>>>> 4be3fede
            if obj.name not in image_data:
                image_data[obj.name] = numpy.zeros(image_size, dtype=numpy.uint8)
                if obj.color is not None:
                    color = obj.color
                    if all([x <= 1 for x in obj.color]):
                        color = [int(col * 255) for col in obj.color]
                    channel_colors.append(color)
            if obj.is_compartment:
                obj_instance = self.get_compartment_object_by_name(obj.name)
                mesh_store = self.mesh_store
<<<<<<< HEAD
            else: 
=======
            else:
>>>>>>> 4be3fede
                obj_instance = obj.ingredient
                mesh_store = None

            image_data[obj.name] = obj_instance.create_voxelization(
                image_data=image_data[obj.name],
                bounding_box=self.boundingBox,
                voxel_size=voxel_size,
                image_size=image_size,
                position=obj.position,
                rotation=obj.rotation,
                hollow=hollow,
                mesh_store=mesh_store,
            )

        return image_data, channel_colors<|MERGE_RESOLUTION|>--- conflicted
+++ resolved
@@ -3147,11 +3147,7 @@
             The updated image data.
         """
         channel_colors = []
-<<<<<<< HEAD
         for obj in self.packed_objects.get_all():
-=======
-        for obj in self.packed_objects.get():
->>>>>>> 4be3fede
             if obj.name not in image_data:
                 image_data[obj.name] = numpy.zeros(image_size, dtype=numpy.uint8)
                 if obj.color is not None:
@@ -3162,11 +3158,7 @@
             if obj.is_compartment:
                 obj_instance = self.get_compartment_object_by_name(obj.name)
                 mesh_store = self.mesh_store
-<<<<<<< HEAD
             else: 
-=======
-            else:
->>>>>>> 4be3fede
                 obj_instance = obj.ingredient
                 mesh_store = None
 
