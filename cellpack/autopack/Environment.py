# -*- coding: utf-8 -*-
"""
###############################################################################
#
# autoPACK Authors: Graham T. Johnson, Mostafa Al-Alusi, Ludovic Autin, Michel Sanner
#   Based on COFFEE Script developed by Graham Johnson between 2005 and 2010
#   with assistance from Mostafa Al-Alusi in 2009 and periodic input
#   from Arthur Olson's Molecular Graphics Lab
#
# Environment.py Authors: Graham Johnson & Michel Sanner with editing/enhancement
# from Ludovic Autin
# HistoVol.py became Environment.py in the Spring of 2013 to generalize the terminology
# away from biology
#
# Translation to Python initiated March 1, 2010 by Michel Sanner with Graham Johnson
#
# Class restructuring and organization: Michel Sanner
#
# Copyright: Graham Johnson ©2010
#
# This file "Environment.py" is part of autoPACK, cellPACK.
#
#    autoPACK is free software: you can redistribute it and/or modify
#    it under the terms of the GNU General Public License as published by
#    the Free Software Foundation, either version 3 of the License, or
#    (at your option) any later version.
#
#    autoPACK is distributed in the hope that it will be useful,
#    but WITHOUT ANY WARRANTY; without even the implied warranty of
#    MERCHANTABILITY or FITNESS FOR A PARTICULAR PURPOSE.  See the
#    GNU General Public License for more details.
#
#    You should have received a copy of the GNU General Public License
#    along with autoPACK (See "CopyingGNUGPL" in the installation.
#    If not, see <http://www.gnu.org/licenses/>.
#
#
###############################################################################
@author: Graham Johnson, Ludovic Autin, & Michel Sanner

# Hybrid version merged from Graham's Sept 2011 and Ludo's April 2012
# version on May 16, 2012
# Updated with final thesis HistoVol.py file from Sept 25, 2012 on July 5, 2012
# with correct analysis tools

# TODO: fix the save/restore grid
"""

import copy
import os
from time import time
from random import random, uniform, seed
from scipy import spatial
import numpy
import pickle
import math
from math import pi
import json
from json import encoder
import logging
from collections import OrderedDict

# PANDA3D Physics engine ODE and Bullet
import panda3d

from panda3d.core import Mat3, Mat4, Vec3, BitMask32, NodePath
from panda3d.bullet import BulletRigidBodyNode

import cellpack.autopack as autopack
from cellpack.autopack.MeshStore import MeshStore
from cellpack.autopack.ingredient import Ingredient
from cellpack.autopack.loaders.recipe_loader import RecipeLoader
from cellpack.autopack.utils import (
    cmp_to_key,
    deep_merge,
    ingredient_compare0,
    ingredient_compare1,
    ingredient_compare2,
)
from .Compartment import CompartmentList, Compartment
from .Recipe import Recipe
from .ingredient import GrowIngredient, ActinIngredient
from cellpack.autopack import IOutils
from .octree import Octree
from .Gradient import Gradient
from .transformation import euler_from_matrix
from .ingredient import (
    MultiSphereIngr,
    MultiCylindersIngr,
    SingleSphereIngr,
    SingleCubeIngr,
    SingleCylinderIngr,
)

# backward compatibility with kevin method
from cellpack.autopack.BaseGrid import BaseGrid as BaseGrid
from .trajectory import dcdTrajectory, molbTrajectory
from .randomRot import RandomRot

try:
    helper = autopack.helper
except ImportError:
    helper = None


encoder.FLOAT_REPR = lambda o: format(o, ".8g")

SEED = 15
LOG = False
verbose = 0


class Environment(CompartmentList):
    """
    The Environment class
    ==========================
    This class is main class in autopack. The class handle all the setup, initialization
    and process of the packing. We use xml or python for the setup.
    A environments is made of :
        a grid and the gradients if any
        a list of compartment and their recipes (surface and interior)
        a exterior recipe
        each recipe are made of a list of ingredients
    """

    def __init__(self, config=None, recipe=None):
        CompartmentList.__init__(self)
        self.mesh_store = MeshStore()

        self.config_data = config
        self.recipe_data = recipe

        name = recipe["name"]
        self.log = logging.getLogger("env")
        self.log.propagate = False

        # From config file
        self.runTimeDisplay = config["live_packing"]
        self.place_method = config["place_method"]
        self.innerGridMethod = config["inner_grid_method"]
        self.format_output = config["format"]
        self.use_periodicity = config["use_periodicity"]
        self.pickRandPt = not config["ordered_packing"]
        self.show_sphere_trees = config["show_sphere_trees"]
        self.show_grid_spheres = config["show_grid_plot"]
        self.boundingBox = numpy.array(recipe["bounding_box"])
        self.spacing = config["spacing"]
        self.name = name

        # saving/pickle option
        self.saveResult = "out" in config
        self.out_folder = RecipeLoader.create_output_dir(
            config["out"], name, config["place_method"]
        )
        self.resultfile = self.out_folder + "/" + f"{self.name}-{config['name']}"
        self.grid_file_out = f"{self.resultfile}_grid"
        self.load_from_grid_file = config["load_from_grid_file"]

        should_load_grid_file = os.path.isfile(self.grid_file_out) and self.load_from_grid_file 
        self.previous_grid_file = self.grid_file_out if should_load_grid_file else None
        self.setupfile = ""
        self.current_path = None  # the path of the recipe file
        self.custom_paths = None
        self.grid_filename = None  #
        self.grid_result_filename = None  # str(gridn.getAttribute("grid_result"))

        self.timeUpDistLoopTotal = 0
        self.name = name
        self.exteriorRecipe = None
        self.hgrid = []
        self.world = None  # panda world for collision
        self.octree = None  # ongoing octree test, no need if openvdb wrapped to python
        self.grid = None  # Grid()  # the main grid
        self.encapsulatingGrid = (
            0  # Only override this with 0 for 2D packing- otherwise its very unsafe!
        )
        # 0 is the exterior, 1 is compartment 1 surface, -1 is compartment 1 interior
        self.nbCompartments = 1
        self.name = "out"

        self.order = {}  # give the order of drop ingredient by ptInd from molecules
        self.lastrank = 0

        # smallest and largest protein radii across all recipes
        self.smallestProteinSize = 999
        self.largestProteinSize = 0
        self.scaleER = 2.5  # hack in case problem with encapsulating radius
        self.computeGridParams = True

        self.EnviroOnly = False
        self.EnviroOnlyCompartiment = -1
        # bounding box of the Environment

        self.fbox_bb = None  # used for estimating the volume

        self.fbox = None  # Oct 20, 2012 Graham wonders if this is part of the problem
        self.fillBB = None  # bounding box for a given fill
        self.fillbb_insidepoint = (
            None  # Oct 20, 2012 Graham wonders if this is part of the problem
        )
        self.freePointMask = None
        self.molecules = (
            []
        )  # list of ( (x,y,z), rotation, ingredient) triplet generated by packing
        self.ingr_result = {}

        self.randomRot = RandomRot()  # the class used to generate random rotation
        self.activeIngr = []
        self.activeIngre_saved = []
        self.freePtsUpdateThreshold = 0.0
        # optionally can provide a host and a viewer
        self.host = None
        self.afviewer = None

        # version of setup used
        self.version = "1.0"

        # option for packing using host dynamics capability
        self.windowsSize = 100
        self.windowsSize_overwrite = False

        self.orthogonalBoxType = 0
        self.overwritePlaceMethod = False
        self.rejection_threshold = None
        # if use C4D RB dynamics, should be genralized
        self.springOptions = {}
        self.dynamicOptions = {}
        self.setupRBOptions()
        self.simulationTimes = 2.0

        # cancel dialog-> need to be develop more
        self.cancelDialog = False

        self.grab_cb = None
        self.pp_server = None
        self.seed_set = False
        self.seed_used = 0
        #
        self.nFill = 0
        self.cFill = 0
        self.FillName = ["F" + str(self.nFill)]

        self.traj_linked = False
        # do we sort the ingredient or not see  getSortedActiveIngredients
        self.pickWeightedIngr = True
        self.currtId = 0

        # gradient
        self.gradients = {}

        self.use_gradient = False  # gradient control is also per ingredient
        self.use_halton = False  # use halton for grid point distribution

        self.ingrLookForNeighbours = False  # Old Features to be test

        # debug with timer function
        self.nb_ingredient = 0
        self.totalNbIngr = 0
        self.treemode = "cKDTree"
        self.close_ingr_bhtree = (
            None  # RBHTree(a.tolist(),range(len(a)),10,10,10,10,10,9999)
        )
        self.rTrans = []
        self.result = []
        self.rIngr = []
        self.rRot = []
        # should be part of an independent module
        self.panda_solver = "bullet"  # or bullet
        # could be a problem here for pp
        # can't pickle this dictionary
        self.rb_func_dic = {}
        # need options for the save/server data etc....
        # should it be in __init__ like other general options ?
        self.dump = True
        self.dump_freq = 120.0
        self.jsondic = None

        self.distancesAfterFill = []
        self.freePointsAfterFill = []
        self.nbFreePointsAfterFill = []
        self.distanceAfterFill = []
        self._setup()

    def _setup(self):
        if "composition" in self.recipe_data:
            (
                self.root_compartment,
                self.compartment_keys,
                self.reference_dict,
                self.referenced_objects,
            ) = Recipe.resolve_composition(self.recipe_data)
            self.create_objects()

    def setSeed(self, seedNum):
        SEED = int(seedNum)
        numpy.random.seed(SEED)  # for gradient
        seed(SEED)
        self.randomRot.setSeed(seed=SEED)
        self.seed_set = True
        self.seed_used = SEED

    def _prep_ingredient_info(self, composition_info, ingredient_name=None):
        objects_dict = self.recipe_data["objects"]
        object_key = composition_info["object"]
        base_object = objects_dict[object_key]
        ingredient_info = deep_merge(copy.deepcopy(base_object), composition_info)
        ingredient_info["name"] = (
            ingredient_name if ingredient_name is not None else object_key
        )
        return ingredient_info

    def _step_down(self, compartment_key):
        composition_dict = self.recipe_data["composition"]
        compartment = self.create_compartment(compartment_key)
        compartment_info = composition_dict[compartment_key]
        for region_name, obj_keys in compartment_info.get(
            "regions", {}
        ).items():  # check if entry in compositions has regions
            recipe = Recipe(name=f"{compartment_key}_{region_name}")
            for key_or_dict in obj_keys:
                is_key, composition_info = RecipeLoader.is_key(
                    key_or_dict, composition_dict
                )
                if is_key and key_or_dict in self.compartment_keys:
                    key = key_or_dict
                    self._step_down(key)
                else:
                    key = key_or_dict if is_key else None
                    ingredient_info = self._prep_ingredient_info(composition_info, key)
                    self.create_ingredient(recipe, ingredient_info)
            if region_name == "surface":
                compartment.setSurfaceRecipe(recipe)
            elif region_name == "interior":
                compartment.setInnerRecipe(recipe)

    def create_objects(self):
        """
        Instantiate compartments and ingredients contained within the recipe data.
        """
        composition_dict = self.recipe_data["composition"]

        if self.root_compartment is not None:
            # create cytoplasme and set as exterior recipe
            root_compartment = composition_dict[self.root_compartment]
            # self.create_compartment(self.root_compartment)
            external_recipe = Recipe()
            for region_name, obj_keys in root_compartment.get(
                "regions", {}
            ).items():  # check if entry in compositions has regions
                for key_or_dict in obj_keys:
                    is_key, composition_info = RecipeLoader.is_key(
                        key_or_dict, composition_dict
                    )
                    if is_key and key_or_dict in self.compartment_keys:
                        # key is pointing to another container
                        key = key_or_dict
                        self._step_down(key)
                    else:
                        key = key_or_dict if is_key else None
                        ingredient_info = self._prep_ingredient_info(
                            composition_info, key
                        )
                        self.create_ingredient(external_recipe, ingredient_info)
            self.setExteriorRecipe(external_recipe)

        if "gradients" in self.recipe_data:
            # TODO: deal with gradients here
            pass

    def reportprogress(self, label=None, progress=None):
        if self.afviewer is not None and hasattr(self.afviewer, "vi"):
            self.afviewer.vi.progressBar(progress=progress, label=label)

    def set_partners_ingredient(self, ingr):
        if ingr.partners_name:
            weightinitial = ingr.partners_weight
            total = len(ingr.partners_name)  # this is 1
            w = float(weightinitial)
            if len(ingr.partners_name) == 1:
                w = 1.0
                total = 2
                weightinitial = 1
            for i, iname in enumerate(ingr.partners_name):
                print("weight", iname, w, ((1.0 - weightinitial) / (total - 1.0)))
                ingr_partner = self.getIngrFromName(iname)
                if ingr_partner is None:
                    continue
                if i < len(ingr.partners_position):
                    partner = ingr.addPartner(
                        ingr_partner,
                        weight=w,
                        properties={"position": ingr.partners_position[i]},
                    )
                else:
                    partner = ingr.addPartner(ingr_partner, weight=w, properties={})
                for p in ingr_partner.properties:
                    partner.addProperties(p, ingr_partner.properties[p])
                w += ((1 - weightinitial) / (total - 1)) - weightinitial
            if ingr.type == "Grow":
                ingr.prepare_alternates()
        if ingr.excluded_partners_name:
            for iname in ingr.excluded_partners_name:
                ingr.addExcludedPartner(iname)
        ingr.env = self

    # def unpack_objects(self, objects):
    #     for key, value in objects.items():

    def save_result(
        self, freePoints, distances, t0, vAnalysis, vTestid, seedNum, all_ingr_as_array
    ):
        self.grid.freePoints = freePoints[:]
        self.grid.distToClosestSurf = distances[:]
        # should check extension filename for type of saved file
<<<<<<< HEAD
        self.saveGridToFile(self.resultfile + "_grid")
        self.saveGridLogsAsJson(self.resultfile + "_grid-data.json")
        self.grid.result_filename = self.resultfile + "_grid"
=======
        self.saveGridToFile(self.grid_file_out)
        self.saveGridLogsAsJson(self.resultfile + "_grid-data.json")
        self.grid.result_filename = self.grid_file_out
>>>>>>> c1d63096
        self.collectResultPerIngredient()
        self.store()
        self.store_asTxt()
        IOutils.save(
            self,
            self.resultfile,
            format_output=self.format_output,
            kwds=["compNum"],
            result=True,
            quaternion=True,
            all_ingr_as_array=all_ingr_as_array,
            compartments=self.compartments,
        )  # pdb ?
        self.log.info("time to save result file %d", time() - t0)
        if vAnalysis == 1:
            #    START Analysis Tools: Graham added back this big chunk of code for analysis tools and graphic on 5/16/12 Needs to be cleaned up into a function and proper uPy code
            # totalVolume = self.grid.gridVolume*unitVol
            unitVol = self.grid.gridSpacing**3
            wrkDirRes = self.resultfile + "_analyze_"
            for o in self.compartments:  # only for compartment ?
                # totalVolume -= o.surfaceVolume
                # totalVolume -= o.interiorVolume
                innerPointNum = len(o.insidePoints) - 1
                self.log.info("  .  .  .  . ")
                self.log.info("for compartment o = %s", o.name)
                self.log.info("inner Point Count = %d", innerPointNum)
                self.log.info("inner Volume = %s", o.interiorVolume)
                self.log.info("innerVolume temp Confirm = %d", innerPointNum * unitVol)
                usedPts = 0
                unUsedPts = 0
                vDistanceString = ""
                insidepointindce = numpy.nonzero(
                    numpy.equal(self.grid.compartment_ids, -o.number)
                )[0]
                for i in insidepointindce:  # xrange(innerPointNum):
                    #                        pt = o.insidePoints[i] #fpts[i]
                    #                        print (pt,type(pt))
                    # for pt in self.histo.freePointsAfterFill:#[:self.histo.nbFreePointsAfterFill]:
                    d = self.distancesAfterFill[i]
                    vDistanceString += str(d) + "\n"
                    if d <= 0:  # >self.smallestProteinSize-0.001:
                        usedPts += 1
                    else:
                        unUsedPts += 1
                filename = (
                    wrkDirRes
                    + "vResultMatrix1"
                    + o.name
                    + "_Testid"
                    + str(vTestid)
                    + "_Seed"
                    + str(seedNum)
                    + "_dists.txt"
                )  # Used this from thesis to overwrite less informative SVN version on next line on July 5, 2012
                #            filename = wrkDirRes+"/vDistances1.txt"
                f = open(filename, "w")
                f.write(vDistanceString)
                f.close()

                # result is [pos,rot,ingr.name,ingr.compNum,ptInd]
                # if resultfilename == None:
                # resultfilename = self.resultfile
                resultfilenameT = (
                    wrkDirRes
                    + "vResultMatrix1"
                    + o.name
                    + "_Testid"
                    + str(vTestid)
                    + "_Seed"
                    + str(seedNum)
                    + "_Trans.txt"
                )  # Used this from thesis to overwrite less informative SVN version on next line on July 5, 2012
                resultfilenameR = (
                    wrkDirRes
                    + "vResultMatrix1"
                    + o.name
                    + "_Testid"
                    + str(vTestid)
                    + "_Seed"
                    + str(seedNum)
                    + "_Rot.txt"
                )
                vTranslationString = ""
                vRotationString = ""
                result = []
                matCount = 0
                for pos, rot, ingr, ptInd in o.molecules:
                    # BEGIN: newer code from Theis version added July 5, 2012
                    if hasattr(self, "afviewer"):
                        mat = rot.copy()
                        mat[:3, 3] = pos

                        # r = R.from_matrix(mat).as_euler("xyz", degrees=False)
                        r = euler_from_matrix(mat, "rxyz")
                        h1 = math.degrees(math.pi + r[0])
                        p1 = math.degrees(r[1])
                        b1 = math.degrees(-math.pi + r[2])
                        self.log.info("rot from matrix = %r %r %r %r", r, h1, p1, b1)
                        # END: newer code from Theis version added July 5, 2012
                    result.append([pos, rot])
                    pt3d = result[matCount][0]
                    (
                        x,
                        y,
                        z,
                    ) = pt3d

                    vTranslationString += (
                        str(x) + ",\t" + str(y) + ",\t" + str(z) + "\n"
                    )
                    # vRotationString += str(rot3d) #str(h)+ ",\t" + str(p) + ",\t" + str(b) + "\n"
                    vRotationString += (
                        str(h1)
                        + ",\t"
                        + str(p1)
                        + ",\t"
                        + str(b1)
                        + ",\t"
                        + ingr.name
                        + "\n"
                    )
                    matCount += 1

                rfile = open(resultfilenameT, "w")
                rfile.write(vTranslationString)
                rfile.close()

                rfile = open(resultfilenameR, "w")
                rfile.write(vRotationString)
                rfile.close()
                self.log.info("len(result) = %d", len(result))
                self.log.info("len(self.molecules) = %d", len(self.molecules))
                # Graham Note:  There is overused disk space- the rotation matrix is 4x4 with an offset of 0,0,0
                # and we have a separate translation vector in the results and molecules arrays.
                #  Get rid of the translation vector and move it to the rotation matrix to save space...
                # will that slow the time it takes to extract the vector from the matrix when we need to call it?
                self.log.info(
                    "*************************************************** vDistance String Should be on"
                )
                self.log.info("unitVolume2 = %d", unitVol)
                self.log.info("Number of Points Unused = %d", unUsedPts)
                self.log.info("Number of Points Used   = %d", usedPts)
                self.log.info("Volume Used   = %d", usedPts * unitVol)
                self.log.info("Volume Unused = %d", unUsedPts * unitVol)
                self.log.info("vTestid = %d", vTestid)
                self.log.info("self.grid.nbGridPoints = %r", self.grid.nbGridPoints)
                self.log.info("self.gridVolume = %d", self.grid.gridVolume)

        self.log.info("self.compartments In Environment = %d", len(self.compartments))
        if self.compartments == []:
            unitVol = self.grid.gridSpacing**3
            innerPointNum = len(freePoints)
            self.log.info("  .  .  .  . ")
            self.log.info("inner Point Count = %d", innerPointNum)
            self.log.info("innerVolume temp Confirm = %d", innerPointNum * unitVol)
            usedPts = 0
            unUsedPts = 0
            # fpts = self.freePointsAfterFill
            vDistanceString = ""
            for i in range(innerPointNum):
                pt = freePoints[i]  # fpts[i]
                # for pt in self.histo.freePointsAfterFill:#[:self.histo.nbFreePointsAfterFill]:
                d = self.distancesAfterFill[pt]
                vDistanceString += str(d) + "\n"
                if d <= 0:  # >self.smallestProteinSize-0.001:
                    usedPts += 1
                else:
                    unUsedPts += 1
            # Graham Note:  There is overused disk space- the rotation matrix is 4x4 with an offset of 0,0,0
            # and we have a separate translation vector in the results and molecules arrays.
            # Get rid of the translation vector and move it to the rotation matrix to save space...
            # will that slow the time it takes to extract the vector from the matrix when we need to call it?

            self.log.info("unitVolume2 = %d", unitVol)
            self.log.info("Number of Points Unused = %d", unUsedPts)
            self.log.info("Number of Points Used   = %d", usedPts)
            self.log.info("Volume Used   = %d", usedPts * unitVol)
            self.log.info("Volume Unused = %d", unUsedPts * unitVol)
            self.log.info("vTestid = %s", vTestid)
            self.log.info("self.nbGridPoints = %r", self.grid.nbGridPoints)
            self.log.info("self.gridVolume = %d", self.grid.gridVolume)
            self.log.info("histoVol.timeUpDistLoopTotal = %d", self.timeUpDistLoopTotal)

            #    END Analysis Tools: Graham added back this big chunk of code for analysis tools and graphic on 5/16/12 Needs to be cleaned up into a function and proper uPy code
        self.log.info("time to save end %d", time() - t0)

    def saveNewRecipe(self, filename):
        djson, all_pos, all_rot = IOutils.serializedRecipe(
            self, False, True
        )  # transpose, use_quaternion, result=False, lefthand=False
        with open(filename + "_serialized.json", "w") as f:
            f.write(djson)
        IOutils.saveResultBinary(
            self, filename + "_serialized.bin", False, True, lefthand=True
        )
        IOutils.saveResultBinary(
            self, filename + "_serialized_tr.bin", True, True, lefthand=True
        )  # transpose, quaternio, left hand

    def loadResult(
        self, resultfilename=None, restore_grid=True, backward=False, transpose=True
    ):
        result = [], [], []
        if resultfilename is None:
            resultfilename = self.resultfile
            # check the extension of the filename none, txt or json
            # resultfilename = autopack.retrieveFile(resultfilename,cache="results")
        fileName, fileExtension = os.path.splitext(resultfilename)
        if fileExtension == "":
            try:
                result = pickle.load(open(resultfilename, "rb"))
            except:  # noqa: E722
                print("can't read " + resultfilename)
                return [], [], []
        elif fileExtension == ".apr":
            try:
                result = pickle.load(open(resultfilename, "rb"))
            except:  # noqa: E722
                return self.load_asTxt(resultfilename=resultfilename)
        elif fileExtension == ".txt":
            return self.load_asTxt(resultfilename=resultfilename)
        elif fileExtension == ".json":
            if backward:
                return self.load_asJson(resultfilename=resultfilename)
            else:
                return IOutils.load_MixedasJson(
                    self, resultfilename=resultfilename, transpose=transpose
                )
        else:
            print("can't read or recognize " + resultfilename)
            return [], [], []
        return result

    def includeIngrRecipes(self, ingrname, include):
        """
        Include or Exclude the given ingredient from the recipe.
        (similar to an active state toggle)
        """
        r = self.exteriorRecipe
        if self.includeIngrRecipe(ingrname, include, r):
            return
        for o in self.compartments:
            rs = o.surfaceRecipe
            if self.includeIngrRecipe(ingrname, include, rs):
                return
            ri = o.innerRecipe
            if self.includeIngrRecipe(ingrname, include, ri):
                return

    def includeIngrRecipe(self, ingrname, include, rs):
        """
        Include or Exclude the given ingredient from the given recipe.
        (similar to an active state toggle)
        """
        for ingr in rs.exclude:
            if ingr.name == ingrname:
                if not include:
                    return True
                else:
                    rs.addIngredient(ingr)
                    return True
        for ingr in rs.ingredients:
            if ingrname == ingr.name:
                if not include:
                    rs.delIngredients(ingr)
                    return True
                else:
                    return True

    def includeIngredientRecipe(self, ingr, include):
        """lue
        Include or Exclude the given ingredient from the recipe.
        (similar to an active state toggle)
        """
        r = ingr.recipe  # ()
        if include:
            r.addIngredient(ingr)
        else:
            r.delIngredient(ingr)

    def sortIngredient(self, reset=False):
        # make sure all recipes are sorted from large to small radius
        if self.exteriorRecipe:
            self.exteriorRecipe.sort()
        for o in self.compartments:
            if reset:
                o.reset()
            if o.innerRecipe:
                o.innerRecipe.sort()
            if o.surfaceRecipe:
                o.surfaceRecipe.sort()

    def setGradient(self, **kw):
        """
        create a grdaient
        assign weight to point
        listorganelle influenced
        listingredient influenced
        """
        if "name" not in kw:
            print("name kw is required")
            return
        gradient = Gradient(**kw)
        # default gradient 1-linear Decoy X
        self.gradients[kw["name"]] = gradient

    def callFunction(self, function, args=[], kw={}):
        """
        helper function to callback another function with the
        given arguments and keywords.
        Optionally time stamp it.
        """

        if len(kw):
            res = function(*args, **kw)
        else:
            res = function(*args)
        return res

    def is_two_d(self):
        grid_spacing = self.grid.gridSpacing
        bounding_box = self.boundingBox
        box_size = numpy.array(bounding_box[1]) - numpy.array(bounding_box[0])
        smallest_size = numpy.amin(box_size)
        return smallest_size <= grid_spacing

    def timeFunction(self, function, args, kw):
        """
        Mesure the time for performing the provided function.

        @type  function: function
        @param function: the function to execute
        @type  args: liste
        @param args: the liste of arguments for the function


        @rtype:   list/array
        @return:  the center of mass of the coordinates
        """

        t1 = time()
        if len(kw):
            res = function(*args, **kw)
        else:
            res = function(*args)
        print(("time " + function.__name__, time() - t1))
        return res

    def SetRBOptions(self, obj="moving", **kw):
        """
        Change the rigid body options
        """
        key = [
            "shape",
            "child",
            "dynamicsBody",
            "dynamicsLinearDamp",
            "dynamicsAngularDamp",
            "massClamp",
            "rotMassClamp",
        ]
        for k in key:
            val = kw.pop(k, None)
            if val is not None:
                self.dynamicOptions[obj][k] = val

    def SetSpringOptions(self, **kw):
        """
        Change the spring options, mainly used by C4D.
        """
        key = ["stifness", "rlength", "damping"]
        for k in key:
            val = kw.pop(k, None)
            if val is not None:
                self.springOptions[k] = val

    def setupRBOptions(self):
        """
        Set default value for rigid body options
        """
        self.springOptions["stifness"] = 1.0
        self.springOptions["rlength"] = 0.0
        self.springOptions["damping"] = 1.0
        self.dynamicOptions["spring"] = {}
        self.dynamicOptions["spring"]["child"] = True
        self.dynamicOptions["spring"]["shape"] = "auto"
        self.dynamicOptions["spring"]["dynamicsBody"] = "on"
        self.dynamicOptions["spring"]["dynamicsLinearDamp"] = 0.0
        self.dynamicOptions["spring"]["dynamicsAngularDamp"] = 0.0
        self.dynamicOptions["spring"]["massClamp"] = 1.0
        self.dynamicOptions["spring"]["rotMassClamp"] = 1.0
        self.dynamicOptions["moving"] = {}
        self.dynamicOptions["moving"]["child"] = True
        self.dynamicOptions["moving"]["shape"] = "auto"
        self.dynamicOptions["moving"]["dynamicsBody"] = "on"
        self.dynamicOptions["moving"]["dynamicsLinearDamp"] = 1.0
        self.dynamicOptions["moving"]["dynamicsAngularDamp"] = 1.0
        self.dynamicOptions["moving"]["massClamp"] = 0.001
        self.dynamicOptions["moving"]["rotMassClamp"] = 0.1
        self.dynamicOptions["static"] = {}
        self.dynamicOptions["static"]["child"] = True
        self.dynamicOptions["static"]["shape"] = "auto"
        self.dynamicOptions["static"]["dynamicsBody"] = "off"
        self.dynamicOptions["static"]["dynamicsLinearDamp"] = 0.0
        self.dynamicOptions["static"]["dynamicsAngularDamp"] = 0.0
        self.dynamicOptions["static"]["massClamp"] = 100.0
        self.dynamicOptions["static"]["rotMassClamp"] = 1
        self.dynamicOptions["surface"] = {}
        self.dynamicOptions["surface"]["child"] = True
        self.dynamicOptions["surface"]["shape"] = "auto"
        self.dynamicOptions["surface"]["dynamicsBody"] = "off"
        self.dynamicOptions["surface"]["dynamicsLinearDamp"] = 0.0
        self.dynamicOptions["surface"]["dynamicsAngularDamp"] = 0.0
        self.dynamicOptions["surface"]["massClamp"] = 100.0
        self.dynamicOptions["surface"]["rotMassClamp"] = 1

    def writeArraysToFile(self, f):
        """write self.compartment_ids and self.distToClosestSurf to file. (pickle)"""
        pickle.dump(self.grid.masterGridPositions, f)
        pickle.dump(self.grid.compartment_ids, f)
        pickle.dump(self.grid.distToClosestSurf, f)

    def readArraysFromFile(self, f):
        """write self.compartment_ids and self.distToClosestSurf to file. (pickle)"""
        pos = pickle.load(f)
        self.grid.masterGridPositions = pos

        id = pickle.load(f)
        self.grid.compartment_ids = id

        dist = pickle.load(f)
        self.grid.distToClosestSurf_store = self.grid.distToClosestSurf[:]
        if len(dist):
            self.grid.distToClosestSurf = dist  # grid+organelle+surf
        self.grid.freePoints = list(range(len(id)))

    def saveGridToFile(self, gridFileOut):
        """
        Save the current grid and the compartment grid information in a file. (pickle)
        """
        d = os.path.dirname(gridFileOut)
        print("SAVED GRID TO ", gridFileOut)
        if not os.path.exists(d):
            print("gridfilename path problem", gridFileOut)
            return
        f = open(gridFileOut, "wb")  # 'w'
        self.writeArraysToFile(f)

        for compartment in self.compartments:
            compartment.saveGridToFile(f)
        f.close()

    def saveGridLogsAsJson(self, gridFileOut):
        """
        Save the current grid and the compartment grid information in a file. (pickle)
        """
        d = os.path.dirname(gridFileOut)
        if not os.path.exists(d):
            print("gridfilename path problem", gridFileOut)
        data = {}
        for i in range(len(self.grid.masterGridPositions)):
            data[i] = {
                "position": [
                    str(self.grid.masterGridPositions[i][0]),
                    str(self.grid.masterGridPositions[i][1]),
                    str(self.grid.masterGridPositions[i][2]),
                ],
                "distance": str(self.grid.distToClosestSurf[i]),
                "compartment": str(self.grid.compartment_ids[i])
            }
        # data = {
        #     # "gridPositions": json.loads(self.grid.masterGridPositions),
        #     "distances": json.loads(self.grid.distToClosestSurf)
        # }
        with open(gridFileOut, "w") as f:
            json.dump(data, fp=f)
        f.close()

    def restoreGridFromFile(self, gridFileName):
        """
        Read and setup the grid from the given filename. (pickle)
        """
        aInteriorGrids = []
        aSurfaceGrids = []
        f = open(gridFileName, "rb")
        self.readArraysFromFile(f)
        for compartment in self.compartments:
            compartment.readGridFromFile(f)
            aInteriorGrids.append(compartment.insidePoints)
            aSurfaceGrids.append(compartment.surfacePoints)
            compartment.OGsrfPtsBht = spatial.cKDTree(
                tuple(compartment.vertices), leafsize=10
            )
            compartment.compute_volume_and_set_count(
                self, compartment.surfacePoints, compartment.insidePoints, areas=None
            )
        f.close()
        self.grid.aInteriorGrids = aInteriorGrids
        self.grid.aSurfaceGrids = aSurfaceGrids

    def extractMeshComponent(self, obj):
        """
        Require host helper. Return the v,f,n of the given object
        """
        print("extractMeshComponent", helper.getType(obj))
        if helper is None:
            print("no Helper found")
            return None, None, None
        if helper.getType(obj) == helper.EMPTY:  # compartment master parent?
            childs = helper.getChilds(obj)
            for ch in childs:
                if helper.getType(ch) == helper.EMPTY:
                    c = helper.getChilds(ch)
                    # should be all polygon
                    faces = []
                    vertices = []
                    vnormals = []
                    for pc in c:
                        f, v, vn = helper.DecomposeMesh(
                            pc, edit=False, copy=False, tri=True, transform=True
                        )
                        faces.extend(f)
                        vertices.extend(v)
                        vnormals.extend(vn)
                    return vertices, faces, vnormals
                elif helper.getType(ch) == helper.POLYGON:
                    faces, vertices, vnormals = helper.DecomposeMesh(
                        ch, edit=False, copy=False, tri=True, transform=True
                    )
                    return vertices, faces, vnormals
                else:
                    continue
        elif helper.getType(obj) == helper.POLYGON:
            faces, vertices, vnormals = helper.DecomposeMesh(
                obj, edit=False, copy=False, tri=True, transform=True
            )
            return vertices, faces, vnormals
        else:
            print(
                "extractMeshComponent",
                helper.getType(obj),
                helper.POLYGON,
                helper.getType(obj) == helper.POLYGON,
            )
            return None, None, None

    def setCompartmentMesh(self, compartment, ref_obj):
        """
        Require host helper. Change the mesh of the given compartment and recompute
        inside and surface point.
        """
        if compartment.ref_obj == ref_obj:
            return
        if os.path.isfile(ref_obj):
            fileName, fileExtension = os.path.splitext(ref_obj)
            if helper is not None:  # neeed the helper
                helper.read(ref_obj)
                geom = helper.getObject(fileName)
                # reparent to the fill parent
                # rotate ?
                if helper.host != "c4d" and geom is not None:
                    # need to rotate the transform that carry the shape
                    helper.rotateObj(geom, [0.0, -pi / 2.0, 0.0])
        else:
            geom = helper.getObject(ref_obj)
        if geom is not None:
            vertices, faces, vnormals = self.extractMeshComponent(geom)
            compartment.setMesh(
                filename=ref_obj, vertices=vertices, faces=faces, vnormals=vnormals
            )

    def update_largest_smallest_size(self, ingr):
        if ingr.encapsulating_radius > self.largestProteinSize:
            self.largestProteinSize = ingr.encapsulating_radius
        if ingr.min_radius < self.smallestProteinSize:
            self.smallestProteinSize = ingr.min_radius

    def create_ingredient(self, recipe, arguments):
        if "place_method" not in arguments:
            arguments["place_method"] = self.place_method
        ingredient_type = arguments["type"]
        if ingredient_type == "single_sphere":
            radius = arguments["radius"]
            arguments = IOutils.IOingredientTool.clean_arguments(
                Ingredient.ARGUMENTS, **arguments
            )
            ingr = SingleSphereIngr(radius, **arguments)
        elif ingredient_type == "multi_sphere":
            arguments = IOutils.IOingredientTool.clean_arguments(
                Ingredient.ARGUMENTS, **arguments
            )
            ingr = MultiSphereIngr(**arguments)
        elif ingredient_type == "multi_cylinder":
            arguments = IOutils.IOingredientTool.clean_arguments(
                Ingredient.ARGUMENTS, **arguments
            )
            ingr = MultiCylindersIngr(**arguments)
        elif ingredient_type == "single_cube":
            bounds = arguments["bounds"]
            arguments = IOutils.IOingredientTool.clean_arguments(
                Ingredient.ARGUMENTS, **arguments
            )
            ingr = SingleCubeIngr(bounds, **arguments)
        elif ingredient_type == "single_cylinder":
            arguments = IOutils.IOingredientTool.clean_arguments(
                Ingredient.ARGUMENTS, **arguments
            )
            ingr = SingleCylinderIngr(**arguments)
        elif ingredient_type == "grow":
            arguments = IOutils.IOingredientTool.clean_arguments(
                GrowIngredient.ARGUMENTS, **arguments
            )
            ingr = GrowIngredient(**arguments)
        elif ingredient_type == "actine":
            arguments = IOutils.IOingredientTool.clean_arguments(
                GrowIngredient.ARGUMENTS, **arguments
            )
            ingr = ActinIngredient(**arguments)
        else:
            radius = arguments["radius"]
            arguments = IOutils.IOingredientTool.clean_arguments(
                Ingredient.ARGUMENTS, **arguments
            )
            arguments["type"] = "single_sphere"
            ingr = SingleSphereIngr(radius, **arguments)
        if (
            "gradient" in arguments
            and arguments["gradient"] != ""
            and arguments["gradient"] != "None"
        ):
            ingr.gradient = arguments["gradient"]
        if "results" in arguments:
            ingr.results = arguments["results"]
        ingr.initialize_mesh(self.mesh_store)
        recipe.addIngredient(ingr)
        self.update_largest_smallest_size(ingr)

    def create_compartment(self, compartment_key):
        comp_dic = self.recipe_data["composition"]
        obj_dic = self.recipe_data["objects"]

        if "object" in comp_dic[compartment_key]:
            # create compartment using object
            object_info = obj_dic[comp_dic[compartment_key]["object"]]
        else:
            # use bounding box
            object_info = {"bounding_box": self.boundingBox}

        compartment = Compartment(
            name=compartment_key,
            object_info=object_info,
        )
        compartment.initialize_shape(self.mesh_store)
        self._add_compartment(compartment)
        return compartment

    def _add_compartment(self, compartment):
        """
        Add the given compartment to the environment.
        Extend the main bounding box if needed
        """
        compartment.setNumber(self.nbCompartments)
        self.nbCompartments += 1
        CompartmentList._add_compartment(self, compartment)

    def compartment_id_for_nearest_grid_point(self, point):
        # check if point inside  of the compartments
        # closest grid point is
        d, pid = self.grid.getClosestGridPoint(point)
        compartment_id = self.grid.compartment_ids[pid]
        return compartment_id

    def longestIngrdientName(self):
        """
        Helper function for gui. Return the size of the longest ingredient name
        """
        M = 20
        r = self.exteriorRecipe
        if r:
            for ingr in r.ingredients:
                if len(ingr.name) > M:
                    M = len(ingr.name)
        for o in self.compartments:
            rs = o.surfaceRecipe
            if rs:
                for ingr in rs.ingredients:
                    if len(ingr.name) > M:
                        M = len(ingr.name)
            ri = o.innerRecipe
            if ri:
                for ingr in ri.ingredients:
                    if len(ingr.name) > M:
                        M = len(ingr.name)
        return M

    def loopThroughIngr(self, cb_function):
        """
        Helper function that loops through all ingredients of all recipes and applies the given
        callback function on each ingredients.
        """
        recipe = self.exteriorRecipe
        if recipe:
            for ingr in recipe.ingredients:
                cb_function(ingr)
        for compartment in self.compartments:
            surface_recipe = compartment.surfaceRecipe
            if surface_recipe:
                for ingr in surface_recipe.ingredients:
                    cb_function(ingr)
            inner_recipe = compartment.innerRecipe
            if inner_recipe:
                for ingr in inner_recipe.ingredients:
                    cb_function(ingr)

    def getIngrFromNameInRecipe(self, name, r):
        """
        Given an ingredient name and a recipe, retrieve the ingredient object instance
        """
        if r:
            # check if name start with comp name
            # backward compatibility
            # legacy code
            # Problem when ingredient in different compartments
            # compartments is in the first three caractet like int_2 or surf_1
            for ingr in r.ingredients:
                if name == ingr.name:
                    return ingr
                elif name == ingr.o_name:
                    return ingr
                #                elif name.find(ingr.o_name) != -1 :
                #                    #check for
                #                    return ingr
            for ingr in r.exclude:
                if name == ingr.name:
                    return ingr
                elif name == ingr.o_name:
                    return ingr
                #                elif name.find(ingr.o_name) != -1 :
                #                    return ingr
        return None

    def getIngrFromName(self, name, compNum=None):
        """
        Given an ingredient name and optionally the compartment number, retrieve the ingredient object instance
        """
        if compNum is None:
            r = self.exteriorRecipe
            ingr = self.getIngrFromNameInRecipe(name, r)
            if ingr is not None:
                return ingr
            for o in self.compartments:
                rs = o.surfaceRecipe
                ingr = self.getIngrFromNameInRecipe(name, rs)
                if ingr is not None:
                    return ingr
                ri = o.innerRecipe
                ingr = self.getIngrFromNameInRecipe(name, ri)
                if ingr is not None:
                    return ingr
        elif compNum == 0:
            r = self.exteriorRecipe
            ingr = self.getIngrFromNameInRecipe(name, r)
            if ingr is not None:
                return ingr
            else:
                return None
        elif compNum > 0:
            o = self.compartments[compNum - 1]
            rs = o.surfaceRecipe
            ingr = self.getIngrFromNameInRecipe(name, rs)
            if ingr is not None:
                return ingr
            else:
                return None
        else:  # <0
            o = self.compartments[(compNum * -1) - 1]
            ri = o.innerRecipe
            ingr = self.getIngrFromNameInRecipe(name, ri)
            if ingr is not None:
                return ingr
            else:
                return None

    def setExteriorRecipe(self, recipe):
        """
        Set the exterior recipe with the given one. Create the weakref.
        """
        assert isinstance(recipe, Recipe)
        self.exteriorRecipe = recipe
        recipe.compartment = self  # weakref.ref(self)
        for ingr in recipe.ingredients:
            ingr.compNum = 0

    def BuildCompartmentsGrids(self):
        """
        Build the compartments grid (interior and surface points) to be merged with the main grid
        """
        aInteriorGrids = []
        aSurfaceGrids = []
        # thread ?
        for compartment in self.compartments:
            self.log.info(
                f"in Environment, compartment.is_orthogonal_bounding_box={compartment.is_orthogonal_bounding_box}"
            )
            (
                points_inside_compartments,
                points_on_compartment_surfaces,
            ) = compartment.BuildGrid(
                self, self.mesh_store
            )  # return inside and surface point
            aInteriorGrids.append(points_inside_compartments)
            aSurfaceGrids.append(points_on_compartment_surfaces)

        self.grid.aInteriorGrids = aInteriorGrids
        self.grid.aSurfaceGrids = aSurfaceGrids
        self.log.info("I'm out of the loop and have build my grid with inside points")
        self.log.info(
            f"build Grids {self.innerGridMethod}, {len(self.grid.aSurfaceGrids)}"
        )

    def build_compartment_grids(self):
        self.log.info("file is None thus re/building grid distance")
        self.BuildCompartmentsGrids()

        if len(self.compartments):
            verts = numpy.array(self.compartments[0].surfacePointsCoords)
            for i in range(1, len(self.compartments)):
                verts = numpy.vstack([verts, self.compartments[i].surfacePointsCoords])
            self.grid.set_surfPtsBht(
                verts.tolist()
            )  # should do it only on inside grid point
    
    def extend_bounding_box_for_compartments(self):
        for _, compartment in enumerate(self.compartments):
            fits, bb = compartment.inBox(self.boundingBox, self.smallestProteinSize)
            if not fits:
                self.boundingBox = bb

    def buildGrid(
        self,
        rebuild=True,
        lookup=2,
    ):
        """
        The main build grid function. Setup the main grid and merge the
        compartment grid. The setup is de novo or using previously built grid
        or restored using given file.
        """
        self.extend_bounding_box_for_compartments()

        boundingBox = self.boundingBox
        if self.use_halton:
            from cellpack.autopack.BaseGrid import HaltonGrid as Grid
        elif self.innerGridMethod == "floodfill":
            from cellpack.autopack.Environment import Grid
        else:
            from cellpack.autopack.BaseGrid import BaseGrid as Grid

        self.sortIngredient(reset=True)
        if self.grid is None or self.nFill == 0:
            self.log.info("####BUILD GRID - step %r", self.smallestProteinSize)
            self.fillBB = boundingBox
            spacing = self.spacing or self.smallestProteinSize
            self.grid = Grid(boundingBox=boundingBox, spacing=spacing, lookup=lookup)
            nbPoints = self.grid.gridVolume
            self.log.info("new Grid with %r %r", boundingBox, self.grid.gridVolume)
            if self.nFill == 0:
                self.grid.distToClosestSurf_store = self.grid.distToClosestSurf[:]
                nbPoints = self.grid.gridVolume

        elif self.grid is not None:
            self.log.info("$$$$$$$$  reset the grid")
            self.grid.reset()
            nbPoints = len(self.grid.freePoints)
            self.log.info("$$$$$$$$  reset the grid")

        if self.previous_grid_file is not None:
            self.grid.filename = self.previous_grid_file
            if self.nFill == 0:  # first fill, after we can just reset
                self.log.info("restore from file")
                self.restoreGridFromFile(self.previous_grid_file)
        else:
            self.build_compartment_grids()

        self.exteriorVolume = self.grid.computeExteriorVolume(
            compartments=self.compartments,
            space=self.smallestProteinSize,
            fbox_bb=self.fbox_bb,
        )
        if self.previous_grid_file is None:
            self.saveGridToFile(self.grid_file_out)
            self.grid.filename = self.grid_file_out

        r = self.exteriorRecipe
        if r:
            r.setCount(self.exteriorVolume)  # should actually use the fillBB
        if not rebuild:
            for c in self.compartments:
                c.setCount()
        else:
            self.grid.distToClosestSurf_store = self.grid.distToClosestSurf[:]
        if self.use_gradient and len(self.gradients) and rebuild:
            for g in self.gradients:
                self.gradients[g].buildWeigthMap(
                    boundingBox, self.grid.masterGridPositions
                )
        if self.previous_grid_file is not None:
            distance = self.grid.distToClosestSurf  # [:]
            nbFreePoints = nbPoints  # -1              #Graham turned this off on 5/16/12 to match August Repair for May Hybrid
            for i, mingrs in enumerate(
                self.molecules
            ):  # ( jtrans, rotMatj, self, ptInd )
                nbFreePoints = self.onePrevIngredient(
                    i, mingrs, distance, nbFreePoints, self.molecules
                )
            for organelle in self.compartments:
                for i, mingrs in enumerate(
                    organelle.molecules
                ):  # ( jtrans, rotMatj, self, ptInd )
                    nbFreePoints = self.onePrevIngredient(
                        i, mingrs, distance, nbFreePoints, organelle.molecules
                    )
            self.grid.nbFreePoints = nbFreePoints

    def onePrevIngredient(self, i, mingrs, distance, nbFreePoints, marray):
        """
        Unused
        """
        jtrans, rotMatj, ingr, ptInd = mingrs
        centT = ingr.transformPoints(jtrans, rotMatj, ingr.positions[-1])
        insidePoints = {}
        newDistPoints = {}
        mr = self.get_dpad(ingr.compNum)
        spacing = self.smallestProteinSize
        jitter = ingr.getMaxJitter(spacing)
        dpad = ingr.min_radius + mr + jitter
        insidePoints, newDistPoints = ingr.getInsidePoints(
            self.grid,
            self.grid.masterGridPositions,
            dpad,
            distance,
            centT=centT,
            jtrans=jtrans,
            rotMatj=rotMatj,
        )
        # update free points
        if len(insidePoints) and self.place_method.find("panda") != -1:
            print(ingr.name, " is inside")
            self.checkPtIndIngr(ingr, insidePoints, i, ptInd, marray)
            # ingr.inside_current_grid = True
        else:
            # not in the grid
            print(ingr.name, " is outside")
            # rbnode = ingr.rbnode[ptInd]
            # ingr.rbnode.pop(ptInd)
            marray[i][3] = -ptInd  # uniq Id ?
            # ingr.rbnode[-1] = rbnode
        # doesnt seem to work properly...
        nbFreePoints = BaseGrid.updateDistances(
            self,
            insidePoints,
            newDistPoints,
            self.grid.freePoints,
            nbFreePoints,
            distance,
            self.grid.masterGridPositions,
            0,
        )
        # should we reset the ingredient ? completion ?
        if not ingr.is_previous:
            ingr.firstTimeUpdate = True
            ingr.counter = 0
            ingr.rejectionCounter = 0
            ingr.completion = 0.0  # should actually count it
            if hasattr(
                ingr, "allIngrPts"
            ):  # Graham here on 5/16/12 are these two lines safe?
                del ingr.allIngrPts  # Graham here on 5/16/12 are these two lines safe?
        return nbFreePoints

    def checkPtIndIngr(self, ingr, insidePoints, i, ptInd, marray):
        """
        We need to check if the point indice is correct in the case of panda packing.
        as the pt indice in the result array have a different meaning.
        """
        # change key for rbnode too
        rbnode = None
        if ptInd in ingr.rbnode:
            rbnode = ingr.rbnode[ptInd]
            ingr.rbnode.pop(ptInd)
        elif -ptInd in ingr.rbnode:
            rbnode = ingr.rbnode[-ptInd]
            ingr.rbnode.pop(-ptInd)
        else:
            print("ptInd " + str(ptInd) + " not in ingr.rbnode")
        if i < len(marray):
            marray[i][3] = insidePoints.keys()[0]
            ingr.rbnode[insidePoints.keys()[0]] = rbnode

    def getSortedActiveIngredients(self, allIngredients):
        """
        Sort the active ingredient according their pirority and radius.
        # first get the ones with a packing priority
        # Graham- This now works in concert with ingredient picking

        # Graham here- In the new setup, priority is infinite with abs[priority] increasing (+)
        # An ingredients with (-) priority will pack from greatest abs[-priority] one at a time
        #     to lease abs[-priority]... each ingredient will attempt to reach its molarity
        #     before moving on to the next ingredient, and all (-) ingredients will try to
        #     deposit before other ingredients are tested.
        # An ingredient with (+) priority will recieve a weighted value based on its abs[priority]
        #     e.g. an ingredient with a priority=10 will be 10x more likely to be picked than
        #     an ingredient with a priority=1.
        # An ingredient with the default priority=0 will recieve a weighted value based on its
        #     complexity. (currently complexity = min_radius), thus a more 'complex' ingredient
        #     will more likely try to pack before a less 'complex' ingredient.
        #     IMPORTANT: the +priority list does not fully mix with the priority=0 list, but this
        #     should be an option... currently, the priority=0 list is normalized against a range
        #     up to the smallest +priority ingredient and appended to the (+) list
        # TODO: Add an option to allow + ingredients to be weighted by assigned priority AND complexity
        #     Add an option to allow priority=0 ingredients to fit into the (+) ingredient list
        #       rather than appending to the end.
        #     Even better, add an option to set the max priority for the 0list and then plug the results
        #       into the (+) ingredient list.
        #     Get rid of the (-), 0, (+) system and recreate this as a new flag and a class function
        #        so we can add multiple styles of sorting and weighting systems.
        #     Make normalizedPriorities and thresholdPriorities members of Ingredient class to avoid
        #        building these arrays.
        """
        ingr1 = []  # given priorities
        priorities1 = []
        ingr2 = []  # priority = 0 or none and will be assigned based on complexity
        priorities2 = []
        ingr0 = []  # negative values will pack first in order of abs[packing_priority]
        priorities0 = []
        for ing in allIngredients:
            if ing.completion >= 1.0:
                continue  # ignore completed ingredients
            if ing.packing_priority is None or ing.packing_priority == 0:
                ingr2.append(ing)
                priorities2.append(ing.packing_priority)
            elif ing.packing_priority > 0:
                ingr1.append(ing)
                priorities1.append(ing.packing_priority)
            else:
                # ing.packing_priority    = -ing.packing_priority
                ingr0.append(ing)
                priorities0.append(ing.packing_priority)

        if self.pickWeightedIngr:
            try:
                ingr1.sort(key=cmp_to_key(ingredient_compare1))
                ingr2.sort(key=cmp_to_key(ingredient_compare2))
                ingr0.sort(key=cmp_to_key(ingredient_compare0))
            except Exception as e:  # noqa: E722
                print("ATTENTION INGR NOT SORTED", e)
        # GrahamAdded this stuff in summer 2011, beware!
        if len(ingr1) != 0:
            lowestIng = ingr1[len(ingr1) - 1]
            self.lowestPriority = lowestIng.packing_priority
        else:
            self.lowestPriority = 1.0
        self.log.info("self.lowestPriority for Ing1 = %d", self.lowestPriority)
        self.totalRadii = 0
        for radii in ingr2:
            if radii.model_type == "Cylinders":
                r = max(radii.length / 2.0, radii.min_radius)
            elif radii.model_type == "Spheres":
                r = radii.min_radius
            elif radii.model_type == "Cube":
                r = radii.min_radius
            self.totalRadii = self.totalRadii + r
            self.log.info("self.totalRadii += %d = %d", r, self.totalRadii)
            if r == 0:
                # safety
                self.totalRadii = self.totalRadii + 1.0

        self.normalizedPriorities0 = []
        for priors2 in ingr2:
            if priors2.model_type == "Cylinders":
                r = max(priors2.length / 2.0, priors2.min_radius)
            elif priors2.model_type == "Spheres":
                r = priors2.min_radius
            np = float(r) / float(self.totalRadii) * self.lowestPriority
            self.normalizedPriorities0.append(np)
            priors2.packing_priority = np
            self.log.info("self.normalizedPriorities0 = %r", self.normalizedPriorities0)
        activeIngr0 = ingr0  # +ingr1+ingr2  #cropped to 0 on 7/20/10

        self.log.info("len(activeIngr0) %d", len(activeIngr0))
        activeIngr12 = ingr1 + ingr2
        self.log.info("len(activeIngr12) %d", len(activeIngr12))
        packingPriorities = priorities0 + priorities1 + priorities2
        self.log.info("packingPriorities %r", packingPriorities)

        return activeIngr0, activeIngr12

    def clearRBingredient(self, ingr):
        if ingr.bullet_nodes[0] is not None:
            self.delRB(ingr.bullet_nodes[0])
        if ingr.bullet_nodes[1] is not None:
            self.delRB(ingr.bullet_nodes[1])

    def clear(self):
        # before closing remoeall rigidbody
        self.loopThroughIngr(self.clearRBingredient)

    def reset(self):
        """Reset everything to empty and not done"""
        self.fbox_bb = None
        self.totnbJitter = 0
        self.jitterLength = 0.0
        r = self.exteriorRecipe
        self.resetIngrRecip(r)
        self.molecules = []
        for orga in self.compartments:
            # orga.reset()
            rs = orga.surfaceRecipe
            self.resetIngrRecip(rs)
            ri = orga.innerRecipe
            self.resetIngrRecip(ri)
            orga.molecules = []
        self.ingr_result = {}
        if self.world is not None:
            # need to clear all node
            #            nodes = self.rb_panda[:]
            #            for node in nodes:
            #                self.delRB(node)
            self.static = []
            self.moving = None
        if self.octree is not None:
            del self.octree
            self.octree = None
            # the reset doesnt touch the grid...

        self.rTrans = []
        self.rIngr = []
        self.rRot = []
        self.result = []
        # rapid node ?

    def resetIngrRecip(self, recip):
        """Reset all ingredient of the given recipe"""
        if recip:
            for ingr in recip.ingredients:
                # ingr.results = []
                ingr.firstTimeUpdate = True
                ingr.counter = 0
                ingr.rejectionCounter = 0
                ingr.completion = 0.0
                ingr.prev_alt = None
                ingr.start_positions = []
                if len(ingr.allIngrPts) > 0:
                    ingr.allIngrPts = []
                if hasattr(ingr, "isph"):
                    ingr.isph = None
                if hasattr(ingr, "icyl"):
                    ingr.icyl = None

            for ingr in recip.exclude:
                ingr.firstTimeUpdate = True
                ingr.counter = 0
                ingr.rejectionCounter = 0
                ingr.completion = 0.0
                ingr.prev_alt = None
                ingr.results = []
                ingr.start_positions = []

                if hasattr(ingr, "isph"):
                    ingr.isph = None
                if hasattr(ingr, "icyl"):
                    ingr.icyl = None
                if len(ingr.allIngrPts) > 0:
                    ingr.allIngrPts = []

    def getActiveIng(self):
        """Return all remaining active ingredients"""
        allIngredients = []
        recipe = self.exteriorRecipe
        if recipe is not None:
            if not hasattr(recipe, "molecules"):
                recipe.molecules = []
        if recipe:
            for ingr in recipe.ingredients:
                ingr.counter = 0  # counter of placed molecules
                if ingr.left_to_place > 0:  # I DONT GET IT !
                    ingr.completion = 0.0
                    allIngredients.append(ingr)
                else:
                    ingr.completion = 1.0

        for compartment in self.compartments:
            if not hasattr(compartment, "molecules"):
                compartment.molecules = []
            recipe = compartment.surfaceRecipe
            if recipe:
                for ingr in recipe.ingredients:
                    ingr.counter = 0  # counter of placed molecules
                    if ingr.left_to_place > 0:
                        ingr.completion = 0.0
                        allIngredients.append(ingr)
                    else:
                        ingr.completion = 1.0

            recipe = compartment.innerRecipe
            if recipe:
                for ingr in recipe.ingredients:
                    ingr.counter = 0  # counter of placed molecules
                    if ingr.left_to_place > 0:
                        ingr.completion = 0.0
                        allIngredients.append(ingr)
                    else:
                        ingr.completion = 1.0
        return allIngredients

    def pickIngredient(self, vThreshStart, verbose=0):
        """
        Main function that decide the next ingredient the packing will try to
        drop. The picking is weighted or random
        """
        if self.pickWeightedIngr:
            if self.thresholdPriorities[0] == 2:
                # Graham here: Walk through -priorities first
                ingr = self.activeIngr[0]
            else:
                # prob = uniform(vRangeStart,1.0)  #Graham 9/21/11 This is wrong...vRangeStart is the point index, need active list i.e. thresholdPriority to be limited
                prob = uniform(0, 1.0)
                ingrInd = 0
                for threshProb in self.thresholdPriorities:
                    if prob <= threshProb:
                        break
                    ingrInd = ingrInd + 1
                if ingrInd < len(self.activeIngr):
                    ingr = self.activeIngr[ingrInd]
                else:
                    print("error in Environment pick Ingredient", ingrInd)
                    ingr = self.activeIngr[0]
                if verbose:
                    print("weighted", prob, vThreshStart, ingrInd, ingr.name)
        else:
            r = random()  # randint(0, len(self.activeIngr)-1)#random()
            # n=int(r*(len(self.activeIngr)-1))
            n = int(r * len(self.activeIngr))
            ingr = self.activeIngr[n]
        #            print (r,n,ingr.name,len(self.activeIngr)) #Graham turned back on 5/16/12, but may be costly
        return ingr

    def get_dpad(self, compNum):
        """Return the largest encapsulating_radius and use it for padding"""
        mr = 0.0
        if compNum == 0:  # cytoplasm -> use cyto and all surfaces
            for ingr1 in self.activeIngr:
                if ingr1.compNum >= 0:
                    r = ingr1.encapsulating_radius
                    if r > mr:
                        mr = r
        else:
            for ingr1 in self.activeIngr:
                if ingr1.compNum == compNum or ingr1.compNum == -compNum:
                    r = ingr1.encapsulating_radius
                    if r > mr:
                        mr = r
        return mr

    def getPointToDrop(
        self,
        ingr,
        freePoints,
        nbFreePoints,
        distance,
        spacing,
        compId,
        vRangeStart,
        vThreshStart,
    ):
        """
        Decide next point to use for dropping a given ingredent. The picking can be
        random, based on closest distance, based on gradients, ordered.
        This function also update the available free point except when hack is on.
        """
        allIngrPts, allIngrDist = ingr.get_list_of_free_indices(
            distance,
            freePoints,
            nbFreePoints,
            spacing,
            compId,
            self.freePtsUpdateThreshold,
        )

        if len(allIngrPts) == 0:
            t = time()
            ingr.completion = 1.0
            ind = self.activeIngr.index(ingr)
            # if ind == 0:
            vRangeStart = vRangeStart + self.normalizedPriorities[0]
            if ind > 0:
                # j = 0
                for j in range(ind):
                    self.thresholdPriorities[j] = (
                        self.thresholdPriorities[j] + self.normalizedPriorities[ind]
                    )
            self.activeIngr.pop(ind)
            # Start of massive overruling section from corrected thesis file of Sept. 25, 2012
            # this function also depend on the ingr.completiion that can be restored ?
            self.activeIngr0, self.activeIngr12 = self.callFunction(
                self.getSortedActiveIngredients, ([self.activeIngr])
            )
            self.log.info(f"No point left for ingredient {ingr.name}")
            self.log.info("len(allIngredients %d", len(self.activeIngr))
            self.log.info("len(self.activeIngr0) %d", len(self.activeIngr0))
            self.log.info("len(self.activeIngr12) %d", len(self.activeIngr12))

            self.activeIngre_saved = self.activeIngr[:]

            self.totalPriorities = 0  # 0.00001
            for priors in self.activeIngr12:
                pp = priors.packing_priority
                self.totalPriorities = self.totalPriorities + pp
            previousThresh = 0
            self.normalizedPriorities = []
            self.thresholdPriorities = []
            # Graham- Once negatives are used, if picked random#
            # is below a number in this list, that item becomes
            # the active ingredient in the while loop below
            for priors in self.activeIngr0:
                self.normalizedPriorities.append(0)
                if self.pickWeightedIngr:
                    self.thresholdPriorities.append(2)
            for priors in self.activeIngr12:
                # pp1 = 0
                pp = priors.packing_priority
                if self.totalPriorities != 0:
                    np = float(pp) / float(self.totalPriorities)
                else:
                    np = 0.0
                self.normalizedPriorities.append(np)
                if verbose > 1:
                    print("np is ", np, " pp is ", pp, " tp is ", np + previousThresh)
                self.thresholdPriorities.append(np + previousThresh)
                previousThresh = np + float(previousThresh)
            self.activeIngr = self.activeIngr0 + self.activeIngr12
            self.log.info("time to reject the picking %d", time() - t)

            return False, vRangeStart

        if self.pickRandPt:
            self.log.info("picking random point")
            if ingr.packing_mode == "close":
                order = numpy.argsort(allIngrDist)
                # pick point with closest distance
                ptInd = allIngrPts[order[0]]
                if ingr.rejectionCounter < len(order):
                    ptInd = allIngrPts[order[ingr.rejectionCounter]]
                else:
                    ptIndr = int(uniform(0.0, 1.0) * len(allIngrPts))
                    ptInd = allIngrPts[ptIndr]

            elif ingr.packing_mode == "gradient" and self.use_gradient:
                # get the most probable point using the gradient
                # use the gradient weighted map and get mot probabl point
                self.log.info("pick point from gradients %d", (len(allIngrPts)))
                ptInd = self.gradients[ingr.gradient].pickPoint(allIngrPts)
            else:
                # pick a point randomly among free points
                # random or uniform?
                ptIndr = int(uniform(0.0, 1.0) * len(allIngrPts))
                ptInd = allIngrPts[ptIndr]
            if ptInd is None:
                t = time()
                self.log.info(f"No point left for ingredient {ingr.name}")
                ingr.completion = 1.0
                ind = self.activeIngr.index(ingr)
                # if ind == 0:
                vRangeStart = vRangeStart + self.normalizedPriorities[0]
                if ind > 0:
                    # j = 0
                    for j in range(ind):
                        self.thresholdPriorities[j] = (
                            self.thresholdPriorities[j] + self.normalizedPriorities[ind]
                        )
                self.activeIngr.pop(ind)
                if verbose > 1:
                    print(
                        "popping this gradient ingredient array must be redone using Sept 25, 2011 thesis version as above for nongraient ingredients, TODO: July 5, 2012"
                    )
                self.thresholdPriorities.pop(ind)
                self.normalizedPriorities.pop(ind)
                if verbose > 1:
                    print(("time to reject the picking", time() - t))
                    print(("vRangeStart", vRangeStart))
                return False, vRangeStart

        else:
            self.log.info("sorting index")
            allIngrPts.sort()
            ptInd = allIngrPts[0]
        return True, ptInd

    def removeOnePoint(self, pt, freePoints, nbFreePoints):
        try:
            # New system replaced by Graham on Aug 18, 2012
            nbFreePoints -= 1
            vKill = freePoints[pt]
            vLastFree = freePoints[nbFreePoints]
            freePoints[vKill] = vLastFree
            freePoints[vLastFree] = vKill
            # End New replaced by Graham on Aug 18, 2012
        except:  # noqa: E722
            pass
        return nbFreePoints

    def getTotalNbObject(self, allIngredients, update_partner=False):
        totalNbIngr = 0
        for ingr in allIngredients:
            if ingr.type == "Grow":
                totalNbIngr += int(
                    ingr.left_to_place * (ingr.length / ingr.unit_length)
                )
            else:
                totalNbIngr += ingr.left_to_place
            if update_partner:
                self.set_partners_ingredient(ingr)
        return totalNbIngr

    def pack_grid(
        self,
        seedNum=14,
        name=None,
        vTestid=3,
        vAnalysis=0,
        **kw,
    ):
        """
        ## Fill the grid by picking an ingredient first and then
        ## find a suitable point using the ingredient's placer object
        """
        # set periodicity
        autopack.testPeriodicity = self.use_periodicity
        t1 = time()
        self.timeUpDistLoopTotal = 0
        self.static = []
        if self.grid is None:
            self.log.error("no grid setup")
            return
        # create a list of active ingredients indices in all recipes to allow
        # removing inactive ingredients when molarity is reached
        allIngredients = self.callFunction(self.getActiveIng)
        # verify partner

        usePP = False
        if "usePP" in kw:
            usePP = kw["usePP"]

        self.cFill = self.nFill

        if name is None:
            name = "F" + str(self.nFill)
        self.FillName.append(name)
        self.nFill += 1
        # seed random number generator
        self.setSeed(seedNum)
        # create copies of the distance array as they change when molecules
        # are added, this array can be restored/saved before filling
        freePoints = self.grid.freePoints[:]
        self.grid.nbFreePoints = nbFreePoints = len(freePoints)  # -1
        if "fbox" in kw:
            self.fbox = kw["fbox"]
        if self.fbox is not None and not self.EnviroOnly:
            self.freePointMask = numpy.ones(nbFreePoints, dtype="int32")
            bb_insidepoint = self.grid.getPointsInCube(self.fbox, [0, 0, 0], 1.0)[:]
            self.freePointMask[bb_insidepoint] = 0
            bb_outside = numpy.nonzero(self.freePointMask)
            self.grid.compartment_ids[bb_outside] = 99999
        compartment_ids = self.grid.compartment_ids
        # why a copy? --> can we split ?
        distances = self.grid.distToClosestSurf[:]
        spacing = self.spacing or self.smallestProteinSize

        # DEBUG stuff, should be removed later
        self.jitterVectors = []
        self.jitterLength = 0.0
        self.totnbJitter = 0
        self.maxColl = 0.0
        self.successfullJitter = []
        self.failedJitter = []

        # this function also depend on the ingr.completiion that can be restored ?
        self.activeIngr0, self.activeIngr12 = self.callFunction(
            self.getSortedActiveIngredients, ([allIngredients])
        )

        self.log.info("len(allIngredients %d", len(allIngredients))
        self.log.info("len(self.activeIngr0) %d", len(self.activeIngr0))
        self.log.info("len(self.activeIngr12) %d", len(self.activeIngr12))
        self.activeIngre_saved = self.activeIngr[:]

        self.totalPriorities = 0  # 0.00001
        for priors in self.activeIngr12:
            pp = priors.packing_priority
            self.totalPriorities = self.totalPriorities + pp
            self.log.info("totalPriorities = %d", self.totalPriorities)
        previousThresh = 0
        self.normalizedPriorities = []
        self.thresholdPriorities = []
        # Graham- Once negatives are used, if picked random#
        # is below a number in this list, that item becomes
        # the active ingredient in the while loop below
        for priors in self.activeIngr0:
            self.normalizedPriorities.append(0)
            if self.pickWeightedIngr:  # why ?
                self.thresholdPriorities.append(2)
        for priors in self.activeIngr12:
            # pp1 = 0
            pp = priors.packing_priority
            if self.totalPriorities != 0:
                np = float(pp) / float(self.totalPriorities)
            else:
                np = 0.0
            self.normalizedPriorities.append(np)
            self.thresholdPriorities.append(np + previousThresh)
            previousThresh = np + float(previousThresh)
        self.activeIngr = self.activeIngr0 + self.activeIngr12

        nls = 0
        totalNumMols = 0
        self.totalNbIngr = self.getTotalNbObject(allIngredients, update_partner=True)
        if len(self.thresholdPriorities) == 0:
            for ingr in allIngredients:
                totalNumMols += ingr.left_to_place
            self.log.info("totalNumMols pack_grid if = %d", totalNumMols)
        else:
            for threshProb in self.thresholdPriorities:
                nameMe = self.activeIngr[nls]
                totalNumMols += nameMe.left_to_place
                self.log.info(
                    "threshprop pack_grid else is %f for ingredient: %s %s %d",
                    threshProb,
                    nameMe,
                    nameMe.name,
                    nameMe.left_to_place,
                )
                self.log.info("totalNumMols pack_grid else = %d", totalNumMols)
                nls += 1

        vRangeStart = 0.0
        tCancelPrev = time()
        ptInd = 0

        PlacedMols = 0
        vThreshStart = 0.0  # Added back by Graham on July 5, 2012 from Sept 25, 2011 thesis version

        # if bullet build the organel rbnode
        if self.place_method == "pandaBullet":
            self.setupPanda()

        # ==============================================================================
        #         #the big loop
        # ==============================================================================
        dump_freq = self.dump_freq  # 120.0#every minute
        dump = self.dump
        stime = time()

        while nbFreePoints:
            self.log.info(
                ".........At start of while loop, with vRangeStart = %d", vRangeStart
            )

            # breakin test
            if len(self.activeIngr) == 0:
                self.log.warn("exit packing loop because of len****")
                if hasattr(self, "afviewer"):
                    if self.afviewer is not None and hasattr(self.afviewer, "vi"):
                        self.afviewer.vi.resetProgressBar()
                        self.afviewer.vi.progressBar(label="Filling Complete")
                break
            if vRangeStart > 1:
                self.log.info("exit packing loop because vRange and hence Done!!!****")
                break
            if self.cancelDialog:
                tCancel = time()
                if tCancel - tCancelPrev > 10.0:
                    cancel = self.displayCancelDialog()
                    if cancel:
                        self.log.info(
                            "canceled by user: we'll fill with current objects up to time %d",  # noqa: E510
                            tCancel,
                        )
                        break
                    # if OK, do nothing, i.e., continue loop
                    # (but not the function continue)
                    tCancelPrev = time()

            # pick an ingredient
            ingr = self.pickIngredient(vThreshStart)
            if hasattr(self, "afviewer"):
                p = (
                    (float(PlacedMols)) / float(totalNumMols)
                ) * 100.0  # This code shows 100% of ingredients all the time
                if self.afviewer is not None and hasattr(self.afviewer, "vi"):
                    self.afviewer.vi.progressBar(
                        progress=int(p),
                        label=ingr.name + " " + str(ingr.completion),
                    )
                    if self.afviewer.renderDistance:
                        self.afviewer.vi.displayParticleVolumeDistance(distances, self)

            current_ingr_compartment = ingr.compNum
            # compute dpad which is the distance at which we need to update
            # distances after the drop is successfull
            max_radius = self.get_dpad(current_ingr_compartment)

            self.log.info(
                f"picked Ingr radius {ingr.min_radius}, compNum {current_ingr_compartment}"
            )

            # find the points that can be used for this ingredient
            ##

            if ingr.compNum > 0:
                compartment = self.compartments[ingr.compNum - 1]
                surface_points = compartment.surfacePoints
                res = [True, surface_points[int(random() * len(surface_points))]]
            else:
                res = self.getPointToDrop(
                    ingr,
                    freePoints,
                    nbFreePoints,
                    distances,
                    spacing,
                    compartment_ids,
                    vRangeStart,
                    vThreshStart,
                )  # (Bool, ptInd)
            if res[0]:
                ptInd = res[1]
                if ptInd > len(distances):
                    self.log.warning(
                        "point index outside of grid length, should never be true ",
                        ptInd,
                    )
                    continue
            else:
                self.log.info("vRangeStart coninue ", res)
                vRangeStart = res[1]
                continue
            # NOTE: should we do the close partner check here instead of in the place functions?
            # place the ingredient
            if self.overwritePlaceMethod:
                ingr.place_method = self.place_method

            if ingr.encapsulating_radius > self.largestProteinSize:
                self.largestProteinSize = ingr.encapsulating_radius
            self.log.info(
                "attempting to place near %d: %r",
                ptInd,
                self.grid.masterGridPositions[ptInd],
            )
            collision_possible = True
            # if distances[ptInd] >= ingr.encapsulating_radius + ingr.getMaxJitter(
            #     spacing
            # ):
            #     # there is no possible collision here
            #     collision_possible = False
            (
                success,
                insidePoints,
                newDistPoints,
            ) = ingr.attempt_to_pack_at_grid_location(
                self, ptInd, distances, max_radius, spacing, usePP, collision_possible
            )
            self.log.info(
                "after place attempt, placed: %r, number of free points:%d, length of free points=%d",
                success,
                nbFreePoints,
                len(freePoints),
            )
            if success:
                nbFreePoints = BaseGrid.updateDistances(
                    insidePoints, newDistPoints, freePoints, nbFreePoints, distances
                )
                self.grid.distToClosestSurf = numpy.array(distances[:])
                self.grid.freePoints = numpy.array(freePoints[:])
                self.grid.nbFreePoints = len(freePoints)  # -1
                # update largest protein size
                # problem when the encapsulating_radius is actually wrong
                if ingr.encapsulating_radius > self.largestProteinSize:
                    self.largestProteinSize = ingr.encapsulating_radius
                PlacedMols += 1
            else:
                self.log.info("rejected %r", ingr.rejectionCounter)

            if ingr.completion >= 1.0:
                ind = self.activeIngr.index(ingr)

                self.log.info(f"completed*************** {ingr.name}")
                self.log.info(f"PlacedMols = {PlacedMols}")
                self.log.info(f"activeIngr index of {ingr.name}, {ind}")
                self.log.info(
                    f"threshold p len {len(self.thresholdPriorities)}, {len(self.normalizedPriorities)}"
                )
                if ind > 0:
                    # j = 0
                    for j in range(ind):
                        if j >= len(self.thresholdPriorities) or j >= len(
                            self.normalizedPriorities
                        ):
                            continue
                        self.thresholdPriorities[j] = (
                            self.thresholdPriorities[j] + self.normalizedPriorities[ind]
                        )
                self.activeIngr.pop(ind)
                self.activeIngr0, self.activeIngr12 = self.callFunction(
                    self.getSortedActiveIngredients, ([self.activeIngr])
                )
                self.log.info(f"len(self.activeIngr0) {len(self.activeIngr0)}")
                self.log.info(f"len(self.activeIngr12) {len(self.activeIngr12)}")
                self.activeIngre_saved = self.activeIngr[:]

                self.totalPriorities = 0  # 0.00001
                for priors in self.activeIngr12:
                    pp = priors.packing_priority
                    self.totalPriorities = self.totalPriorities + pp
                #                    print ('totalPriorities = ', self.totalPriorities)
                previousThresh = 0
                self.normalizedPriorities = []
                self.thresholdPriorities = []
                # Graham- Once negatives are used, if picked random#
                # is below a number in this list, that item becomes
                # the active ingredient in the while loop below
                for priors in self.activeIngr0:
                    self.normalizedPriorities.append(0)
                    if self.pickWeightedIngr:
                        self.thresholdPriorities.append(2)
                for priors in self.activeIngr12:
                    # pp1 = 0
                    pp = priors.packing_priority
                    if self.totalPriorities != 0:
                        np = float(pp) / float(self.totalPriorities)
                    else:
                        np = 0.0
                    self.normalizedPriorities.append(np)
                    #                    print ('np is ', np, ' pp is ', pp, ' tp is ', np + previousThresh)
                    self.thresholdPriorities.append(np + previousThresh)
                    previousThresh = np + float(previousThresh)
                self.activeIngr = self.activeIngr0 + self.activeIngr12
            if dump and ((time() - stime) > dump_freq):
                # self.collectResultPerIngredient()
                print("SAVING", self.resultfile)
                # TODO: save out intermediate simularium files
                stime = time()

        self.distancesAfterFill = distances[:]
        self.freePointsAfterFill = freePoints[:]
        self.nbFreePointsAfterFill = nbFreePoints
        self.distanceAfterFill = distances[:]
        t2 = time()
        self.log.info("time to fill %d", t2 - t1)
        if self.runTimeDisplay and autopack.helper.host == "simularium":
            autopack.helper.writeToFile(None, "./realtime", self.boundingBox)

        if self.afviewer is not None and hasattr(self.afviewer, "vi"):
            self.afviewer.vi.progressBar(label="Filling Complete")
            self.afviewer.vi.resetProgressBar()
        ingredients = {}
        all_ingr_as_array = self.molecules
        for pos, rot, ingr, ptInd in self.molecules:
            if ingr.name not in ingredients:
                ingredients[ingr.name] = [ingr, [], [], []]
            mat = rot.copy()
            mat[:3, 3] = pos
            ingredients[ingr.name][1].append(pos)
            ingredients[ingr.name][2].append(rot)
            ingredients[ingr.name][3].append(numpy.array(mat))
        for compartment in self.compartments:
            for pos, rot, ingr, ptInd in compartment.molecules:
                if ingr.name not in ingredients:
                    ingredients[ingr.name] = [ingr, [], [], []]
                mat = rot.copy()
                mat[:3, 3] = pos
                ingredients[ingr.name][1].append(pos)
                ingredients[ingr.name][2].append(rot)
                ingredients[ingr.name][3].append(numpy.array(mat))
                all_ingr_as_array.append([pos, rot, ingr, ptInd])
        self.ingr_result = ingredients
        print(f"placed {len(self.molecules)}")
        if self.saveResult:
            self.save_result(
                freePoints,
                distances=distances,
                t0=t2,
                vAnalysis=vAnalysis,
                vTestid=vTestid,
                seedNum=seedNum,
                all_ingr_as_array=all_ingr_as_array,
            )

    def displayCancelDialog(self):
        print(
            "Popup CancelBox: if Cancel Box is up for more than 10 sec, close box and continue loop from here"
        )

    def restore_molecules_array(self, ingr):
        if len(ingr.results):
            for elem in ingr.results:
                if ingr.compNum == 0:
                    self.molecules.append([elem[0], numpy.array(elem[1]), ingr, 0])
                else:
                    ingr.recipe.compartment.molecules.append(
                        [elem[0], numpy.array(elem[1]), ingr, 0]
                    )

    def restore(self, result, orgaresult, freePoint, tree=False):
        # should we used the grid ? the freePoint can be computed
        # result is [pos,rot,ingr.name,ingr.compNum,ptInd]
        # orgaresult is [[pos,rot,ingr.name,ingr.compNum,ptInd],[pos,rot,ingr.name,ingr.compNum,ptInd]...]
        # after restore we can build the grid and fill!
        # ingredient based dictionary
        ingredients = {}
        molecules = []
        for elem in result:
            pos, rot, name, compNum, ptInd = elem
            # needto check the name if it got the comp rule
            ingr = self.getIngrFromName(name, compNum)
            if ingr is not None:
                molecules.append([pos, numpy.array(rot), ingr, ptInd])
                if name not in ingredients:
                    ingredients[name] = [ingr, [], [], []]
                mat = numpy.array(rot)
                mat[:3, 3] = pos
                ingredients[name][1].append(pos)
                ingredients[name][2].append(numpy.array(rot))
                ingredients[name][3].append(numpy.array(mat))
                self.rTrans.append(numpy.array(pos).flatten())
                self.rRot.append(numpy.array(rot))  # rotMatj
                self.rIngr.append(ingr)
                ingr.results.append([pos, rot])
        self.molecules = molecules
        if self.exteriorRecipe:
            self.exteriorRecipe.molecules = molecules
        if len(orgaresult) == len(self.compartments):
            for i, o in enumerate(self.compartments):
                molecules = []
                for elem in orgaresult[i]:
                    pos, rot, name, compNum, ptInd = elem
                    ingr = self.getIngrFromName(name, compNum)
                    if ingr is not None:
                        molecules.append([pos, numpy.array(rot), ingr, ptInd])
                        if name not in ingredients:
                            ingredients[name] = [ingr, [], [], []]
                        mat = numpy.array(rot)
                        mat[:3, 3] = pos
                        ingredients[name][1].append(pos)
                        ingredients[name][2].append(numpy.array(rot))
                        ingredients[name][3].append(numpy.array(mat))
                        self.rTrans.append(numpy.array(pos).flatten())
                        self.rRot.append(numpy.array(rot))  # rotMatj
                        self.rIngr.append(ingr)
                        ingr.results.append([pos, rot])
                o.molecules = molecules
        # consider that one filling have occured
        if len(self.rTrans) and tree:
            self.close_ingr_bhtree = spatial.cKDTree(self.rTrans, leafsize=10)
        self.cFill = self.nFill
        self.ingr_result = ingredients
        if len(freePoint):
            self.restoreFreePoints(freePoint)
        return ingredients

    def restoreFreePoints(self, freePoint):
        self.freePoints = self.freePointsAfterFill = freePoint
        self.nbFreePointsAfterFill = len(freePoint)
        self.distanceAfterFill = self.grid.distToClosestSurf
        self.distancesAfterFill = self.grid.distToClosestSurf

    def loadFreePoint(self, resultfilename):
        rfile = open(resultfilename + "freePoints", "rb")
        freePoint = pickle.load(rfile)
        rfile.close()
        return freePoint

    def store(self, resultfilename=None):
        if resultfilename is None:
            resultfilename = self.resultfile
        resultfilename = autopack.fixOnePath(resultfilename)
        rfile = open(resultfilename, "wb")
        # pickle.dump(self.molecules, rfile)
        # OR
        result = []
        for pos, rot, ingr, ptInd in self.molecules:
            result.append([pos, rot, ingr.name, ingr.compNum, ptInd])
        pickle.dump(result, rfile)
        rfile.close()
        for i, orga in enumerate(self.compartments):
            orfile = open(resultfilename + "ogra" + str(i), "wb")
            result = []
            for pos, rot, ingr, ptInd in orga.molecules:
                result.append([pos, rot, ingr.name, ingr.compNum, ptInd])
            pickle.dump(result, orfile)
            #            pickle.dump(orga.molecules, orfile)
            orfile.close()
        rfile = open(resultfilename + "freePoints", "wb")
        pickle.dump(self.grid.freePoints, rfile)
        rfile.close()

    @classmethod
    def dropOneIngr(self, pos, rot, ingrname, ingrcompNum, ptInd, rad=1.0):
        line = ""
        line += ("<%f,%f,%f>,") % (pos[0], pos[1], pos[2])
        r = rot.reshape(16)
        line += "<"
        for i in range(15):
            line += ("%f,") % (r[i])
        line += ("%f>,") % (r[15])
        line += "<%f>,<%s>,<%d>,<%d>\n" % (rad, ingrname, ingrcompNum, ptInd)
        return line

    @classmethod
    def getOneIngr(self, line):
        elem = line.split("<")
        pos = eval(elem[1][:-2])
        rot = eval(elem[2][:-2])
        rad = eval(elem[3][:-2])
        ingrname = elem[4][:-2]
        ingrcompNum = eval(elem[5][:-2])
        ptInd = eval(elem[6].split(">")[0])
        return pos, rot, ingrname, ingrcompNum, ptInd, rad

    #    @classmethod
    def getOneIngrJson(self, ingr, ingrdic):
        #        name_ingr = ingr.name
        #        if name_ingr not in ingrdic:
        #            name_ingr = ingr.o_name
        #        for r in ingr.results:
        #            ingrdic[name_ingr]["results"].append([r[0]],r[1],)
        #        print ("growingr?",ingr,ingr.name,isinstance(ingr, GrowIngredient))
        if isinstance(ingr, GrowIngredient) or isinstance(ingr, ActinIngredient):
            ingr.nbCurve = ingrdic["nbCurve"]
            ingr.listePtLinear = []
            for i in range(ingr.nbCurve):
                ingr.listePtLinear.append(ingrdic["curve" + str(i)])
            #            print ("nbCurve?",ingr.nbCurve,ingrdic["nbCurve"])
        return (
            ingrdic["results"],
            ingr.o_name,
            ingr.compNum,
            1,
            ingr.encapsulating_radius,
        )  # ingrdic["compNum"],1,ingrdic["encapsulating_radius"]

    def load_asTxt(self, resultfilename=None):
        if resultfilename is None:
            resultfilename = self.resultfile
        rfile = open(resultfilename, "r")
        # needto parse
        result = []
        orgaresult = []  # [[],]*len(self.compartments)
        for i in range(len(self.compartments)):
            orgaresult.append([])
        #        mry90 = helper.rotation_matrix(-math.pi/2.0, [0.0,1.0,0.0])
        #        numpy.array([[0.0, 1.0, 0.0, 0.0],
        #                 [-1., 0.0, 0.0, 0.0],
        #                 [0.0, 0.0, 1.0, 0.0],
        #                 [0.0, 0.0, 0.0, 1.0]])
        lines = rfile.readlines()
        for line in lines:
            if not len(line) or len(line) < 6:
                continue
            pos, rot, ingrname, ingrcompNum, ptInd, rad = self.getOneIngr(line)
            # should I multiply here
            r = numpy.array(rot).reshape(
                4, 4
            )  # numpy.matrix(mry90)*numpy.matrix(numpy.array(rot).reshape(4,4))
            if ingrcompNum == 0:
                result.append(
                    [numpy.array(pos), numpy.array(r), ingrname, ingrcompNum, ptInd]
                )
            else:
                orgaresult[abs(ingrcompNum) - 1].append(
                    [numpy.array(pos), numpy.array(r), ingrname, ingrcompNum, ptInd]
                )
            #        for i, orga in enumerate(self.compartments):
            #            orfile = open(resultfilename+"ogra"+str(i),'rb')
            #            orgaresult.append(pickle.load(orfile))
            #            orfile.close()
            #        rfile.close()
            #        rfile = open(resultfilename+"freePoints",'rb')
        freePoint = []  # pickle.load(rfile)
        try:
            rfile = open(resultfilename + "freePoints", "rb")
            freePoint = pickle.load(rfile)
            rfile.close()
        except:  # noqa: E722
            pass
        return result, orgaresult, freePoint

    def collectResultPerIngredient(self):
        def cb(ingr):
            ingr.results = []

        self.loopThroughIngr(cb)
        for pos, rot, ingr, ptInd in self.molecules:
            if isinstance(ingr, GrowIngredient) or isinstance(ingr, ActinIngredient):
                pass  # already store
            else:
                ingr.results.append([pos, rot])
        for i, orga in enumerate(self.compartments):
            for pos, rot, ingr, ptInd in orga.molecules:
                if isinstance(ingr, GrowIngredient) or isinstance(
                    ingr, ActinIngredient
                ):
                    pass  # already store
                else:
                    ingr.results.append([pos, rot])

    def load_asJson(self, resultfilename=None):
        if resultfilename is None:
            resultfilename = self.resultfile
        with open(resultfilename, "r") as fp:  # doesnt work with symbol link ?
            if autopack.use_json_hook:
                self.result_json = json.load(
                    fp, object_pairs_hook=OrderedDict
                )  # ,indent=4, separators=(',', ': ')
            else:
                self.result_json = json.load(fp)
            # needto parse
        result = []
        orgaresult = []
        r = self.exteriorRecipe
        if r:
            if "exteriorRecipe" in self.result_json:
                for ingr in r.ingredients:
                    name_ingr = ingr.name
                    if name_ingr not in self.result_json["exteriorRecipe"]:
                        # backward compatiblity
                        if ingr.o_name not in self.result_json["exteriorRecipe"]:
                            continue
                        else:
                            name_ingr = ingr.o_name
                    iresults, ingrname, ingrcompNum, ptInd, rad = self.getOneIngrJson(
                        ingr, self.result_json["exteriorRecipe"][name_ingr]
                    )
                    ingr.results = []
                    for r in iresults:
                        rot = numpy.array(r[1]).reshape(
                            4, 4
                        )  # numpy.matrix(mry90)*numpy.matrix(numpy.array(rot).reshape(4,4))
                        ingr.results.append([numpy.array(r[0]), rot])
                        result.append(
                            [numpy.array(r[0]), rot, ingrname, ingrcompNum, 1]
                        )
                    # organelle ingr
        for i, orga in enumerate(self.compartments):
            orgaresult.append([])
            # organelle surface ingr
            rs = orga.surfaceRecipe
            if rs:
                if orga.name + "_surfaceRecipe" in self.result_json:
                    for ingr in rs.ingredients:
                        name_ingr = ingr.name
                        # replace number by name ?
                        if (
                            orga.name + "_surf__" + ingr.o_name
                            in self.result_json[orga.name + "_surfaceRecipe"]
                        ):
                            name_ingr = orga.name + "_surf__" + ingr.o_name
                        if (
                            name_ingr
                            not in self.result_json[orga.name + "_surfaceRecipe"]
                        ):
                            # backward compatiblity
                            if (
                                ingr.o_name
                                not in self.result_json[orga.name + "_surfaceRecipe"]
                            ):
                                continue
                            else:
                                name_ingr = ingr.o_name
                        (
                            iresults,
                            ingrname,
                            ingrcompNum,
                            ptInd,
                            rad,
                        ) = self.getOneIngrJson(
                            ingr,
                            self.result_json[orga.name + "_surfaceRecipe"][name_ingr],
                        )
                        ingr.results = []
                        for r in iresults:
                            rot = numpy.array(r[1]).reshape(
                                4, 4
                            )  # numpy.matrix(mry90)*numpy.matrix(numpy.array(rot).reshape(4,4))
                            ingr.results.append([numpy.array(r[0]), rot])
                            orgaresult[abs(ingrcompNum) - 1].append(
                                [numpy.array(r[0]), rot, ingrname, ingrcompNum, 1]
                            )
            # organelle matrix ingr
            ri = orga.innerRecipe
            if ri:
                if orga.name + "_innerRecipe" in self.result_json:
                    for ingr in ri.ingredients:
                        name_ingr = ingr.name
                        if (
                            orga.name + "_int__" + ingr.o_name
                            in self.result_json[orga.name + "_innerRecipe"]
                        ):
                            name_ingr = orga.name + "_int__" + ingr.o_name
                        if (
                            name_ingr
                            not in self.result_json[orga.name + "_innerRecipe"]
                        ):
                            # backward compatiblity
                            if (
                                ingr.o_name
                                not in self.result_json[orga.name + "_innerRecipe"]
                            ):
                                continue
                            else:
                                name_ingr = ingr.o_name
                        (
                            iresults,
                            ingrname,
                            ingrcompNum,
                            ptInd,
                            rad,
                        ) = self.getOneIngrJson(
                            ingr,
                            self.result_json[orga.name + "_innerRecipe"][name_ingr],
                        )
                        ingr.results = []
                        for r in iresults:
                            rot = numpy.array(r[1]).reshape(
                                4, 4
                            )  # numpy.matrix(mry90)*numpy.matrix(numpy.array(rot).reshape(4,4))
                            ingr.results.append([numpy.array(r[0]), rot])
                            orgaresult[abs(ingrcompNum) - 1].append(
                                [numpy.array(r[0]), rot, ingrname, ingrcompNum, 1]
                            )
        freePoint = []  # pickle.load(rfile)
        try:
            rfile = open(resultfilename + "freePoints", "rb")
            freePoint = pickle.load(rfile)
            rfile.close()
        except:  # noqa: E722
            pass
        return result, orgaresult, freePoint

    def dropOneIngrJson(self, ingr, rdic):
        adic = OrderedDict()  # [ingr.name]
        adic["compNum"] = ingr.compNum
        adic["encapsulating_radius"] = float(ingr.encapsulating_radius)
        adic["results"] = []
        for r in ingr.results:
            if hasattr(r[0], "tolist"):
                r[0] = r[0].tolist()
            if hasattr(r[1], "tolist"):
                r[1] = r[1].tolist()
            adic["results"].append([r[0], r[1]])
        if isinstance(ingr, GrowIngredient) or isinstance(ingr, ActinIngredient):
            adic["nbCurve"] = ingr.nbCurve
            for i in range(ingr.nbCurve):
                lp = numpy.array(ingr.listePtLinear[i])
                ingr.listePtLinear[i] = lp.tolist()
                adic["curve" + str(i)] = ingr.listePtLinear[i]
            #        print adic
        return adic

    def store_asJson(self, resultfilename=None, indent=True):
        if resultfilename is None:
            resultfilename = self.resultfile
            resultfilename = autopack.fixOnePath(resultfilename)  # retireve?
        # if result file_name start with http?
        if resultfilename.find("http") != -1 or resultfilename.find("ftp") != -1:
            print(
                "please provide a correct file name for the result file ",
                resultfilename,
            )
        self.collectResultPerIngredient()
        self.result_json = OrderedDict()
        self.result_json["recipe"] = self.setupfile  # replace server?
        r = self.exteriorRecipe
        if r:
            self.result_json["exteriorRecipe"] = OrderedDict()
            for ingr in r.ingredients:
                self.result_json["exteriorRecipe"][ingr.o_name] = self.dropOneIngrJson(
                    ingr, self.result_json["exteriorRecipe"]
                )

        # compartment ingr
        for orga in self.compartments:
            # compartment surface ingr
            rs = orga.surfaceRecipe
            if rs:
                self.result_json[orga.name + "_surfaceRecipe"] = OrderedDict()
                for ingr in rs.ingredients:
                    self.result_json[orga.name + "_surfaceRecipe"][
                        ingr.o_name
                    ] = self.dropOneIngrJson(
                        ingr, self.result_json[orga.name + "_surfaceRecipe"]
                    )
            # compartment matrix ingr
            ri = orga.innerRecipe
            if ri:
                self.result_json[orga.name + "_innerRecipe"] = OrderedDict()
                for ingr in ri.ingredients:
                    self.result_json[orga.name + "_innerRecipe"][
                        ingr.o_name
                    ] = self.dropOneIngrJson(
                        ingr, self.result_json[orga.name + "_innerRecipe"]
                    )
        with open(resultfilename, "w") as fp:  # doesnt work with symbol link ?
            if indent:
                json.dump(
                    self.result_json, fp, indent=1, separators=(",", ":")
                )  # ,indent=4, separators=(',', ': ')
            else:
                json.dump(
                    self.result_json, fp, separators=(",", ":")
                )  # ,indent=4, separators=(',', ': ')
        print("ok dump", resultfilename)

    def store_asTxt(self, resultfilename=None):
        if resultfilename is None:
            resultfilename = self.resultfile
        resultfilename = autopack.fixOnePath(resultfilename)
        rfile = open(resultfilename + ".txt", "w")  # doesnt work with symbol link ?
        # pickle.dump(self.molecules, rfile)
        # OR
        line = ""
        line += "<recipe include = " + self.setupfile + ">\n"
        for pos, rot, ingr, ptInd in self.molecules:
            line += self.dropOneIngr(
                pos, rot, ingr.name, ingr.compNum, ptInd, rad=ingr.encapsulating_radius
            )
            # result.append([pos,rot,ingr.name,ingr.compNum,ptInd])
        rfile.write(line)
        # write the curve point

        rfile.close()
        for i, orga in enumerate(self.compartments):
            orfile = open(resultfilename + "ogra" + str(i) + ".txt", "w")
            line = ""
            for pos, rot, ingr, ptInd in orga.molecules:
                line += self.dropOneIngr(
                    pos,
                    rot,
                    ingr.name,
                    ingr.compNum,
                    ptInd,
                    rad=ingr.encapsulating_radius,
                )
            orfile.write(line)
            #            pickle.dump(orga.molecules, orfile)
            orfile.close()
        #        rfile = open(resultfilename+"freePoints", 'w')
        #        pickle.dump(self.freePoints, rfile)
        #        rfile.close()

    @classmethod
    def convertPickleToText(self, resultfilename=None, norga=0):
        if resultfilename is None:
            resultfilename = self.resultfile
        rfile = open(resultfilename)
        result = pickle.load(rfile)
        orgaresult = []
        for i in range(norga):
            orfile = open(resultfilename + "ogra" + str(i))
            orgaresult.append(pickle.load(orfile))
            orfile.close()
        rfile.close()
        rfile = open(resultfilename + "freePoints")
        rfile.close()
        rfile = open(resultfilename + ".txt", "w")
        line = ""
        for pos, rot, ingrName, compNum, ptInd in result:
            line += self.dropOneIngr(pos, rot, ingrName, compNum, ptInd)
            # result.append([pos,rot,ingr.name,ingr.compNum,ptInd])
        rfile.write(line)
        rfile.close()
        for i in range(norga):
            orfile = open(resultfilename + "ogra" + str(i) + ".txt", "w")
            result = []
            line = ""
            for pos, rot, ingrName, compNum, ptInd in orgaresult[i]:
                line += self.dropOneIngr(pos, rot, ingrName, compNum, ptInd)
            orfile.write(line)
            #            pickle.dump(orga.molecules, orfile)
            orfile.close()
            # freepoint

    def printFillInfo(self):
        r = self.exteriorRecipe
        if r is not None:
            print("    Environment exterior recipe:")
            r.printFillInfo("        ")

        for o in self.compartments:
            o.printFillInfo()

    def finishWithWater(self, freePoints=None, nbFreePoints=None):
        # self.freePointsAfterFill[:self.nbFreePointsAfterFill]
        # sphere sphere of 2.9A
        if freePoints is None:
            freePoints = self.freePointsAfterFill
        if nbFreePoints is None:
            nbFreePoints = self.nbFreePointsAfterFill
        # a freepoint is a voxel, how many water in the voxel
        # coords masterGridPositions

    # ==============================================================================
    # AFter this point, features development around physics engine and algo
    # octree
    # panda bullet
    # panda ode
    # ==============================================================================

    def setupOctree(
        self,
    ):
        if self.octree is None:
            self.octree = Octree(
                self.grid.getRadius(), helper=helper
            )  # Octree((0,0,0),self.grid.getRadius())   #0,0,0 or center of grid?

    def setupPanda(self):
        try:
            import panda3d
        except Exception:
            return
        from panda3d.core import loadPrcFileData

        if self.grid is not None:
            loadPrcFileData(
                "", "bullet-sap-extents " + str(self.grid.diag)
            )  # grid may not be setup
        if self.world is None:
            if panda3d is None:
                return
            loadPrcFileData(
                "",
                """
   load-display p3tinydisplay # to force CPU only rendering (to make it available as an option if everything else fail, use aux-display p3tinydisplay)
   audio-library-name null # Prevent ALSA errors
   show-frame-rate-meter 0
   sync-video 0
   bullet-max-objects 10240
   bullet-broadphase-algorithm sap
   bullet-sap-extents 10000.0
   textures-power-2 up
   textures-auto-power-2 #t
""",
            )
            #            loadPrcFileData("", "window-type none" )
            # Make sure we don't need a graphics engine
            # (Will also prevent X errors / Display errors when starting on linux without X server)
            #            loadPrcFileData("", "audio-library-name null" ) # Prevent ALSA errors
            #            loadPrcFileData('', 'bullet-enable-contact-events true')
            #            loadPrcFileData('', 'bullet-max-objects 10240')#10240
            #            loadPrcFileData('', 'bullet-broadphase-algorithm sap')#aabb
            #            loadPrcFileData('', 'bullet-sap-extents 10000.0')#
            if autopack.helper is not None and autopack.helper.nogui:
                loadPrcFileData("", "window-type offscreen")
            else:
                loadPrcFileData("", "window-type None")

            from direct.showbase.ShowBase import ShowBase

            base = ShowBase()
            base.disableMouse()
            self.base = base
            from panda3d.core import Vec3

            if self.panda_solver == "bullet":
                from panda3d.bullet import BulletWorld

                # global variable from panda3d
                self.worldNP = render.attachNewNode("World")  # noqa: F821
                self.world = BulletWorld()
                self.BitMask32 = BitMask32
            elif self.panda_solver == "ode":
                from panda3d.ode import OdeWorld, OdeHashSpace

                self.world = OdeWorld()
                # or hashspace ?
                self.ode_space = (
                    OdeHashSpace()
                )  # OdeQuadTreeSpace(center,extends,depth)
                self.ode_space.set_levels(-2, 6)
                self.ode_space.setAutoCollideWorld(self.world)

            self.world.setGravity(Vec3(0, 0, 0))
            self.static = []
            self.moving = None
            self.rb_panda = []
        for o in self.compartments:
            if o.rbnode is None:
                o.rbnode = o.addShapeRB()  # addMeshRBOrganelle(o)

    def add_rb_node(self, ingr, trans, mat):
        if ingr.type == "Mesh":
            return ingr.add_rb_mesh(self.worldNP)
        elif self.panda_solver == "ode" and ingr.type == "Sphere":
            mat3x3 = Mat3(
                mat[0], mat[1], mat[2], mat[4], mat[5], mat[6], mat[8], mat[9], mat[10]
            )
            return ingr.add_rb_node_ode(self.world, trans, mat3x3)
        return ingr.add_rb_node(self.worldNP)

    def delRB(self, node):
        if panda3d is None:
            return
        if self.panda_solver == "bullet":
            self.world.removeRigidBody(node)
            np = NodePath(node)
            if np is not None:
                np.removeNode()
        elif self.panda_solver == "ode":
            node.destroy()

        if node in self.rb_panda:
            self.rb_panda.pop(self.rb_panda.index(node))
        if node in self.static:
            self.static.pop(self.static.index(node))
        if node == self.moving:
            self.moving = None

    def setGeomFaces(self, tris, face):
        if panda3d is None:
            return
            # have to add vertices one by one since they are not in order
        if len(face) == 2:
            face = numpy.array([face[0], face[1], face[1], face[1]], dtype="int")
        for i in face:
            tris.addVertex(i)
        tris.closePrimitive()

    def addMeshRBOrganelle(self, o):
        if panda3d is None:
            return
        helper = autopack.helper
        if not autopack.helper.nogui:
            geom = helper.getObject(o.gname)
            if geom is None:
                o.gname = "%s_Mesh" % o.name
                geom = helper.getObject(o.gname)
            faces, vertices, vnormals = helper.DecomposeMesh(
                geom, edit=False, copy=False, tri=True, transform=True
            )
        else:
            faces = o.faces
            vertices = o.vertices
        inodenp = self.worldNP.attachNewNode(BulletRigidBodyNode(o.name))
        inodenp.node().setMass(1.0)

        from panda3d.core import (
            GeomVertexFormat,
            GeomVertexWriter,
            GeomVertexData,
            Geom,
            GeomTriangles,
        )
        from panda3d.bullet import (
            BulletTriangleMesh,
            BulletTriangleMeshShape,
        )

        # step 1) create GeomVertexData and add vertex information
        format = GeomVertexFormat.getV3()
        vdata = GeomVertexData("vertices", format, Geom.UHStatic)
        vertexWriter = GeomVertexWriter(vdata, "vertex")
        [vertexWriter.addData3f(v[0], v[1], v[2]) for v in vertices]

        # step 2) make primitives and assign vertices to them
        tris = GeomTriangles(Geom.UHStatic)
        [self.setGeomFaces(tris, face) for face in faces]

        # step 3) make a Geom object to hold the primitives
        geom = Geom(vdata)
        geom.addPrimitive(tris)
        # step 4) create the bullet mesh and node
        mesh = BulletTriangleMesh()
        mesh.addGeom(geom)
        shape = BulletTriangleMeshShape(mesh, dynamic=False)  # BulletConvexHullShape
        # or
        # shape = BulletConvexHullShape()
        # shape.add_geom(geom)
        # inodenp = self.worldNP.attachNewNode(BulletRigidBodyNode(ingr.name))
        # inodenp.node().setMass(1.0)
        inodenp.node().addShape(
            shape
        )  # ,TransformState.makePos(Point3(0, 0, 0)))#, pMat)#TransformState.makePos(Point3(jtrans[0],jtrans[1],jtrans[2])))#rotation ?

        if self.panda_solver == "bullet":
            inodenp.setCollideMask(BitMask32.allOn())
            inodenp.node().setAngularDamping(1.0)
            inodenp.node().setLinearDamping(1.0)
            #            inodenp.setMat(pmat)
            self.world.attachRigidBody(inodenp.node())
            inodenp = inodenp.node()
        return inodenp

    def addRB(self, ingr, trans, rotMat, rtype="single_sphere", static=False):
        # Sphere
        if panda3d is None:
            return None
        if autopack.verbose > 1:
            print("add RB bullet ", ingr.name)
        mat = rotMat.copy()
        #        mat[:3, 3] = trans
        #        mat = mat.transpose()
        mat = mat.transpose().reshape((16,))

        pmat = Mat4(
            mat[0],
            mat[1],
            mat[2],
            mat[3],
            mat[4],
            mat[5],
            mat[6],
            mat[7],
            mat[8],
            mat[9],
            mat[10],
            mat[11],
            trans[0],
            trans[1],
            trans[2],
            mat[15],
        )
        inodenp = None
        inodenp = self.add_rb_node(ingr, trans, mat)
        if self.panda_solver == "bullet":
            inodenp.setCollideMask(BitMask32.allOn())
            inodenp.node().setAngularDamping(1.0)
            inodenp.node().setLinearDamping(1.0)
            inodenp.setMat(pmat)
            self.world.attachRigidBody(inodenp.node())
            inodenp = inodenp.node()
        elif self.panda_solver == "ode":
            inodenp.setCollideBits(BitMask32(0x00000002))
            inodenp.setCategoryBits(BitMask32(0x00000001))
            # boxGeom.setBody(boxBody)
        self.rb_panda.append(inodenp)
        # self.moveRBnode(inodenp.node(), trans, rotMat)
        return inodenp

    def moveRBnode(self, node, trans, rotMat):
        if panda3d is None:
            return
        rotation_matrix = rotMat.copy()
        #        mat[:3, 3] = trans
        #        mat = mat.transpose()
        rotation_matrix = rotation_matrix.transpose().reshape((16,))
        if True in numpy.isnan(rotation_matrix).flatten():
            print("problem Matrix", node)
            return
        if self.panda_solver == "bullet":
            pMat = Mat4(
                rotation_matrix[0],
                rotation_matrix[1],
                rotation_matrix[2],
                rotation_matrix[3],
                rotation_matrix[4],
                rotation_matrix[5],
                rotation_matrix[6],
                rotation_matrix[7],
                rotation_matrix[8],
                rotation_matrix[9],
                rotation_matrix[10],
                rotation_matrix[11],
                trans[0],
                trans[1],
                trans[2],
                rotation_matrix[15],
            )
            nodenp = NodePath(node)
            nodenp.setMat(pMat)
        elif self.panda_solver == "ode":
            mat3x3 = Mat3(
                rotation_matrix[0],
                rotation_matrix[1],
                rotation_matrix[2],
                rotation_matrix[4],
                rotation_matrix[5],
                rotation_matrix[6],
                rotation_matrix[8],
                rotation_matrix[9],
                rotation_matrix[10],
            )
            body = node.get_body()
            body.setPosition(Vec3(trans[0], trans[1], trans[2]))
            body.setRotation(mat3x3)

    def getRotTransRB(self, node):
        if panda3d is None:
            return
        nodenp = NodePath(node)
        m = nodenp.getMat()
        M = numpy.array(m)
        rRot = numpy.identity(4)
        rRot[:3, :3] = M[:3, :3]
        rTrans = M[3, :3]
        return rTrans, rRot

    def runBullet(self, ingr, simulationTimes, runTimeDisplay):
        if panda3d is None:
            return
        done = False
        t1 = time()
        simulationTimes = 5.0
        while not done:
            # should do it after a jitter run
            #        for i in xrange(10):
            dt = globalClock.getDt()  # noqa: F821, global variable from panda3d
            self.world.doPhysics(
                dt, 100, 1.0 / 500.0
            )  # world.doPhysics(dt, 10, 1.0/180.0)100, 1./500.#2, 1.0/120.0
            # check number of contact betwee currrent and rest ?
            r = [
                (self.world.contactTestPair(self.moving, n).getNumContacts() > 0)
                for n in self.static
            ]
            done = not (True in r)
            if runTimeDisplay:
                # move self.moving and update
                nodenp = NodePath(self.moving)
                ma = nodenp.getMat()
                self.afviewer.vi.setObjectMatrix(
                    ingr.moving_geom, numpy.array(ma), transpose=False
                )  # transpose ?
                self.afviewer.vi.update()
            if (time() - t1) > simulationTimes:
                done = True
                break

                # ==============================================================================
            #               Export -> another file ?
            # ==============================================================================

    def exportToBD_BOX(self, res_filename=None, output=None, bd_type="flex"):
        # , call the BD_BOX exporter, plugin ? better if result store somewhere.
        # only sphere + boudary ?
        # sub ATM 216 225.0000 150.0000 525.0000 25.0000 -5.0000 50.0000 0.5922 1
        if bd_type == "flex":
            from bd_box import flex_box as bd_box
        else:
            from bd_box import rigid_box as bd_box
        if res_filename is None:
            res_filename = self.resultfile
        self.bd = bd_box(res_filename, bounding_box=self.boundingBox)
        self.bd.makePrmFile()
        self.collectResultPerIngredient()
        r = self.exteriorRecipe
        if r:
            for ingr in r.ingredients:
                self.bd.addAutoPackIngredient(ingr)

        # compartment ingr
        for orga in self.compartments:
            # compartment surface ingr
            rs = orga.surfaceRecipe
            if rs:
                for ingr in rs.ingredients:
                    self.bd.addAutoPackIngredient(ingr)
            # compartment matrix ingr
            ri = orga.innerRecipe
            if ri:
                for ingr in ri.ingredients:
                    self.bd.addAutoPackIngredient(ingr)

        self.bd.write()

    def exportToTEM_SIM(self, res_filename=None, output=None):
        from tem_sim import tem_sim

        if res_filename is None:
            res_filename = self.resultfile
        self.tem = tem_sim(res_filename, bounding_box=self.boundingBox)
        self.tem.setup()
        self.collectResultPerIngredient()
        r = self.exteriorRecipe
        if r:
            for ingr in r.ingredients:
                self.tem.addAutoPackIngredient(ingr)

        # compartment ingr
        for orga in self.compartments:
            # compartment surface ingr
            rs = orga.surfaceRecipe
            if rs:
                for ingr in rs.ingredients:
                    self.tem.addAutoPackIngredient(ingr)
            # compartment matrix ingr
            ri = orga.innerRecipe
            if ri:
                for ingr in ri.ingredients:
                    self.tem.addAutoPackIngredient(ingr)
        self.tem.write()

    def exportToTEM(
        self,
    ):
        # limited to 20 ingredients, call the TEM exporter plugin ?
        # ingredient -> PDB file or mrc volume file
        # ingredient -> coordinate.txt file
        p = []  # *0.05
        rr = []
        output = "iSutm_coordinate.txt"  # ingrname_.txt
        aStr = "# File created for TEM-simulator, version 1.3.\n"
        aStr += str(len(p)) + " 6\n"
        aStr += "#            x             y             z           phi         theta           psi\n"
        for i in range(len(p)):
            aStr += "{0:14.4f}{1:14.4f}{2:14.4f}{3:14.4f}{4:14.4f}{5:14.4f}\n".format(
                p[i][0], p[i][1], p[i][2], rr[i][0], rr[i][1], rr[i][2]
            )
        f = open(output, "w")
        f.write(aStr)

    def exportToReaDDy(self):
        # wehn I will get it running ... plugin ?
        return

        # ==============================================================================

    #         Animate
    # ==============================================================================
    def readTraj(self, filename):
        self.collectResultPerIngredient()
        lenIngrInstance = len(self.molecules)
        for orga in self.compartments:
            lenIngrInstance += len(orga.molecules)
        fileName, fileExtension = os.path.splitext(filename)
        if fileExtension == ".dcd":
            self.traj = dcdTrajectory(filename, lenIngrInstance)
        elif fileExtension == ".molb":
            self.traj = molbTrajectory(filename, lenIngrInstance)
        self.traj.completeMapping(self)

    def linkTraj(self):
        # link the traj usin upy for creating a new synchronized calleback?
        if not self.traj_linked:
            autopack.helper.synchronize(self.applyStep)
            self.traj_linked = True

    def unlinkTraj(self):
        # link the traj usin upy for creating a new synchronized calleback?
        if self.traj_linked:
            autopack.helper.unsynchronize(self.applyStep)
            self.traj_linked = False

    def applyStep(self, step):
        # apply the coordinate from a trajectory at step step.
        # correspondance ingredients instance <-> coordinates file
        # trajectory class to handle
        print("Step is " + str(step))
        # if self.traj.traj_type=="dcd" or self.traj.traj_type=="xyz":
        self.traj.applyState_primitive_name(self, step)
        # ho can we apply to parent instance the rotatiotn?<|MERGE_RESOLUTION|>--- conflicted
+++ resolved
@@ -412,15 +412,9 @@
         self.grid.freePoints = freePoints[:]
         self.grid.distToClosestSurf = distances[:]
         # should check extension filename for type of saved file
-<<<<<<< HEAD
-        self.saveGridToFile(self.resultfile + "_grid")
-        self.saveGridLogsAsJson(self.resultfile + "_grid-data.json")
-        self.grid.result_filename = self.resultfile + "_grid"
-=======
         self.saveGridToFile(self.grid_file_out)
         self.saveGridLogsAsJson(self.resultfile + "_grid-data.json")
         self.grid.result_filename = self.grid_file_out
->>>>>>> c1d63096
         self.collectResultPerIngredient()
         self.store()
         self.store_asTxt()
