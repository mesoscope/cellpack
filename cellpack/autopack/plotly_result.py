--- conflicted
+++ resolved
@@ -73,15 +73,9 @@
                             level / len(ingr.positions),
                         )
             else:
-<<<<<<< HEAD
-                if ingr.modelType == "Spheres":
-                    self.add_circle(ingr.encapsulating_radius, pos, ingr.color)
-                elif ingr.modelType == "Cube":
-=======
                 if ingr.model_type == "Spheres":
                     self.add_circle(ingr.encapsulating_radius, pos, ingr.color)
                 elif ingr.model_type == "Cube":
->>>>>>> c4f91705
                     self.add_square(ingr.radii, pos, rot, ingr.color)
                 elif ingr.model_type == "Cylinders":
                     length = ingr.length
