--- conflicted
+++ resolved
@@ -8,9 +8,6 @@
 import logging
 from scipy.spatial.transform import Rotation as R
 
-<<<<<<< HEAD
-from simulariumio import TrajectoryConverter, TrajectoryData, AgentData, UnitData, MetaData, CameraData
-=======
 from simulariumio import (
     TrajectoryConverter,
     TrajectoryData,
@@ -19,7 +16,6 @@
     MetaData,
     CameraData,
 )
->>>>>>> d28c7a17
 
 ###############################################################################
 
@@ -126,13 +122,9 @@
             position = ingredient["position"]
             try:
                 compartment[position]
-<<<<<<< HEAD
-                data = compartment[ingredient["position"]]["ingredients"][ingredient_name]
-=======
                 data = compartment[ingredient["position"]]["ingredients"][
                     ingredient_name
                 ]
->>>>>>> d28c7a17
             except Exception as e:
                 # Ingredient in recipe wasn't packed
                 print(e, position, ingredient_name)
@@ -140,17 +132,10 @@
 
     def get_euler_from_matrix(self, data_in):
         rotation_matrix = [data_in[0][0:3], data_in[1][0:3], data_in[2][0:3]]
-<<<<<<< HEAD
-        return R.from_matrix(rotation_matrix).as_euler('xyz', degrees=True)
-
-    def get_euler_from_quat(self, data_in):
-        return R.from_quat(data_in).as_euler('xyz', degrees=True)
-=======
         return R.from_matrix(rotation_matrix).as_euler("xyz", degrees=True)
 
     def get_euler_from_quat(self, data_in):
         return R.from_quat(data_in).as_euler("xyz", degrees=True)
->>>>>>> d28c7a17
 
     def is_matrix(self, data_in):
         if isinstance(data_in[0], list):
@@ -174,13 +159,9 @@
         id = 0
         for i in range(len(self.unique_ingredient_names)):
             ingredient = self.unique_ingredient_names[i]
-<<<<<<< HEAD
-            (ingredient_name, data) = self.get_ingredient_data(main_container, ingredient, version)
-=======
             (ingredient_name, data) = self.get_ingredient_data(
                 main_container, ingredient, version
             )
->>>>>>> d28c7a17
             if data is None:
                 continue
             elif len(data["results"]) > 0:
@@ -260,20 +241,6 @@
             for compartment in recipe_in["compartments"]:
                 current_compartment = recipe_in["compartments"][compartment]
                 if "surface" in current_compartment:
-<<<<<<< HEAD
-                    ingredients = ingredients + [{
-                        "name": ingredient,
-                        "compartment": compartment,
-                        "position": "surface"
-                    } for ingredient in current_compartment["surface"]["ingredients"]]
-                if "interior" in current_compartment:
-
-                    ingredients = ingredients + ingredients + [{
-                        "name": ingredient,
-                        "compartment": compartment,
-                        "position": "interior"
-                    } for ingredient in current_compartment["interior"]["ingredients"]]
-=======
                     ingredients = ingredients + [
                         {
                             "name": ingredient,
@@ -298,7 +265,6 @@
                             ]
                         ]
                     )
->>>>>>> d28c7a17
             self.unique_ingredient_names = ingredients
 
 
@@ -329,11 +295,7 @@
             meta_data=MetaData(
                 box_size=np.array(box_size),
                 camera_defaults=CameraData(
-<<<<<<< HEAD
-                    position=np.array([10.0, 0.0, box_size[2] ]),
-=======
                     position=np.array([10.0, 0.0, box_size[2]]),
->>>>>>> d28c7a17
                     look_at_position=np.array([10.0, 0.0, 0.0]),
                     fov_degrees=60.0,
                 ),
