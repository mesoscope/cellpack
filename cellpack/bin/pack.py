import fire
from os import path
import logging
import logging.config

from cellpack import autopack
from cellpack.autopack import upy
from cellpack.autopack.Analysis import AnalyseAP
from cellpack.autopack.Environment import Environment

from cellpack.autopack.loaders.config_loader import ConfigLoader
from cellpack.autopack.loaders.recipe_loader import RecipeLoader

###############################################################################
log_file_path = path.abspath(path.join(__file__, "../../../logging.conf"))
logging.config.fileConfig(log_file_path, disable_existing_loggers=False)
log = logging.getLogger()
###############################################################################


def pack(recipe, config):
    """
    Initializes an autopack packing from the command line
    :param recipe: string argument, path to recipe
    :param config: string argument, path to config file

    :return: void
    """
    config_data = ConfigLoader(config).config
<<<<<<< HEAD
    recipe_data = RecipeLoader(recipe).recipe_data
=======
    recipe_data = RecipeLoader(recipe, config_data["save_converted_recipe"]).recipe_data

>>>>>>> 74b74789
    helper_class = upy.getHelperClass()
    helper = helper_class(vi="nogui")
    autopack.helper = helper

    env = Environment(config=config_data, recipe=recipe_data)
    env.helper = helper

    afviewer = None
    if config_data["save_analyze_result"]:
        analyze = AnalyseAP(env=env, viewer=afviewer, result_file=None)
        log.info(f"saving to {env.out_folder}")
        analyze.doloop(
            config_data["num_trials"],
            env.boundingBox,
            plot=True,
            show_grid=config_data["show_grid_plot"],
            seeds_i=config_data["rng_seed"],
            config_name=config_data["name"],
        )
    else:
        env.buildGrid(rebuild=True)
        env.pack_grid(verbose=0, usePP=False)


def main():
    fire.Fire(pack)


if __name__ == "__main__":
    main()<|MERGE_RESOLUTION|>--- conflicted
+++ resolved
@@ -27,12 +27,8 @@
     :return: void
     """
     config_data = ConfigLoader(config).config
-<<<<<<< HEAD
-    recipe_data = RecipeLoader(recipe).recipe_data
-=======
     recipe_data = RecipeLoader(recipe, config_data["save_converted_recipe"]).recipe_data
 
->>>>>>> 74b74789
     helper_class = upy.getHelperClass()
     helper = helper_class(vi="nogui")
     autopack.helper = helper
