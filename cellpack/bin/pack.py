--- conflicted
+++ resolved
@@ -29,10 +29,7 @@
 
     :return: void
     """
-<<<<<<< HEAD
-=======
     log.info(f"Running in {__file__}")
->>>>>>> aae7ed14
 
     packing_config_data = ConfigLoader(config_path).config
     recipe_data = RecipeLoader(
