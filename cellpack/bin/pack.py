import fire
from os import path
import logging
import logging.config

from cellpack import autopack
from cellpack.autopack import upy
from cellpack.autopack.Analysis import AnalyseAP
from cellpack.autopack.Environment import Environment

from cellpack.autopack.loaders.config_loader import ConfigLoader
from cellpack.autopack.loaders.recipe_loader import RecipeLoader

###############################################################################

log_file_path = path.join(path.dirname(path.abspath(__file__)), "../../logging.conf")
logging.config.fileConfig(log_file_path, disable_existing_loggers=False)
log = logging.getLogger()
###############################################################################


def pack(recipe, config):
    """
    Initializes an autopack packing from the command line
    :param recipe: string argument, path to recipe
    :param config: string argument, path to config file

    :return: void
    """
    config_data = ConfigLoader(config).config
<<<<<<< HEAD
    recipe_data = RecipeLoader(
        recipe, config_data["save_converted_recipe"]
    ).recipe_data
=======
    recipe_data = RecipeLoader(recipe, config_data["save_converted_recipe"]).recipe_data
>>>>>>> 70a89cca

    helper_class = upy.getHelperClass()
    helper = helper_class(vi="nogui")
    autopack.helper = helper

    env = Environment(config=config_data, recipe=recipe_data)
    env.helper = helper

    afviewer = None
    if config_data["save_analyze_result"]:
        output = env.out_folder
        analyze = AnalyseAP(env=env, viewer=afviewer, result_file=None)
        log.info(f"saving to {output}")
        analyze.doloop(
            1,
            env.boundingBox,
            output,
            plot=True,
            show_grid=config_data["show_grid_plot"],
        )
    else:
        env.buildGrid(rebuild=True)
        env.pack_grid(verbose=0, usePP=False)


def main():
    fire.Fire(pack)


if __name__ == "__main__":
    main()<|MERGE_RESOLUTION|>--- conflicted
+++ resolved
@@ -28,13 +28,7 @@
     :return: void
     """
     config_data = ConfigLoader(config).config
-<<<<<<< HEAD
-    recipe_data = RecipeLoader(
-        recipe, config_data["save_converted_recipe"]
-    ).recipe_data
-=======
     recipe_data = RecipeLoader(recipe, config_data["save_converted_recipe"]).recipe_data
->>>>>>> 70a89cca
 
     helper_class = upy.getHelperClass()
     helper = helper_class(vi="nogui")
