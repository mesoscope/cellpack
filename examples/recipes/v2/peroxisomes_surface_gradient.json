{
<<<<<<< HEAD
    "version": "cube",
    "format_version": "2.0",
=======
    "version": "nucleus",
    "format_version": "2.1",
>>>>>>> c3371762
    "name": "peroxisomes_surface_gradient",
    "bounding_box": [
        [
            -110,
            -45,
            -62
        ],
        [
            110,
            45,
            62
        ]
    ],
    "gradients": {
        "surface_gradient": {
            "description": "gradient based on distance from the surface of a mesh",
            "weight_mode": "cube",
            "pick_mode": "rnd",
            "mode": "surface",
            "mode_settings": {
                "object": "nucleus",
                "scale_to_next_surface": false
            }
        }
    },
    "objects": {
        "mean_membrane": {
            "type": "mesh",
            "color": [
<<<<<<< HEAD
                0,
                1,
=======
                1,
                0,
>>>>>>> c3371762
                1
            ],
            "representations": {
                "mesh": {
                    "path": "https://www.dl.dropboxusercontent.com/s/4d7rys8uwqz72xy/",
                    "name": "mean-membrane.obj",
                    "format": "obj"
                }
            }
        },
        "mean_nucleus": {
            "type": "mesh",
            "color": [
<<<<<<< HEAD
                1,
                0,
=======
                0,
                1,
>>>>>>> c3371762
                1
            ],
            "representations": {
                "mesh": {
                    "path": "https://www.dl.dropboxusercontent.com/s/3194r3t40ewypxh/",
                    "name": "mean-nuc.obj",
                    "format": "obj"
                }
            }
        },
        "peroxisome": {
            "jitter_attempts": 300,
            "type": "single_sphere",
            "color": [
                0.20,
                0.70,
                0.10
            ],
            "radius": 2.30,
            "gradient": "surface_gradient",
            "packing_mode": "gradient"
        }
    },
    "composition": {
        "bounding_area": {
            "regions": {
                "interior": [
                    "membrane"
                ]
            }
        },
        "membrane": {
            "object": "mean_membrane",
            "count": 1,
            "regions": {
                "interior": [
                    "nucleus",
                    {
                        "object": "peroxisome",
                        "count": 121
                    }
                ]
            }
        },
        "nucleus": {
            "object": "mean_nucleus",
            "count": 1,
            "regions": {
                "interior": []
            }
        }
    }
}<|MERGE_RESOLUTION|>--- conflicted
+++ resolved
@@ -1,11 +1,6 @@
 {
-<<<<<<< HEAD
-    "version": "cube",
-    "format_version": "2.0",
-=======
     "version": "nucleus",
     "format_version": "2.1",
->>>>>>> c3371762
     "name": "peroxisomes_surface_gradient",
     "bounding_box": [
         [
@@ -35,13 +30,8 @@
         "mean_membrane": {
             "type": "mesh",
             "color": [
-<<<<<<< HEAD
-                0,
-                1,
-=======
                 1,
                 0,
->>>>>>> c3371762
                 1
             ],
             "representations": {
@@ -55,13 +45,8 @@
         "mean_nucleus": {
             "type": "mesh",
             "color": [
-<<<<<<< HEAD
-                1,
-                0,
-=======
                 0,
                 1,
->>>>>>> c3371762
                 1
             ],
             "representations": {
