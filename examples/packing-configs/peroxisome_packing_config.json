--- conflicted
+++ resolved
@@ -14,10 +14,6 @@
     "spacing": 2.5,
     "use_periodicity": false,
     "show_sphere_trees": false,
-<<<<<<< HEAD
     "load_from_grid_file": true,
     "upload_results": false
-=======
-    "load_from_grid_file": false
->>>>>>> 58c02566
 }