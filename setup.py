--- conflicted
+++ resolved
@@ -47,11 +47,7 @@
     "simulariumio>=1.2.0",
     "plotly>=5.3.1",
     "pycollada==0.7.2",
-<<<<<<< HEAD
-    "pyembree==0.1.12",
-=======
     "pyembree>=0.1.12",
->>>>>>> fbc06837
     "pymunk>=6.2.0",
     "trimesh>=3.9.34",
 ]
