#!/usr/bin/env python
# -*- coding: utf-8 -*-

"""The setup script."""

from setuptools import find_packages, setup

with open("README.md") as readme_file:
    readme = readme_file.read()

setup_requirements = [
    "pytest-runner>=5.2",
]

test_requirements = [
    "black>=19.10b0, <=23.0",
<<<<<<< HEAD
    "flake8>=3.8.3",
=======
    "flake8>=3.8.3, <=6.0.0",
>>>>>>> d63fae70
    "flake8-debugger>=3.2.1",
    "mdutils>=1.4.0",
    "pytest>=5.4.3",
    "pytest-cov>=2.9.0",
    "pytest-raises>=0.11",
]

analysis_requirements = [
    "tqdm>=4.64.1",
    "scikit-learn>=1.1.3",
    "seaborn>=0.12.1",
    "aicsimageio>=4.10.0",
]

dev_requirements = [
    *setup_requirements,
    *test_requirements,
    *analysis_requirements,
    "bump2version>=1.0.1",
    "coverage>=5.1",
    "ipython>=7.15.0",
    "m2r2>=0.2.7",
    "pytest-runner>=5.2",
    "Sphinx>=3.4.3",
    "sphinx_rtd_theme>=0.5.1",
    "tox>=3.15.2",
    "twine>=3.1.1",
    "wheel>=0.34.2",
]

requirements = [
    "fire>=0.4.0",
    "firebase_admin>=6.0.1",
    "matplotlib>=3.3.4",
    "numpy>=1.19.2",
    "panda3d==1.10.10",
    "pmw==2.0.1",
    "scipy>=1.6.2",
    "simulariumio>=1.6.3",
    "plotly>=5.3.1",
    "pycollada==0.7.2",
    "pyembree>=0.1.8",
    "pymunk>=6.2.0",
    "trimesh>=3.9.34",
    "deepdiff>=5.5.0",
]

extra_requirements = {
    "setup": setup_requirements,
    "test": test_requirements,
    "dev": dev_requirements,
    "all": [
        *requirements,
        *dev_requirements,
    ],
}

setup(
    author="Megan Riel-Mehan",
    author_email="meganr@alleninstitute.org",
    classifiers=[
        "Development Status :: 2 - Pre-Alpha",
        "Intended Audience :: Developers",
        "License :: OSI Approved :: MIT License",
        "Natural Language :: English",
        "Programming Language :: Python :: 3.7",
        "Programming Language :: Python :: 3.8",
        "Programming Language :: Python :: 3.9",
    ],
    description="algorithm to pack molecular recipes",
    entry_points={
        "console_scripts": [
            "analyze=cellpack.bin.analyze:main",
            "convert=cellpack.bin.simularium_converter:main",
            "upload=cellpack.bin.upload:main",
            "pack=cellpack.bin.pack:main",
        ]
    },
    install_requires=requirements,
    license="MIT license",
    long_description=readme,
    long_description_content_type="text/markdown",
    include_package_data=True,
    keywords="cellpack",
    name="cellpack",
    packages=find_packages(exclude=["tests", "*.tests", "*.tests.*"]),
    package_data={
        '': [
            'cellpack/tests/packing-configs/*',
            'cellpack/tests/recipes/*',
            'logging.conf'
        ]
    },
    python_requires=">=3.8",
    setup_requires=setup_requirements,
    test_suite="cellpack/tests",
    tests_require=test_requirements,
    extras_require=extra_requirements,
    url="https://github.com/mesoscope/cellpack",
    # Do not edit this string manually, always use bumpversion
    # Details in CONTRIBUTING.rst
    version="1.0.3",
    zip_safe=False,
)<|MERGE_RESOLUTION|>--- conflicted
+++ resolved
@@ -14,11 +14,7 @@
 
 test_requirements = [
     "black>=19.10b0, <=23.0",
-<<<<<<< HEAD
-    "flake8>=3.8.3",
-=======
     "flake8>=3.8.3, <=6.0.0",
->>>>>>> d63fae70
     "flake8-debugger>=3.2.1",
     "mdutils>=1.4.0",
     "pytest>=5.4.3",
