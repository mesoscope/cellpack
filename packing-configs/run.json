{
    "name": "default-run",
    "format": "simularium",
    "inner_grid_method": "trimesh",
    "live_packing": false,
    "ordered_packing": false,
    "out": "out/",
    "overwrite_place_method": false,
    "place_method": "jitter",
    "save_analyze_result": false,
    "show_grid_plot": false,
    "spacing": null,
    "use_periodicity": false,
    "show_sphere_trees": false,
<<<<<<< HEAD
    "load_from_grid_file": true
=======
    "save_converted_recipe": true
>>>>>>> 5f885450
}<|MERGE_RESOLUTION|>--- conflicted
+++ resolved
@@ -12,9 +12,6 @@
     "spacing": null,
     "use_periodicity": false,
     "show_sphere_trees": false,
-<<<<<<< HEAD
-    "load_from_grid_file": true
-=======
+    "load_from_grid_file": true,
     "save_converted_recipe": true
->>>>>>> 5f885450
 }