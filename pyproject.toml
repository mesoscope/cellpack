--- conflicted
+++ resolved
@@ -61,11 +61,7 @@
     "tox-pdm>=0.7.2",
     "bumpver>=2024.1130",
     "docutils<0.21,>=0.18.1",
-<<<<<<< HEAD
-    "ipykernel>=6.29.5",
-=======
     "ipykernel>=6.30.0",
->>>>>>> c28a067b
 ]
 setup = [
     "pytest-runner>=6.0.1",
